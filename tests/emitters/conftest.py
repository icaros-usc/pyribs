"""Useful utilities for all emitter tests."""
import numpy as np
import pytest

from ribs.archives import GridArchive


@pytest.fixture
def archive_fixture():
    """Provides a simple archive and initial solution."""
    x0 = np.array([1, 2, 3, 4])
    archive = GridArchive(len(x0), [10, 10], [(-1, 1), (-1, 1)])
<<<<<<< HEAD
    return archive, x0


class FakeArchive(ArchiveBase):
    """Bare-bones archive solely for emitter benchmarking.

    This archive is used in emitter benchmarking, so each method does as little
    as possible. Since the methods have no meaningful functionality, this
    archive is "fake."
    """

    def __init__(self, dims):
        self._dims = np.array(dims)
        behavior_dim = len(self._dims)
        ArchiveBase.__init__(
            self,
            solution_dim=4,
            cells=np.product(self._dims),
            behavior_dim=behavior_dim,
        )

    def add(self,
            solution_batch,
            objective_batch,
            measures_batch,
            metadata_batch=None):
        # pylint: disable = unused-argument
        return True, 0.0

    @jit(nopython=True)
    def index_of(self, measures):
        return np.zeros_like(measures, dtype=np.int32)


@pytest.fixture
def fake_archive_fixture():
    """Produces an instance of the FakeArchive."""
    archive = FakeArchive([10, 10])
    x0 = np.array([1, 2, 3, 4])
=======
>>>>>>> 742ea05e
    return archive, x0<|MERGE_RESOLUTION|>--- conflicted
+++ resolved
@@ -10,46 +10,4 @@
     """Provides a simple archive and initial solution."""
     x0 = np.array([1, 2, 3, 4])
     archive = GridArchive(len(x0), [10, 10], [(-1, 1), (-1, 1)])
-<<<<<<< HEAD
-    return archive, x0
-
-
-class FakeArchive(ArchiveBase):
-    """Bare-bones archive solely for emitter benchmarking.
-
-    This archive is used in emitter benchmarking, so each method does as little
-    as possible. Since the methods have no meaningful functionality, this
-    archive is "fake."
-    """
-
-    def __init__(self, dims):
-        self._dims = np.array(dims)
-        behavior_dim = len(self._dims)
-        ArchiveBase.__init__(
-            self,
-            solution_dim=4,
-            cells=np.product(self._dims),
-            behavior_dim=behavior_dim,
-        )
-
-    def add(self,
-            solution_batch,
-            objective_batch,
-            measures_batch,
-            metadata_batch=None):
-        # pylint: disable = unused-argument
-        return True, 0.0
-
-    @jit(nopython=True)
-    def index_of(self, measures):
-        return np.zeros_like(measures, dtype=np.int32)
-
-
-@pytest.fixture
-def fake_archive_fixture():
-    """Produces an instance of the FakeArchive."""
-    archive = FakeArchive([10, 10])
-    x0 = np.array([1, 2, 3, 4])
-=======
->>>>>>> 742ea05e
     return archive, x0