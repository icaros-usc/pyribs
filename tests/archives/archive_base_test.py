--- conflicted
+++ resolved
@@ -128,10 +128,7 @@
                          ids=["float64", "float32"])
 def test_stats_dtype(dtype):
     data = get_archive_data("GridArchive", dtype=dtype)
-<<<<<<< HEAD
-=======
     assert isinstance(data.archive_with_elite.stats.elites, int)
->>>>>>> fe9ca06b
     assert isinstance(data.archive_with_elite.stats.coverage, dtype)
     assert isinstance(data.archive_with_elite.stats.qd_score, dtype)
     assert isinstance(data.archive_with_elite.stats.obj_max, dtype)
