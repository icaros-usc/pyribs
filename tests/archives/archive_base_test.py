"""Tests for ArchiveBase."""
import numpy as np
import pytest

from ribs.archives import GridArchive

from .conftest import ARCHIVE_NAMES, get_archive_data

# pylint: disable = redefined-outer-name

#
# Test the dtypes of all classes.
#


@pytest.mark.parametrize("name", ARCHIVE_NAMES)
@pytest.mark.parametrize("dtype", [("f", np.float32), ("d", np.float64)],
                         ids=["f", "d"])
def test_str_dtype_float(name, dtype):
    str_dtype, np_dtype = dtype
    archive = get_archive_data(name, str_dtype).archive
    assert archive.dtype == np_dtype


def test_invalid_dtype():
    with pytest.raises(ValueError):
        GridArchive(solution_dim=0,
                    dims=[20, 20],
                    ranges=[(-1, 1)] * 2,
                    dtype=np.int32)


#
# Tests for iteration -- only GridArchive for simplicity.
#


def test_iteration():
    data = get_archive_data("GridArchive")
    for elite in data.archive_with_elite:
        assert np.isclose(elite.solution, data.solution).all()
        assert np.isclose(elite.objective, data.objective)
        assert np.isclose(elite.measures, data.measures).all()
        assert elite.index == data.archive_with_elite.grid_to_int_index(
            [data.grid_indices])[0]
        assert elite.metadata == data.metadata


def test_add_during_iteration(add_mode):
    # Even with just one entry, adding during iteration should still raise an
    # error, just like it does in set.
    data = get_archive_data("GridArchive")
    with pytest.raises(RuntimeError):
        for _ in data.archive_with_elite:
            if add_mode == "single":
                data.archive_with_elite.add_single(data.solution,
                                                   data.objective + 1,
                                                   data.measures)
            else:
                data.archive_with_elite.add([data.solution],
                                            [data.objective + 1],
                                            [data.measures])


def test_clear_during_iteration():
    data = get_archive_data("GridArchive")
    with pytest.raises(RuntimeError):
        for _ in data.archive_with_elite:
            data.archive_with_elite.clear()


def test_clear_and_add_during_iteration(add_mode):
    data = get_archive_data("GridArchive")
    with pytest.raises(RuntimeError):
        for _ in data.archive_with_elite:
            data.archive_with_elite.clear()
            if add_mode == "single":
                data.archive_with_elite.add_single(data.solution,
                                                   data.objective + 1,
                                                   data.measures)
            else:
                data.archive_with_elite.add([data.solution],
                                            [data.objective + 1],
                                            [data.measures])


#
# Statistics and best elite tests -- just GridArchive for simplicity.
#


@pytest.mark.parametrize("dtype", [np.float64, np.float32],
                         ids=["float64", "float32"])
def test_stats_dtype(dtype):
    data = get_archive_data("GridArchive", dtype=dtype)
    assert isinstance(data.archive_with_elite.stats.num_elites, int)
    assert isinstance(data.archive_with_elite.stats.coverage, dtype)
    assert isinstance(data.archive_with_elite.stats.qd_score, dtype)
    assert isinstance(data.archive_with_elite.stats.norm_qd_score, dtype)
    assert isinstance(data.archive_with_elite.stats.obj_max, dtype)
    assert isinstance(data.archive_with_elite.stats.obj_mean, dtype)


@pytest.mark.parametrize("qd_score_offset", [0.0, -1.0])
def test_stats_multiple_add(add_mode, qd_score_offset):
    archive = GridArchive(solution_dim=3,
                          dims=[10, 20],
                          ranges=[(-1, 1), (-2, 2)],
                          qd_score_offset=qd_score_offset)
    if add_mode == "single":
        archive.add_single([1, 2, 3], 1.0, [0, 0])
        archive.add_single([1, 2, 3], 2.0, [0.25, 0.25])
        archive.add_single([1, 2, 3], 3.0, [-0.25, -0.25])
    else:
        solution_batch = [[1, 2, 3]] * 3
        objective_batch = [1.0, 2.0, 3.0]
        measures_batch = [[0, 0], [0.25, 0.25], [-0.25, -0.25]]
        archive.add(solution_batch, objective_batch, measures_batch)

    assert archive.stats.num_elites == 3
    assert np.isclose(archive.stats.coverage, 3 / 200)
    if qd_score_offset == 0.0:
        assert np.isclose(archive.stats.qd_score, 6.0)
        assert np.isclose(archive.stats.norm_qd_score, 6.0 / 200)
    else:
        # -1 is subtracted from every objective.
        assert np.isclose(archive.stats.qd_score, 9.0)
        assert np.isclose(archive.stats.norm_qd_score, 9.0 / 200)
    assert np.isclose(archive.stats.obj_max, 3.0)
    assert np.isclose(archive.stats.obj_mean, 2.0)


@pytest.mark.parametrize("qd_score_offset", [0.0, -1.0])
def test_stats_add_and_overwrite(add_mode, qd_score_offset):
    archive = GridArchive(solution_dim=3,
                          dims=[10, 20],
                          ranges=[(-1, 1), (-2, 2)],
                          qd_score_offset=qd_score_offset)
    if add_mode == "single":
        archive.add_single([1, 2, 3], 1.0, [0, 0])
        archive.add_single([1, 2, 3], 2.0, [0.25, 0.25])
        archive.add_single([1, 2, 3], 3.0, [-0.25, -0.25])
        archive.add_single([1, 2, 3], 5.0,
                           [0.25, 0.25])  # Overwrites the second add.
    else:
        solution_batch = [[1, 2, 3]] * 4
        objective_batch = [1.0, 2.0, 3.0, 5.0]
        measures_batch = [[0, 0], [0.25, 0.25], [-0.25, -0.25], [0.25, 0.25]]
        archive.add(solution_batch, objective_batch, measures_batch)

    assert archive.stats.num_elites == 3
    assert np.isclose(archive.stats.coverage, 3 / 200)
    if qd_score_offset == 0.0:
        assert np.isclose(archive.stats.qd_score, 9.0)
        assert np.isclose(archive.stats.norm_qd_score, 9.0 / 200)
    else:
        # -1 is subtracted from every objective.
        assert np.isclose(archive.stats.qd_score, 12.0)
        assert np.isclose(archive.stats.norm_qd_score, 12.0 / 200)
    assert np.isclose(archive.stats.obj_max, 5.0)
    assert np.isclose(archive.stats.obj_mean, 3.0)


def test_best_elite(add_mode):
    archive = GridArchive(solution_dim=3,
                          dims=[10, 20],
                          ranges=[(-1, 1), (-2, 2)])

    # Initial elite is None.
    assert archive.best_elite is None

    # Add an elite.
    if add_mode == "single":
        archive.add_single([1, 2, 3], 1.0, [0, 0])
    else:
        archive.add([[1, 2, 3]], [1.0], [[0, 0]])

    assert np.isclose(archive.best_elite.solution, [1, 2, 3]).all()
    assert np.isclose(archive.best_elite.objective, 1.0).all()
    assert np.isclose(archive.best_elite.measures, [0, 0]).all()

    # Add an elite into the same cell as the previous elite -- best_elite should
    # now be overwritten.
    if add_mode == "single":
        archive.add_single([4, 5, 6], 2.0, [0, 0])
    else:
        archive.add([[4, 5, 6]], [2.0], [[0, 0]])

    assert np.isclose(archive.best_elite.solution, [4, 5, 6]).all()
    assert np.isclose(archive.best_elite.objective, 2.0).all()
    assert np.isclose(archive.best_elite.measures, [0, 0]).all()


#
# index_of() and index_of_single() tests
#


def test_index_of_wrong_shape(data):
    with pytest.raises(ValueError):
        data.archive.index_of([data.measures[:-1]])


# Only test on GridArchive.
def test_index_of_single():
    data = get_archive_data("GridArchive")
    assert data.archive.index_of_single(data.measures) == data.int_index


def test_index_of_single_wrong_shape(data):
    with pytest.raises(ValueError):
<<<<<<< HEAD
        data.archive.find_elites_single(data.measures[:-1])
=======
        data.archive.retrieve_single(data.measures[:-1])
>>>>>>> 6ca9d839


#
# General tests -- should work for all archive classes.
#


@pytest.fixture(params=ARCHIVE_NAMES)
def data(request):
    """Provides data for testing all kinds of archives."""
    return get_archive_data(request.param)


def test_length(data):
    assert len(data.archive) == 0
    assert len(data.archive_with_elite) == 1


def test_new_archive_is_empty(data):
    assert data.archive.empty


def test_archive_with_elite_is_not_empty(data):
    assert not data.archive_with_elite.empty


def test_archive_is_empty_after_clear(data):
    data.archive_with_elite.clear()
    assert data.archive_with_elite.empty


def test_cells_correct(data):
    assert data.archive.cells == data.cells


def test_measure_dim_correct(data):
    assert data.archive.measure_dim == len(data.measures)


def test_solution_dim_correct(data):
    assert data.archive.solution_dim == len(data.solution)


def test_learning_rate_correct(data):
    assert data.archive.learning_rate == 1.0  # Default value.


def test_threshold_min_correct(data):
    assert data.archive.threshold_min == -np.inf  # Default value.


def test_qd_score_offset_correct(data):
    assert data.archive.qd_score_offset == 0.0  # Default value.


def test_basic_stats(data):
    assert data.archive.stats.num_elites == 0
    assert data.archive.stats.coverage == 0.0
    assert data.archive.stats.qd_score == 0.0
    assert data.archive.stats.norm_qd_score == 0.0
    assert data.archive.stats.obj_max is None
    assert data.archive.stats.obj_mean is None

    assert data.archive_with_elite.stats.num_elites == 1
    assert data.archive_with_elite.stats.coverage == 1 / data.cells
    assert data.archive_with_elite.stats.qd_score == data.objective
    assert (data.archive_with_elite.stats.norm_qd_score == data.objective /
            data.cells)
    assert data.archive_with_elite.stats.obj_max == data.objective
    assert data.archive_with_elite.stats.obj_mean == data.objective


<<<<<<< HEAD
def test_find_elites_gets_correct_elite(data):
    elite_batch = data.archive_with_elite.find_elites([data.measures])
=======
def test_retrieve_gets_correct_elite(data):
    elite_batch = data.archive_with_elite.retrieve([data.measures])
>>>>>>> 6ca9d839
    assert np.all(elite_batch.solution_batch[0] == data.solution)
    assert elite_batch.objective_batch[0] == data.objective
    assert np.all(elite_batch.measures_batch[0] == data.measures)
    # Avoid checking elite_batch.idx since the meaning varies by archive.
    assert elite_batch.metadata_batch[0] == data.metadata


<<<<<<< HEAD
def test_find_elites_empty_values(data):
    elite_batch = data.archive.find_elites([data.measures])
=======
def test_retrieve_empty_values(data):
    elite_batch = data.archive.retrieve([data.measures])
>>>>>>> 6ca9d839
    assert np.all(np.isnan(elite_batch.solution_batch[0]))
    assert np.isnan(elite_batch.objective_batch)
    assert np.all(np.isnan(elite_batch.measures_batch[0]))
    assert elite_batch.index_batch[0] == -1
    assert elite_batch.metadata_batch[0] is None


<<<<<<< HEAD
def test_find_elites_wrong_shape(data):
    with pytest.raises(ValueError):
        data.archive.find_elites([data.measures[:-1]])


def test_find_elites_single_gets_correct_elite(data):
    elite = data.archive_with_elite.find_elites_single(data.measures)
=======
def test_retrieve_wrong_shape(data):
    with pytest.raises(ValueError):
        data.archive.retrieve([data.measures[:-1]])


def test_retrieve_single_gets_correct_elite(data):
    elite = data.archive_with_elite.retrieve_single(data.measures)
>>>>>>> 6ca9d839
    assert np.all(elite.solution == data.solution)
    assert elite.objective == data.objective
    assert np.all(elite.measures == data.measures)
    # Avoid checking elite.idx since the meaning varies by archive.
    assert elite.metadata == data.metadata


<<<<<<< HEAD
def test_find_elites_single_empty_values(data):
    elite = data.archive.find_elites_single(data.measures)
=======
def test_retrieve_single_empty_values(data):
    elite = data.archive.retrieve_single(data.measures)
>>>>>>> 6ca9d839
    assert np.all(np.isnan(elite.solution))
    assert np.isnan(elite.objective)
    assert np.all(np.isnan(elite.measures))
    assert elite.index == -1
    assert elite.metadata is None


<<<<<<< HEAD
def test_find_elites_single_wrong_shape(data):
    with pytest.raises(ValueError):
        data.archive.find_elites_single(data.measures[:-1])
=======
def test_retrieve_single_wrong_shape(data):
    with pytest.raises(ValueError):
        data.archive.retrieve_single(data.measures[:-1])
>>>>>>> 6ca9d839


def test_sample_elites_gets_single_elite(data):
    elite_batch = data.archive_with_elite.sample_elites(2)
    assert np.all(elite_batch.solution_batch == data.solution)
    assert np.all(elite_batch.objective_batch == data.objective)
    assert np.all(elite_batch.measures_batch == data.measures)
    # Avoid checking elite.idx since the meaning varies by archive.
    assert np.all(elite_batch.metadata_batch == data.metadata)


def test_sample_elites_fails_when_empty(data):
    with pytest.raises(IndexError):
        data.archive.sample_elites(1)


@pytest.mark.parametrize("name", ARCHIVE_NAMES)
@pytest.mark.parametrize("with_elite", [True, False], ids=["nonempty", "empty"])
@pytest.mark.parametrize("include_solutions", [True, False],
                         ids=["solutions", "no_solutions"])
@pytest.mark.parametrize("include_metadata", [True, False],
                         ids=["metadata", "no_metadata"])
@pytest.mark.parametrize("dtype", [np.float64, np.float32],
                         ids=["float64", "float32"])
def test_as_pandas(name, with_elite, include_solutions, include_metadata,
                   dtype):
    data = get_archive_data(name, dtype)

    # Set up expected columns and data types.
    measure_cols = [f"measure_{i}" for i in range(len(data.measures))]
    expected_cols = ["index"] + measure_cols + ["objective"]
    expected_dtypes = [np.int32, *[dtype for _ in measure_cols], dtype]
    if include_solutions:
        solution_cols = [f"solution_{i}" for i in range(len(data.solution))]
        expected_cols += solution_cols
        expected_dtypes += [dtype for _ in solution_cols]
    if include_metadata:
        expected_cols.append("metadata")
        expected_dtypes.append(object)

    # Retrieve the dataframe.
    if with_elite:
        df = data.archive_with_elite.as_pandas(
            include_solutions=include_solutions,
            include_metadata=include_metadata)
    else:
        df = data.archive.as_pandas(include_solutions=include_solutions,
                                    include_metadata=include_metadata)

    # Check columns and data types.
    assert (df.columns == expected_cols).all()
    assert (df.dtypes == expected_dtypes).all()

    if with_elite:
        if name.startswith("CVTArchive-"):
            # For CVTArchive, we check the centroid because the index can vary.
            index = df.loc[0, "index"]
            assert (data.archive_with_elite.centroids[index] == data.centroid
                   ).all()
        else:
            # Other archives have expected grid indices.
            assert df.loc[0, "index"] == data.archive.grid_to_int_index(
                [data.grid_indices])[0]

        expected_data = [*data.measures, data.objective]
        if include_solutions:
            expected_data += list(data.solution)
        if include_metadata:
            expected_data.append(data.metadata)
        assert (df.loc[0, "measure_0":] == expected_data).all()<|MERGE_RESOLUTION|>--- conflicted
+++ resolved
@@ -209,11 +209,7 @@
 
 def test_index_of_single_wrong_shape(data):
     with pytest.raises(ValueError):
-<<<<<<< HEAD
-        data.archive.find_elites_single(data.measures[:-1])
-=======
         data.archive.retrieve_single(data.measures[:-1])
->>>>>>> 6ca9d839
 
 
 #
@@ -286,13 +282,8 @@
     assert data.archive_with_elite.stats.obj_mean == data.objective
 
 
-<<<<<<< HEAD
-def test_find_elites_gets_correct_elite(data):
-    elite_batch = data.archive_with_elite.find_elites([data.measures])
-=======
 def test_retrieve_gets_correct_elite(data):
     elite_batch = data.archive_with_elite.retrieve([data.measures])
->>>>>>> 6ca9d839
     assert np.all(elite_batch.solution_batch[0] == data.solution)
     assert elite_batch.objective_batch[0] == data.objective
     assert np.all(elite_batch.measures_batch[0] == data.measures)
@@ -300,13 +291,8 @@
     assert elite_batch.metadata_batch[0] == data.metadata
 
 
-<<<<<<< HEAD
-def test_find_elites_empty_values(data):
-    elite_batch = data.archive.find_elites([data.measures])
-=======
 def test_retrieve_empty_values(data):
     elite_batch = data.archive.retrieve([data.measures])
->>>>>>> 6ca9d839
     assert np.all(np.isnan(elite_batch.solution_batch[0]))
     assert np.isnan(elite_batch.objective_batch)
     assert np.all(np.isnan(elite_batch.measures_batch[0]))
@@ -314,15 +300,6 @@
     assert elite_batch.metadata_batch[0] is None
 
 
-<<<<<<< HEAD
-def test_find_elites_wrong_shape(data):
-    with pytest.raises(ValueError):
-        data.archive.find_elites([data.measures[:-1]])
-
-
-def test_find_elites_single_gets_correct_elite(data):
-    elite = data.archive_with_elite.find_elites_single(data.measures)
-=======
 def test_retrieve_wrong_shape(data):
     with pytest.raises(ValueError):
         data.archive.retrieve([data.measures[:-1]])
@@ -330,7 +307,6 @@
 
 def test_retrieve_single_gets_correct_elite(data):
     elite = data.archive_with_elite.retrieve_single(data.measures)
->>>>>>> 6ca9d839
     assert np.all(elite.solution == data.solution)
     assert elite.objective == data.objective
     assert np.all(elite.measures == data.measures)
@@ -338,13 +314,8 @@
     assert elite.metadata == data.metadata
 
 
-<<<<<<< HEAD
-def test_find_elites_single_empty_values(data):
-    elite = data.archive.find_elites_single(data.measures)
-=======
 def test_retrieve_single_empty_values(data):
     elite = data.archive.retrieve_single(data.measures)
->>>>>>> 6ca9d839
     assert np.all(np.isnan(elite.solution))
     assert np.isnan(elite.objective)
     assert np.all(np.isnan(elite.measures))
@@ -352,15 +323,9 @@
     assert elite.metadata is None
 
 
-<<<<<<< HEAD
-def test_find_elites_single_wrong_shape(data):
-    with pytest.raises(ValueError):
-        data.archive.find_elites_single(data.measures[:-1])
-=======
 def test_retrieve_single_wrong_shape(data):
     with pytest.raises(ValueError):
         data.archive.retrieve_single(data.measures[:-1])
->>>>>>> 6ca9d839
 
 
 def test_sample_elites_gets_single_elite(data):
