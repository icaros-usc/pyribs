"""Tests for ArchiveBase."""
import numpy as np
import pytest

from ribs.archives import GridArchive
from ribs.archives._archive_base import RandomBuffer

from .conftest import ARCHIVE_NAMES, get_archive_data

#
# RandomBuffer tests -- note this is an internal class.
#


def test_random_buffer_in_range():
    buffer = RandomBuffer(buf_size=10)
    for _ in range(10):
        assert buffer.get(1) == 0
    for _ in range(10):
        assert buffer.get(2) in [0, 1]


def test_random_buffer_not_repeating():
    buf_size = 100
    buffer = RandomBuffer(buf_size=buf_size)

    # Both lists contain random integers in the range [0,100), and we triggered
    # a reset by retrieving more than buf_size integers. It should be nearly
    # impossible for the lists to be equal unless something is wrong.
    x1 = [buffer.get(100) for _ in range(buf_size)]
    x2 = [buffer.get(100) for _ in range(buf_size)]

    assert x1 != x2


#
# Tests for the require_init decorator. Just need to make sure it works on a few
# methods, as it is too much to test on all.
#


def test_add_requires_init():
    archive = GridArchive([20, 20], [(-1, 1)] * 2)
    with pytest.raises(RuntimeError):
        archive.add(np.array([1, 2, 3]), 1.0, np.array([1.0, 1.0]))


def test_solution_dim_requires_init():
    archive = GridArchive([20, 20], [(-1, 1)] * 2)
    with pytest.raises(RuntimeError):
        _ = archive.solution_dim


#
# Test the dtypes of all classes.
#


@pytest.mark.parametrize("name", ARCHIVE_NAMES)
@pytest.mark.parametrize("dtype", [("f", np.float32), ("d", np.float64)],
                         ids=["f", "d"])
def test_str_dtype_float(name, dtype):
    str_dtype, np_dtype = dtype
    archive = get_archive_data(name, str_dtype).archive
    assert archive.dtype == np_dtype


def test_invalid_dtype():
    with pytest.raises(ValueError):
        GridArchive([20, 20], [(-1, 1)] * 2, dtype=np.int32)


#
# ArchiveBase tests -- should work for all archive classes.
#

# pylint: disable = redefined-outer-name


@pytest.fixture(params=ARCHIVE_NAMES)
def data(request):
    """Provides data for testing all kinds of archives."""
    return get_archive_data(request.param)


def test_archive_cannot_reinit(data):
    with pytest.raises(RuntimeError):
        data.archive.initialize(len(data.solution))


def test_new_archive_is_empty(data):
    assert data.archive.empty


def test_archive_with_entry_is_not_empty(data):
    assert not data.archive_with_entry.empty


def test_bins_correct(data):
    assert data.archive.bins == data.bins


<<<<<<< HEAD
def test_entries_correct(_data):
    assert _data.archive.entries == 0


def test_nonzero_entries_correct(_data):
    assert _data.archive_with_entry.entries == 1


def test_behavior_dim_correct(_data):
    assert _data.archive.behavior_dim == len(_data.behavior_values)
=======
def test_behavior_dim_correct(data):
    assert data.archive.behavior_dim == len(data.behavior_values)
>>>>>>> b9782490


def test_solution_dim_correct(data):
    assert data.archive.solution_dim == len(data.solution)


def test_elite_with_behavior_gets_correct_elite(data):
    sol, obj, beh, meta = data.archive_with_entry.elite_with_behavior(
        data.behavior_values)
    assert (sol == data.solution).all()
    assert obj == data.objective_value
    assert (beh == data.behavior_values).all()
    assert meta == data.metadata


def test_elite_with_behavior_returns_none(data):
    sol, obj, beh, meta = data.archive.elite_with_behavior(data.behavior_values)
    assert sol is None
    assert obj is None
    assert beh is None
    assert meta is None


def test_random_elite_gets_single_elite(data):
    sol, obj, beh, meta = data.archive_with_entry.get_random_elite()
    assert np.all(sol == data.solution)
    assert obj == data.objective_value
    assert np.all(beh == data.behavior_values)
    assert meta == data.metadata


def test_random_elite_fails_when_empty(data):
    with pytest.raises(IndexError):
        data.archive.get_random_elite()


def test_data(data):
    """General checks for data() method.

    The assert_archive_entry method in the other archive tests already tests the
    correctness of data().
    """
    (all_sols, all_objs, all_behs, all_idxs,
     all_meta) = data.archive_with_entry.data()
    assert len(all_sols) == 1
    assert len(all_objs) == 1
    assert len(all_behs) == 1
    assert len(all_idxs) == 1
    assert isinstance(all_idxs, list)
    assert len(all_meta) == 1


@pytest.mark.parametrize("name", ARCHIVE_NAMES)
@pytest.mark.parametrize("with_entry", [True, False], ids=["nonempty", "empty"])
@pytest.mark.parametrize("include_solutions", [True, False],
                         ids=["solutions", "no_solutions"])
@pytest.mark.parametrize("include_metadata", [True, False],
                         ids=["metadata", "no_metadata"])
@pytest.mark.parametrize("dtype", [np.float64, np.float32],
                         ids=["float64", "float32"])
def test_as_pandas(name, with_entry, include_solutions, include_metadata,
                   dtype):
    data = get_archive_data(name, dtype)
    is_cvt = name.startswith("CVTArchive-")

    # Set up expected columns and data types.
    num_index_cols = 1 if is_cvt else len(data.behavior_values)
    index_cols = [f"index_{i}" for i in range(num_index_cols)]
    behavior_cols = [f"behavior_{i}" for i in range(len(data.behavior_values))]
    expected_cols = index_cols + behavior_cols + ["objective"]
    expected_dtypes = [
        *[int for _ in index_cols],
        *[dtype for _ in behavior_cols],
        dtype,
    ]
    if include_solutions:
        solution_cols = [f"solution_{i}" for i in range(len(data.solution))]
        expected_cols += solution_cols
        expected_dtypes += [dtype for _ in solution_cols]
    if include_metadata:
        expected_cols.append("metadata")
        expected_dtypes.append(object)

    # Retrieve the dataframe.
    if with_entry:
        df = data.archive_with_entry.as_pandas(include_solutions,
                                               include_metadata)
    else:
        df = data.archive.as_pandas(include_solutions, include_metadata)

    # Check columns and data types.
    assert (df.columns == expected_cols).all()
    assert (df.dtypes == expected_dtypes).all()

    if with_entry:
        if is_cvt:
            # For CVTArchive, we check the centroid because the index can vary.
            index = df.loc[0, "index_0"]
            assert (data.archive_with_entry.centroids[index] == data.centroid
                   ).all()
        else:
            # Other archives have expected grid indices.
            assert (df.loc[0, index_cols[0]:index_cols[-1]] == list(
                data.grid_indices)).all()

        expected_data = [*data.behavior_values, data.objective_value]
        if include_solutions:
            expected_data += list(data.solution)
        if include_metadata:
            expected_data.append(data.metadata)
        assert (df.loc[0, "behavior_0":] == expected_data).all()<|MERGE_RESOLUTION|>--- conflicted
+++ resolved
@@ -100,21 +100,16 @@
     assert data.archive.bins == data.bins
 
 
-<<<<<<< HEAD
-def test_entries_correct(_data):
-    assert _data.archive.entries == 0
-
-
-def test_nonzero_entries_correct(_data):
-    assert _data.archive_with_entry.entries == 1
-
-
-def test_behavior_dim_correct(_data):
-    assert _data.archive.behavior_dim == len(_data.behavior_values)
-=======
+def test_entries_correct(data):
+    assert data.archive.entries == 0
+
+
+def test_nonzero_entries_correct(data):
+    assert data.archive_with_entry.entries == 1
+
+
 def test_behavior_dim_correct(data):
     assert data.archive.behavior_dim == len(data.behavior_values)
->>>>>>> b9782490
 
 
 def test_solution_dim_correct(data):
