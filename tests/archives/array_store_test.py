--- conflicted
+++ resolved
@@ -555,130 +555,9 @@
     ))
 
 
-<<<<<<< HEAD
-def test_as_raw_dict(store, xp_and_device):
-    xp, device = xp_and_device  # pylint: disable = unused-variable
-
-    store.add(
-        [3, 5],
-        {
-            "objective": [1.0, 2.0],
-            "measures": [[1.0, 2.0], [3.0, 4.0]],
-            "solution": xp.stack((xp.zeros(10), xp.ones(10)), axis=0),
-        },
-    )
-
-    d = store.as_raw_dict()
-
-    assert d.keys() == set([
-        "props.capacity",
-        "props.occupied",
-        "props.n_occupied",
-        "props.occupied_list",
-        "props.updates",
-        "fields.objective",
-        "fields.measures",
-        "fields.solution",
-    ])
-    assert d["props.capacity"] == 10
-    assert xp.all(d["props.occupied"] == xp.asarray(
-        [0, 0, 0, 1, 0, 1, 0, 0, 0, 0],
-        dtype=bool,
-        device=device,
-    ))
-    assert d["props.n_occupied"] == 2
-    assert xp.all(
-        xp.sort(d["props.occupied_list"][:2]) == xp.asarray(
-            [3, 5],
-            dtype=xp.int32,
-            device=device,
-        ))
-    assert d["props.updates"] == [1, 0]  # 1 add, 0 clear -- this is a list.
-    assert xp.all(d["fields.objective"][[3, 5]] == xp.asarray(
-        [1.0, 2.0],
-        dtype=xp.float32,
-        device=device,
-    ))
-    assert xp.all(d["fields.measures"][[3, 5]] == xp.asarray(
-        [[1.0, 2.0], [3.0, 4.0]],
-        dtype=xp.float32,
-        device=device,
-    ))
-    assert xp.all(d["fields.solution"][[3, 5]] == xp.stack(
-        (xp.zeros(10, device=device), xp.ones(10, device=device)),
-        axis=0,
-    ))
-
-
-def test_from_raw_dict_invalid_props(store):
-    d = store.as_raw_dict()
-    del d["props.capacity"]
-    with pytest.raises(ValueError):
-        ArrayStore.from_raw_dict(d)
-
-
-def test_from_raw_dict(store, xp_and_device):
-    xp, device = xp_and_device  # pylint: disable = unused-variable
-
-    store.add(
-        [3, 5],
-        {
-            "objective": [1.0, 2.0],
-            "measures": [[1.0, 2.0], [3.0, 4.0]],
-            "solution": xp.stack((xp.zeros(10), xp.ones(10)), axis=0),
-        },
-    )
-
-    new_store = ArrayStore.from_raw_dict(store.as_raw_dict())
-
-    assert len(new_store) == 2
-    assert xp.all(new_store.occupied == xp.asarray(
-        [0, 0, 0, 1, 0, 1, 0, 0, 0, 0],
-        dtype=bool,
-        device=device,
-    ))
-    assert xp.all(
-        xp.sort(new_store.occupied_list) == xp.asarray(
-            [3, 5],
-            dtype=xp.int32,
-            device=device,
-        ))
-
-    occupied, data = new_store.retrieve([5, 3])
-
-    assert xp.all(occupied == xp.asarray(
-        [True, True],
-        dtype=bool,
-        device=device,
-    ))
-    assert data.keys() == set(["objective", "measures", "solution", "index"])
-    assert xp.all(data["objective"] == xp.asarray(
-        [2.0, 1.0],
-        dtype=xp.float32,
-        device=device,
-    ))
-    assert xp.all(data["measures"] == xp.asarray(
-        [[3.0, 4.0], [1.0, 2.0]],
-        dtype=xp.float32,
-        device=device,
-    ))
-    assert xp.all(data["solution"] == xp.stack(
-        (xp.ones(10, device=device), xp.zeros(10, device=device)),
-        axis=0,
-    ))
-    assert xp.all(data["index"] == xp.asarray(
-        [5, 3],
-        dtype=xp.int32,
-        device=device,
-    ))
-
-
 def test_data(store, xp_and_device):
     xp, device = xp_and_device
 
-=======
-def test_data(store):
->>>>>>> f3cdec02
     store.add(
         [3, 5],
         {
