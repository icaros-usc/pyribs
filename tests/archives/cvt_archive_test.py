--- conflicted
+++ resolved
@@ -80,7 +80,6 @@
                                                 list(data.measures),
                                                 data.metadata)
     else:
-<<<<<<< HEAD
         status, value = data.archive.add_single(data.solution,
                                                 data.objective,
                                                 data.measures,
@@ -91,16 +90,6 @@
     assert_archive_elite(data.archive_with_elite, data.solution,
                          data.objective, data.measures,
                          data.centroid, data.metadata)
-=======
-        status, value = data.archive.add_single(data.solution, data.objective,
-                                                data.measures, data.metadata)
-
-    assert status == AddStatus.NEW
-    assert np.isclose(value, data.objective)
-    assert_archive_elite(data.archive_with_elite, data.solution, data.objective,
-                         data.measures, data.centroid, data.metadata)
->>>>>>> 052828d2
-
 
 def test_add_single_and_overwrite(data):
     """Test adding a new solution with a higher objective value."""
@@ -115,14 +104,8 @@
     assert status == AddStatus.IMPROVE_EXISTING
     assert np.isclose(value, high_objective - data.objective)
     assert_archive_elite(data.archive_with_elite, arbitrary_sol,
-<<<<<<< HEAD
-                         high_objective, data.measures,
-                         data.centroid, arbitrary_metadata)
-=======
                          high_objective, data.measures, data.centroid,
                          arbitrary_metadata)
->>>>>>> 052828d2
-
 
 def test_add_single_without_overwrite(data):
     """Test adding a new solution with a lower objective value."""
@@ -136,11 +119,6 @@
                                                        arbitrary_metadata)
     assert status == AddStatus.NOT_ADDED
     assert np.isclose(value, low_objective - data.objective)
-<<<<<<< HEAD
     assert_archive_elite(data.archive_with_elite, data.solution,
                          data.objective, data.measures,
-                         data.centroid, data.metadata)
-=======
-    assert_archive_elite(data.archive_with_elite, data.solution, data.objective,
-                         data.measures, data.centroid, data.metadata)
->>>>>>> 052828d2
+                         data.centroid, data.metadata)