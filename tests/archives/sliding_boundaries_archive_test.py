"""Test for SlidingBoundariesArchive."""
import numpy as np
import pytest

from ribs.archives import AddStatus, SlidingBoundariesArchive

from .conftest import get_archive_data
from .grid_archive_test import assert_archive_elite

# pylint: disable = redefined-outer-name


@pytest.fixture
def data():
    """Data for sliding boundary archive tests."""
    return get_archive_data("SlidingBoundariesArchive")


def test_fails_on_dim_mismatch():
    with pytest.raises(ValueError):
        SlidingBoundariesArchive(
            0,
            dims=[10] * 2,  # 2D space here.
            ranges=[(-1, 1)] * 3,  # But 3D space here.
        )


def test_attributes_correctly_constructed(data):
    assert np.all(data.archive.dims == [10, 20])
    assert np.all(data.archive.lower_bounds == [-1, -2])
    assert np.all(data.archive.upper_bounds == [1, 2])
    assert np.all(data.archive.interval_size == [2, 4])

    # Check the shape of boundaries.
    assert len(data.archive.boundaries[0]) == 11
    assert len(data.archive.boundaries[1]) == 21
    assert data.archive.remap_frequency == 100
    assert data.archive.buffer_capacity == 1000


@pytest.mark.parametrize("use_list", [True, False], ids=["list", "ndarray"])
def test_add_to_archive(data, use_list):
    if use_list:
        status, value = data.archive.add_single(list(data.solution),
                                                data.objective,
                                                list(data.measures),
                                                data.metadata)
    else:
        status, value = data.archive.add_single(data.solution, data.objective,
                                                data.measures, data.metadata)

    assert status == AddStatus.NEW
    assert np.isclose(value, data.objective)
    assert_archive_elite(data.archive_with_elite, data.solution, data.objective,
                         data.measures, data.grid_indices, data.metadata)


@pytest.mark.skip
def test_add_and_overwrite(data):
    """Test adding a new solution with a higher objective value."""
    arbitrary_sol = data.solution + 1
    arbitrary_metadata = {"foobar": 12}
    high_objective = data.objective + 1.0

    status, value = data.archive_with_elite.add_single(arbitrary_sol,
                                                       high_objective,
                                                       data.measures,
                                                       arbitrary_metadata)
    assert status == AddStatus.IMPROVE_EXISTING
    assert np.isclose(value, high_objective - data.objective)
    assert_archive_elite(data.archive_with_elite, arbitrary_sol, high_objective,
                         data.measures, data.grid_indices, arbitrary_metadata)


@pytest.mark.skip
def test_add_without_overwrite(data):
    """Test adding a new solution with a lower objective value."""
    arbitrary_sol = data.solution + 1
    arbitrary_metadata = {"foobar": 12}
    low_objective = data.objective - 1.0

    status, value = data.archive_with_elite.add_single(arbitrary_sol,
                                                       low_objective,
                                                       data.measures,
                                                       arbitrary_metadata)
    assert status == AddStatus.NOT_ADDED
    assert np.isclose(value, low_objective - data.objective)
    assert_archive_elite(data.archive_with_elite, data.solution, data.objective,
                         data.measures, data.grid_indices, data.metadata)


@pytest.mark.skip
def test_initial_remap():
    """Checks that boundaries and entries are correct after initial remap."""
    # remap_frequency is (10 + 1) * (20 + 1)
    archive = SlidingBoundariesArchive(2, [10, 20], [(-1, 1), (-2, 2)],
                                       remap_frequency=231,
                                       buffer_capacity=1000)

    # Buffer should have 230 entries after this (since the first entry is
    # skipped).
    first = True
    expected_measures = []
    for ix, x in enumerate(np.linspace(-1, 1, 11)):
        for iy, y in enumerate(np.linspace(-2, 2, 21)):
            if first:
                first = False
                continue

            # The second to last row and column get overridden by other entries
            # because we set their objective lower.
            if ix == 9 or iy == 19:
                obj = 1
            else:
                expected_measures.append((x, y))
                obj = 2

            # Solutions are same as measures.
            archive.add_single([x, y], obj, [x, y])

    # There are 199 entries because the last entry has not been inserted.
    assert len(archive) == 199

    # Buffer should now have 231 entries; hence it remaps.
    archive.add_single([-1, -2], 1, [-1, -2])
    expected_measures.append((-1, -2))

    assert len(archive) == 200

    # Since we passed in unique entries generated with linspace, the boundaries
    # should come from linspace.
    assert np.isclose(archive.boundaries[0], np.linspace(-1, 1, 11)).all()
    assert np.isclose(archive.boundaries[1], np.linspace(-2, 2, 21)).all()

    # Check that all the measures are as expected.
    pandas_measures = archive.as_pandas(include_solutions=False)[[
<<<<<<< HEAD
        "measures_0", "measures_1"
=======
        "measure_0", "measure_1"
>>>>>>> edd05214
    ]]
    measures = list(pandas_measures.itertuples(name=None, index=False))
    assert np.isclose(sorted(measures), sorted(expected_measures)).all()


@pytest.mark.skip
def test_add_to_archive_with_full_buffer(data):
    for _ in range(data.archive.buffer_capacity + 1):
        data.archive.add_single(data.solution, data.objective, data.measures,
                                data.metadata)

    # After adding the same elite multiple times, there should only be one
    # elite, and it should be at (0, 0).
    assert_archive_elite(data.archive, data.solution, data.objective,
                         data.measures, (0, 0), data.metadata)

    # Even if another elite is added, it should still go to the same cell
    # because the measures are clipped to the boundaries before being
    # inserted.
    arbitrary_metadata = {"foobar": 12}
    data.archive.add_single(2 * data.solution, 2 * data.objective,
                            2 * data.measures, arbitrary_metadata)
    assert_archive_elite(data.archive, 2 * data.solution, 2 * data.objective,
                         2 * data.measures, (0, 0), arbitrary_metadata)


@pytest.mark.skip
def test_adds_solutions_from_old_archive():
    """Solutions from previous archive should be inserted during remap."""
    archive = SlidingBoundariesArchive(2, [10, 20], [(-1, 1), (-2, 2)],
                                       remap_frequency=231,
                                       buffer_capacity=231)

    for x in np.linspace(-1, 1, 11):
        for y in np.linspace(-2, 2, 21):
            archive.add_single([x, y], 2, [x, y])

    assert len(archive) == 200

    # Archive gets remapped again, but it should maintain the same measures
    # since solutions are the same. All the high-performing solutions should be
    # cleared from the buffer since the buffer only has capacity 200.
    for x in np.linspace(-1, 1, 11):
        for y in np.linspace(-2, 2, 21):
            archive.add_single([x, y], 1, [x, y])

    assert len(archive) == 200

    # The objective values from the previous archive should remain because they
    # are higher.
    assert (archive.as_pandas(include_solutions=False)["objective"] == 2).all()<|MERGE_RESOLUTION|>--- conflicted
+++ resolved
@@ -134,11 +134,7 @@
 
     # Check that all the measures are as expected.
     pandas_measures = archive.as_pandas(include_solutions=False)[[
-<<<<<<< HEAD
-        "measures_0", "measures_1"
-=======
         "measure_0", "measure_1"
->>>>>>> edd05214
     ]]
     measures = list(pandas_measures.itertuples(name=None, index=False))
     assert np.isclose(sorted(measures), sorted(expected_measures)).all()
