"""Tests for the GridArchive."""
import numpy as np
import pytest

from ribs.archives import AddStatus, GridArchive

from .conftest import get_archive_data

# pylint: disable = redefined-outer-name


@pytest.fixture
def data():
    """Data for grid archive tests."""
    return get_archive_data("GridArchive")


def assert_archive_elite(archive, solution, objective, measures, grid_indices,
                         metadata):
    """Asserts that the archive has one specific elite."""
    assert len(archive) == 1
    elite = list(archive)[0]
    assert np.isclose(elite.solution, solution).all()
    assert np.isclose(elite.objective, objective).all()
    assert np.isclose(elite.measures, measures).all()
    assert elite.index == archive.grid_to_int_index([grid_indices])
    assert elite.metadata == metadata


def assert_archive_elite_batch(
    archive,
    batch_size,
    solution_batch=None,
    objective_batch=None,
    measures_batch=None,
    metadata_batch=None,
    grid_indices_batch=None,
):
    """Asserts that the archive contains a batch of elites.

    Any of the batch items may be excluded by setting to None.
    """
    archive_df = archive.as_pandas(include_solutions=True,
                                   include_metadata=True)

    # Check the number of solutions.
    assert len(archive_df) == batch_size

    if grid_indices_batch is not None:
        index_batch = archive.grid_to_int_index(grid_indices_batch)

    archive_solution_batch = archive_df.solution_batch()
    archive_objective_batch = archive_df.objective_batch()
    archive_measures_batch = archive_df.measures_batch()
    archive_index_batch = archive_df.index_batch()
    archive_metadata_batch = archive_df.metadata_batch()

    # Enforce a one-to-one correspondence between entries in the archive and in
    # the provided input -- see
    # https://www.geeksforgeeks.org/check-two-unsorted-array-duplicates-allowed-elements/
    archive_covered = [False for _ in range(batch_size)]
    for i in range(batch_size):
        for j in range(len(archive_df)):
            if archive_covered[j]:
                continue

            solution_match = (solution_batch is None or np.isclose(
                archive_solution_batch[j], solution_batch[i]).all())
            objective_match = (objective_batch is None or np.isclose(
                archive_objective_batch[j], objective_batch[i]))
            measures_match = (measures_batch is None or np.isclose(
                archive_measures_batch[j], measures_batch[i]).all())
            index_match = (grid_indices_batch is None or
                           archive_index_batch[j] == index_batch[i])
            metadata_match = (metadata_batch is None or
                              archive_metadata_batch[j] == metadata_batch[i])

            if (solution_match and objective_match and measures_match and
                    index_match and metadata_match):
                archive_covered[j] = True

    assert np.all(archive_covered)


def test_fails_on_dim_mismatch():
    with pytest.raises(ValueError):
        GridArchive(
            solution_dim=10,  # arbitrary
            dims=[10] * 2,  # 2D space here.
            ranges=[(-1, 1)] * 3,  # But 3D space here.
        )


def test_properties_are_correct(data):
    assert np.all(data.archive.dims == [10, 20])
    assert np.all(data.archive.lower_bounds == [-1, -2])
    assert np.all(data.archive.upper_bounds == [1, 2])
    assert np.all(data.archive.interval_size == [2, 4])

    boundaries = data.archive.boundaries
    assert len(boundaries) == 2
    assert np.isclose(boundaries[0], np.linspace(-1, 1, 10 + 1)).all()
    assert np.isclose(boundaries[1], np.linspace(-2, 2, 20 + 1)).all()


@pytest.mark.parametrize("use_list", [True, False], ids=["list", "ndarray"])
def test_add_single_to_archive(data, use_list, add_mode):
    solution = data.solution
    objective = data.objective
    measures = data.measures
    metadata = data.metadata

    if use_list:
        solution = list(data.solution)
        measures = list(data.measures)

    if add_mode == "single":
        status, value = data.archive.add_single(solution, objective, measures,
                                                metadata)
    else:
        status, value = data.archive.add([solution], [objective], [measures],
                                         [metadata])

    assert status == AddStatus.NEW
    assert np.isclose(value, data.objective)
    assert_archive_elite(data.archive_with_elite, data.solution, data.objective,
                         data.measures, data.grid_indices, data.metadata)


@pytest.mark.parametrize("use_list", [True, False], ids=["list", "ndarray"])
def test_add_single_to_archive_negative_objective(data, use_list, add_mode):
    """Same as test_add_single_to_archive, but negative objective since there
    are some weird cases when handling value calculations."""
    solution = data.solution
    objective = -data.objective
    measures = data.measures
    metadata = data.metadata

    if use_list:
        solution = list(data.solution)
        measures = list(data.measures)

    if add_mode == "single":
        status, value = data.archive.add_single(solution, objective, measures,
                                                metadata)
    else:
        status, value = data.archive.add([solution], [objective], [measures],
                                         [metadata])

    assert status == AddStatus.NEW
    assert np.isclose(value, -data.objective)
    assert_archive_elite(data.archive_with_elite, data.solution, data.objective,
                         data.measures, data.grid_indices, data.metadata)


def test_add_single_with_low_measures(data, add_mode):
    measures = np.array([-2, -3])
    indices = (0, 0)
    if add_mode == "single":
        status, _ = data.archive.add_single(data.solution, data.objective,
                                            measures, data.metadata)
    else:
        status, _ = data.archive.add([data.solution], [data.objective],
                                     [measures], [data.metadata])

    assert status
    assert_archive_elite(data.archive, data.solution, data.objective, measures,
                         indices, data.metadata)


def test_add_single_with_high_measures(data, add_mode):
    measures = np.array([2, 3])
    indices = (9, 19)
    if add_mode == "single":
        status, _ = data.archive.add_single(data.solution, data.objective,
                                            measures, data.metadata)
    else:
        status, _ = data.archive.add([data.solution], [data.objective],
                                     [measures], [data.metadata])
    assert status
    assert_archive_elite(data.archive, data.solution, data.objective, measures,
                         indices, data.metadata)


def test_add_single_and_overwrite(data, add_mode):
    """Test adding a new solution with a higher objective value."""
    arbitrary_sol = data.solution + 1
    arbitrary_metadata = {"foobar": 12}
    high_objective = data.objective + 1.0

    if add_mode == "single":
        status, value = data.archive_with_elite.add_single(
            arbitrary_sol, high_objective, data.measures, arbitrary_metadata)
    else:
        status, value = data.archive_with_elite.add([arbitrary_sol],
                                                    [high_objective],
                                                    [data.measures],
                                                    [arbitrary_metadata])

    assert status == AddStatus.IMPROVE_EXISTING
    assert np.isclose(value, high_objective - data.objective)
    assert_archive_elite(data.archive_with_elite, arbitrary_sol, high_objective,
                         data.measures, data.grid_indices, arbitrary_metadata)


def test_add_single_without_overwrite(data, add_mode):
    """Test adding a new solution with a lower objective value."""
    arbitrary_sol = data.solution + 1
    arbitrary_metadata = {"foobar": 12}
    low_objective = data.objective - 1.0

    if add_mode == "single":
        status, value = data.archive_with_elite.add_single(
            arbitrary_sol, low_objective, data.measures, arbitrary_metadata)
    else:
        status, value = data.archive_with_elite.add([arbitrary_sol],
                                                    [low_objective],
                                                    [data.measures],
                                                    [arbitrary_metadata])

    assert status == AddStatus.NOT_ADDED
    assert np.isclose(value, low_objective - data.objective)
    assert_archive_elite(data.archive_with_elite, data.solution, data.objective,
                         data.measures, data.grid_indices, data.metadata)


def test_add_single_threshold_update(add_mode):
    archive = GridArchive(
        solution_dim=3,
        dims=[10, 10],
        ranges=[(-1, 1), (-1, 1)],
        threshold_min=-1.0,
        learning_rate=0.1,
    )
    solution = [1, 2, 3]
    measures = [0.1, 0.1]

    # Add a new solution to the archive.
    if add_mode == "single":
        status, value = archive.add_single(solution, 0.0, measures)
    else:
        status_batch, value_batch = archive.add([solution], [0.0], [measures])
        status, value = status_batch[0], value_batch[0]

    assert status == 2  # NEW
    assert np.isclose(value, 1.0)  # 0.0 - (-1.0)

    # Threshold should now be (1 - 0.1) * -1.0 + 0.1 * 0.0 = -0.9

    # These solutions are below the threshold and should not be inserted.
    if add_mode == "single":
        status, value = archive.add_single(solution, -0.95, measures)
    else:
        status_batch, value_batch = archive.add([solution], [-0.95], [measures])
        status, value = status_batch[0], value_batch[0]

    assert status == 0  # NOT_ADDED
    assert np.isclose(value, -0.05)  # -0.95 - (-0.9)

    # These solutions are above the threshold and should be inserted.
    if add_mode == "single":
        status, value = archive.add_single(solution, -0.8, measures)
    else:
        status_batch, value_batch = archive.add([solution], [-0.8], [measures])
        status, value = status_batch[0], value_batch[0]

    assert status == 1  # IMPROVE_EXISTING
    assert np.isclose(value, 0.1)  # -0.8 - (-0.9)


def test_add_single_after_clear(data):
    """After clearing, we should still get the same status and value when adding
    to the archive.

    https://github.com/icaros-usc/pyribs/pull/260
    """
    status, value = data.archive.add_single(data.solution, data.objective,
                                            data.measures)

    assert status == 2
    assert value == data.objective

    data.archive.clear()

    status, value = data.archive.add_single(data.solution, data.objective,
                                            data.measures)

    assert status == 2
    assert value == data.objective


def test_add_single_wrong_shapes(data):
    with pytest.raises(ValueError):
        data.archive.add_single(
            solution=[1, 1],  # 2D instead of 3D solution.
            objective=0,
            measures=[0, 0],
        )
    with pytest.raises(ValueError):
        data.archive.add_single(
            solution=[0, 0, 0],
            objective=0,
            measures=[1, 1, 1],  # 3D instead of 2D measures.
        )


def test_add_batch_all_new(data):
    status_batch, value_batch = data.archive.add(
        # 4 solutions of arbitrary value.
        solution_batch=[[1, 2, 3]] * 4,
        # The first two solutions end up in separate cells, and the next two end
        # up in the same cell.
        objective_batch=[0, 0, 0, 1],
        measures_batch=[[0, 0], [0.25, 0.25], [0.5, 0.5], [0.5, 0.5]],
    )
    assert (status_batch == 2).all()
    assert np.isclose(value_batch, [0, 0, 0, 1]).all()

    assert_archive_elite_batch(
        archive=data.archive,
        batch_size=3,
        solution_batch=[[1, 2, 3]] * 3,
        objective_batch=[0, 0, 1],
        measures_batch=[[0, 0], [0.25, 0.25], [0.5, 0.5]],
        metadata_batch=[None, None, None],
        grid_indices_batch=[[5, 10], [6, 11], [7, 12]],
    )


def test_add_batch_none_inserted(data):
    status_batch, value_batch = data.archive_with_elite.add(
        solution_batch=[[1, 2, 3]] * 4,
        objective_batch=[data.objective - 1 for _ in range(4)],
        measures_batch=[data.measures for _ in range(4)],
    )

    # All solutions were inserted into the same cell as the elite already in the
    # archive and had objective value 1 less.
    assert (status_batch == 0).all()
    assert np.isclose(value_batch, -1.0).all()

    assert_archive_elite_batch(
        archive=data.archive_with_elite,
        batch_size=1,
        solution_batch=[data.solution],
        objective_batch=[data.objective],
        measures_batch=[data.measures],
        metadata_batch=[data.metadata],
        grid_indices_batch=[data.grid_indices],
    )


def test_add_batch_with_improvement(data):
    status_batch, value_batch = data.archive_with_elite.add(
        solution_batch=[[1, 2, 3]] * 4,
        objective_batch=[data.objective + 1 for _ in range(4)],
        measures_batch=[data.measures for _ in range(4)],
    )

    # All solutions were inserted into the same cell as the elite already in the
    # archive and had objective value 1 greater.
    assert (status_batch == 1).all()
    assert np.isclose(value_batch, 1.0).all()

    assert_archive_elite_batch(
        archive=data.archive_with_elite,
        batch_size=1,
        solution_batch=[[1, 2, 3]],
        objective_batch=[data.objective + 1],
        measures_batch=[data.measures],
        metadata_batch=[None],
        grid_indices_batch=[data.grid_indices],
    )


def test_add_batch_mixed_statuses(data):
    status_batch, value_batch = data.archive_with_elite.add(
        solution_batch=[[1, 2, 3]] * 6,
        objective_batch=[
            # Not added.
            data.objective - 1.0,
            # Not added.
            data.objective - 2.0,
            # Improve but not added.
            data.objective + 1.0,
            # Improve and added since it has higher objective.
            data.objective + 2.0,
            # New but not added.
            1.0,
            # New and added.
            2.0,
        ],
        measures_batch=[
            data.measures,
            data.measures,
            data.measures,
            data.measures,
            [0, 0],
            [0, 0],
        ],
    )
    assert (status_batch == [0, 0, 1, 1, 2, 2]).all()
    assert np.isclose(value_batch, [-1, -2, 1, 2, 1, 2]).all()

    assert_archive_elite_batch(
        archive=data.archive_with_elite,
        batch_size=2,
        solution_batch=[[1, 2, 3]] * 2,
        objective_batch=[data.objective + 2.0, 2.0],
        measures_batch=[data.measures, [0, 0]],
        metadata_batch=[None, None],
        grid_indices_batch=[data.grid_indices, [5, 10]],
    )


def test_add_batch_first_solution_wins_in_ties(data):
    status_batch, value_batch = data.archive_with_elite.add(
        solution_batch=[
            [1, 2, 3],
            [4, 5, 6],
            [7, 8, 9],
            [10, 11, 12],
        ],
        objective_batch=[
            # Ties for improvement.
            data.objective + 1.0,
            data.objective + 1.0,
            # Ties for new solution.
            3.0,
            3.0,
        ],
        measures_batch=[
            data.measures,
            data.measures,
            [0, 0],
            [0, 0],
        ],
    )
    assert (status_batch == [1, 1, 2, 2]).all()
    assert np.isclose(value_batch, [1, 1, 3, 3]).all()

    assert_archive_elite_batch(
        archive=data.archive_with_elite,
        batch_size=2,
        # The first and third solution should be inserted since they come first.
        solution_batch=[[1, 2, 3], [7, 8, 9]],
        objective_batch=[data.objective + 1.0, 3.0],
        measures_batch=[data.measures, [0, 0]],
        metadata_batch=[None, None],
        grid_indices_batch=[data.grid_indices, [5, 10]],
    )


def test_add_batch_not_inserted_if_below_threshold_min():
    archive = GridArchive(
        solution_dim=3,
        dims=[10, 10],
        ranges=[(-1, 1), (-1, 1)],
        threshold_min=-10.0,
        learning_rate=0.1,
    )

    status_batch, value_batch = archive.add(
        solution_batch=[[1, 2, 3]] * 4,
        objective_batch=[-20.0, -20.0, 10.0, 10.0],
        measures_batch=[[0.0, 0.0]] * 4,
    )

    # The first two solutions should not have been inserted since they did not
    # cross the threshold_min of -10.0.
    assert (status_batch == [0, 0, 2, 2]).all()
    assert np.isclose(value_batch, [-10.0, -10.0, 20.0, 20.0]).all()

    assert_archive_elite_batch(
        archive=archive,
        batch_size=1,
        solution_batch=[[1, 2, 3]],
        objective_batch=[10.0],
        measures_batch=[[0.0, 0.0]],
        metadata_batch=[None],
        grid_indices_batch=[[5, 5]],
    )


def test_add_batch_threshold_update():
    archive = GridArchive(
        solution_dim=3,
        dims=[10, 10],
        ranges=[(-1, 1), (-1, 1)],
        threshold_min=-1.0,
        learning_rate=0.1,
    )
    solution = [1, 2, 3]
    measures = [0.1, 0.1]
    measures2 = [-0.1, -0.1]

    # Add new solutions to the archive in two cells determined by measures and
    # measures2.
    status_batch, value_batch = archive.add(
        [solution, solution, solution, solution, solution, solution],
        # The first three solutions are inserted since they cross
        # threshold_min, but the last solution is not inserted since it does not
        # cross threshold_min.
        [0.0, 1.0, 2.0, 10.0, 100.0, -10.0],
        [measures, measures, measures, measures2, measures2, measures2],
    )

    assert (status_batch == [2, 2, 2, 2, 2, 0]).all()
    assert np.isclose(
        value_batch, [1.0, 2.0, 3.0, 11.0, 101.0, -9.0]).all()  # [...] - (-1.0)

    # Thresholds based on batch update rule should now be
    # (1 - 0.1)**3 * -1.0 + (0.0 + 1.0 + 2.0) / 3 * (1 - (1 - 0.1)**3) = -0.458
    # and
    # (1 - 0.1)**2 * -1.0 + (10.0 + 100.0) / 2 * (1 - (1 - 0.1)**2) = 9.64

    # Mix between solutions which are inserted and not inserted.
    status_batch, value_batch = archive.add(
        [solution, solution, solution, solution],
        [-0.95, -0.457, 9.63, 9.65],
        [measures, measures, measures2, measures2],
    )

    assert (status_batch == [0, 1, 0, 1]).all()
    # [-0.95 - (-0.458), -0.458 - (-0.457), 9.63 - 9.64, 9.65 - 9.64]
    assert np.isclose(value_batch, [-0.492, 0.001, -0.01, 0.01]).all()

    # Thresholds should now be
    # (1 - 0.1)**1 * -0.458 + (-0.457) / 1 * (1 - (1 - 0.1)**1) = -0.4579
    # and
    # (1 - 0.1)**1 * 9.64 + (9.65) / 1 * (1 - (1 - 0.1)**1) = 9.641

    # Again mix between solutions which are inserted and not inserted.
    status_batch, value_batch = archive.add(
        [solution, solution, solution, solution],
        [-0.4580, -0.4578, 9.640, 9.642],
        [measures, measures, measures2, measures2],
    )

    assert (status_batch == [0, 1, 0, 1]).all()
    assert np.isclose(value_batch, [-0.0001, 0.0001, -0.001, 0.001]).all()


def test_add_batch_threshold_update_inf_threshold_min():
    # These default values of threshold_min and learning_rate induce special
    # CMA-ME behavior for threshold updates.
    archive = GridArchive(
        solution_dim=3,
        dims=[10, 10],
        ranges=[(-1, 1), (-1, 1)],
        threshold_min=-np.inf,
        learning_rate=1.0,
    )
    solution = [1, 2, 3]
    measures = [0.1, 0.1]
    measures2 = [-0.1, -0.1]

    # Add new solutions to the archive.
    status_batch, value_batch = archive.add(
        [solution, solution, solution, solution, solution, solution],
        [0.0, 1.0, 2.0, -10.0, 10.0, 100.0],
        [measures, measures, measures, measures2, measures2, measures2],
    )

    # Value is same as objective since these are new cells.
    assert (status_batch == [2, 2, 2, 2, 2, 2]).all()
    assert np.isclose(value_batch, [0.0, 1.0, 2.0, -10.0, 10.0, 100.0]).all()

    # Thresholds are updated based on maximum values in each cell, i.e. 2.0 and
    # 100.0.

    # Mix between solutions which are inserted and not inserted.
    status_batch, value_batch = archive.add(
        [solution, solution, solution, solution],
        [1.0, 10.0, 99.0, 101.0],
        [measures, measures, measures2, measures2],
    )

    assert (status_batch == [0, 1, 0, 1]).all()
    # [1.0 - 2.0, 10.0 - 2.0, 99.0 - 100.0, 101.0 - 100.0]
    assert np.isclose(value_batch, [-1.0, 8.0, -1.0, 1.0]).all()


def test_add_batch_wrong_shapes(data):
    with pytest.raises(ValueError):
        data.archive.add(
            solution_batch=[[1, 1]],  # 2D instead of 3D solution.
            objective_batch=[0],
            measures_batch=[[0, 0]],
        )
    with pytest.raises(ValueError):
        data.archive.add(
            solution_batch=[[0, 0, 0]],
            objective_batch=[[1]],  # Array instead of scalar objective.
            measures_batch=[[0, 0]],
        )
    with pytest.raises(ValueError):
        data.archive.add(
            solution_batch=[[0, 0, 0]],
            objective_batch=[0],
            measures_batch=[[1, 1, 1]],  # 3D instead of 2D measures.
        )
    with pytest.raises(ValueError):
        data.archive.add(
            solution_batch=[[0, 0, 0]],
            objective_batch=[0],
            measures_batch=[[0, 0]],
            metadata_batch=[],  # Metadata is empty but should have entries.
        )


def test_add_batch_zero_length(data):
    """Nothing should happen when adding a batch with length 0."""
    status_batch, value_batch = data.archive.add(
        solution_batch=np.ones((0, 3)),
        objective_batch=np.ones((0,)),
        measures_batch=np.ones((0, 2)),
    )

    assert len(status_batch) == 0
    assert len(value_batch) == 0
    assert len(data.archive) == 0


def test_add_batch_wrong_batch_size(data):
    with pytest.raises(ValueError):
        data.archive.add(
            solution_batch=[[0, 0, 0]],
            objective_batch=[1, 1],  # 2 objectives.
            measures_batch=[[0, 0, 0]],
        )
    with pytest.raises(ValueError):
        data.archive.add(
            solution_batch=[[0, 0, 0]],
            objective_batch=[0, 0],
            measures_batch=[[1, 1, 1], [1, 1, 1]],  # 2 measures.
        )
    with pytest.raises(ValueError):
        data.archive.add(
            solution_batch=[[0, 0, 0]],
            objective_batch=[0, 0],
            measures_batch=[[0, 0, 0]],
            metadata_batch=[None, None],  # 2 metadata.
        )


def test_grid_to_int_index(data):
    assert (data.archive.grid_to_int_index([data.grid_indices
                                           ])[0] == data.int_index)


def test_grid_to_int_index_wrong_shape(data):
    with pytest.raises(ValueError):
        data.archive.grid_to_int_index([data.grid_indices[:-1]])


def test_int_to_grid_index(data):
    assert np.all(
        data.archive.int_to_grid_index([data.int_index])[0] ==
        data.grid_indices)


def test_int_to_grid_index_wrong_shape(data):
    with pytest.raises(ValueError):
        data.archive.int_to_grid_index(data.int_index)


@pytest.mark.parametrize("dtype", [np.float64, np.float32],
                         ids=["float64", "float32"])
def test_values_go_to_correct_bin(dtype):
    """Bins tend to be a bit fuzzy at the edges due to floating point precision
    errors, so this test checks if we can get everything to land in the correct
    bin."""
    archive = GridArchive(
        solution_dim=0,
        dims=[10],
        ranges=[(0, 0.1)],
        epsilon=1e-6,
        dtype=dtype,
    )

    # Values below the lower bound land in the first bin.
    assert archive.index_of_single([-0.01]) == 0

    assert archive.index_of_single([0.0]) == 0
    assert archive.index_of_single([0.01]) == 1
    assert archive.index_of_single([0.02]) == 2
    assert archive.index_of_single([0.03]) == 3
    assert archive.index_of_single([0.04]) == 4
    assert archive.index_of_single([0.05]) == 5
    assert archive.index_of_single([0.06]) == 6
    assert archive.index_of_single([0.07]) == 7
    assert archive.index_of_single([0.08]) == 8
    assert archive.index_of_single([0.09]) == 9

    # Upper bound and above belong in last bin.
    assert archive.index_of_single([0.1]) == 9
    assert archive.index_of_single([0.11]) == 9


def test_nonfinite_inputs(data):
    data.solution[0] = np.inf
    data.measures[0] = np.nan

    with pytest.raises(ValueError):
        data.archive.add([data.solution], -np.inf, [data.measures])
    with pytest.raises(ValueError):
        data.archive.add_single(data.solution, -np.inf, data.measures)
    with pytest.raises(ValueError):
<<<<<<< HEAD
        data.archive.find_elites([data.measures])
    with pytest.raises(ValueError):
        data.archive.find_elites_single(data.measures)
=======
        data.archive.retrieve([data.measures])
    with pytest.raises(ValueError):
        data.archive.retrieve_single(data.measures)
>>>>>>> 6ca9d839
    with pytest.raises(ValueError):
        data.archive.index_of([data.measures])
    with pytest.raises(ValueError):
        data.archive.index_of_single(data.measures)


def test_cqd_score_detects_wrong_shapes(data):
    with pytest.raises(ValueError):
        data.archive.cqd_score(
            iterations=1,
            target_points=np.array([1.0]),  # Should be 3D.
            penalties=2,
            obj_min=0.0,
            obj_max=1.0,
        )

    with pytest.raises(ValueError):
        data.archive.cqd_score(
            iterations=1,
            target_points=3,
            penalties=[[1.0, 1.0]],  # Should be 1D.
            obj_min=0.0,
            obj_max=1.0,
        )


def test_cqd_score_with_one_elite():
    archive = GridArchive(solution_dim=2,
                          dims=[10, 10],
                          ranges=[(-1, 1), (-1, 1)])
    archive.add_single([4.0, 4.0], 1.0, [0.0, 0.0])

    score = archive.cqd_score(
        iterations=1,
        # With this target point, the solution above at [0, 0] has a normalized
        # distance of 0.5, since it is halfway between the archive bounds of
        # (-1, -1) and (1, 1).
        target_points=np.array([[[1.0, 1.0]]]),
        penalties=2,
        obj_min=0.0,
        obj_max=1.0,
    ).mean

    # For theta=0, the score should be 1.0 - 0 * 0.5 = 1.0
    # For theta=1, the score should be 1.0 - 1 * 0.5 = 0.5
    assert np.isclose(score, 1.0 + 0.5)


def test_cqd_score_with_max_dist():
    archive = GridArchive(solution_dim=2,
                          dims=[10, 10],
                          ranges=[(-1, 1), (-1, 1)])
    archive.add_single([4.0, 4.0], 0.5, [0.0, 1.0])

    score = archive.cqd_score(
        iterations=1,
        # With this target point and dist_max, the solution above at [0, 1]
        # has a normalized distance of 0.5, since it is one unit away.
        target_points=np.array([[[1.0, 1.0]]]),
        penalties=2,
        obj_min=0.0,
        obj_max=1.0,
        dist_max=2.0,
    ).mean

    # For theta=0, the score should be 0.5 - 0 * 0.5 = 0.5
    # For theta=1, the score should be 0.5 - 1 * 0.5 = 0.0
    assert np.isclose(score, 0.5 + 0.0)


def test_cqd_score_l1_norm():
    archive = GridArchive(solution_dim=2,
                          dims=[10, 10],
                          ranges=[(-1, 1), (-1, 1)])
    archive.add_single([4.0, 4.0], 0.5, [0.0, 0.0])

    score = archive.cqd_score(
        iterations=1,
        # With this target point and dist_max, the solution above at [0, 0]
        # has a normalized distance of 1.0, since it is two units away.
        target_points=np.array([[[1.0, 1.0]]]),
        penalties=2,
        obj_min=0.0,
        obj_max=1.0,
        dist_max=2.0,
        # L1 norm.
        dist_ord=1,
    ).mean

    # For theta=0, the score should be 0.5 - 0 * 1.0 = 0.5
    # For theta=1, the score should be 0.5 - 1 * 1.0 = -0.5
    assert np.isclose(score, 0.5 + -0.5)


def test_cqd_score_full_output():
    archive = GridArchive(solution_dim=2,
                          dims=[10, 10],
                          ranges=[(-1, 1), (-1, 1)])
    archive.add_single([4.0, 4.0], 1.0, [0.0, 0.0])

    result = archive.cqd_score(
        iterations=5,
        # With this target point, the solution above at [0, 0] has a normalized
        # distance of 0.5, since it is halfway between the archive bounds of
        # (-1, -1) and (1, 1).
        target_points=np.array([
            [[1.0, 1.0]],
            [[1.0, 1.0]],
            [[1.0, 1.0]],
            [[-1.0, -1.0]],
            [[-1.0, -1.0]],
        ]),
        penalties=2,
        obj_min=0.0,
        obj_max=1.0,
    )

    # For theta=0, the score should be 1.0 - 0 * 0.5 = 1.0
    # For theta=1, the score should be 1.0 - 1 * 0.5 = 0.5
    assert result.iterations == 5
    assert np.isclose(result.mean, 1.0 + 0.5)
    assert np.all(np.isclose(result.scores, 1.0 + 0.5))
    assert np.all(
        np.isclose(
            result.target_points,
            np.array([
                [[1.0, 1.0]],
                [[1.0, 1.0]],
                [[1.0, 1.0]],
                [[-1.0, -1.0]],
                [[-1.0, -1.0]],
            ])))
    assert np.all(np.isclose(result.penalties, [0.0, 1.0]))
    assert np.isclose(result.obj_min, 0.0)
    assert np.isclose(result.obj_max, 1.0)
    # Distance from (-1,-1) to (1,1).
    assert np.isclose(result.dist_max, 2 * np.sqrt(2))
    assert result.dist_ord is None


def test_cqd_score_with_two_elites():
    archive = GridArchive(solution_dim=2,
                          dims=[10, 10],
                          ranges=[(-1, 1), (-1, 1)])
    archive.add_single([4.0, 4.0], 0.25, [0.0, 0.0])  # Elite 1.
    archive.add_single([4.0, 4.0], 0.0, [1.0, 1.0])  # Elite 2.

    score = archive.cqd_score(
        iterations=1,
        # With this target point, Elite 1 at [0, 0] has a normalized distance of
        # 0.5, since it is halfway between the archive bounds of (-1, -1) and
        # (1, 1).
        #
        # Elite 2 has a normalized distance of 0, since it is exactly at [1, 1].
        target_points=np.array([[[1.0, 1.0]]]),
        penalties=2,  # Penalties of 0 and 1.
        obj_min=0.0,
        obj_max=1.0,
    ).mean

    # For theta=0, the score should be max(0.25 - 0 * 0.5, 0 - 0 * 0) = 0.25
    # For theta=1, the score should be max(0.25 - 1 * 0.5, 0 - 1 * 0) = 0
    assert np.isclose(score, 0.25 + 0)<|MERGE_RESOLUTION|>--- conflicted
+++ resolved
@@ -707,15 +707,9 @@
     with pytest.raises(ValueError):
         data.archive.add_single(data.solution, -np.inf, data.measures)
     with pytest.raises(ValueError):
-<<<<<<< HEAD
-        data.archive.find_elites([data.measures])
-    with pytest.raises(ValueError):
-        data.archive.find_elites_single(data.measures)
-=======
         data.archive.retrieve([data.measures])
     with pytest.raises(ValueError):
         data.archive.retrieve_single(data.measures)
->>>>>>> 6ca9d839
     with pytest.raises(ValueError):
         data.archive.index_of([data.measures])
     with pytest.raises(ValueError):
