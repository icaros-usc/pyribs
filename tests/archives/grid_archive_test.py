--- conflicted
+++ resolved
@@ -111,7 +111,6 @@
                                                 list(data.measures),
                                                 data.metadata)
     else:
-<<<<<<< HEAD
         status, value = data.archive.add_single(data.solution,
                                                 data.objective,
                                                 data.measures,
@@ -122,52 +121,24 @@
     assert_archive_elite(data.archive_with_elite, data.solution,
                          data.objective, data.measures,
                          data.grid_indices, data.metadata)
-=======
-        status, value = data.archive.add_single(data.solution, data.objective,
-                                                data.measures, data.metadata)
-
-    assert status == AddStatus.NEW
-    assert np.isclose(value, data.objective)
-    assert_archive_elite(data.archive_with_elite, data.solution, data.objective,
-                         data.measures, data.grid_indices, data.metadata)
->>>>>>> 052828d2
-
 
 def test_add_single_with_low_measures(data):
     measures = np.array([-2, -3])
     indices = (0, 0)
-<<<<<<< HEAD
     status, _ = data.archive.add_single(data.solution, data.objective,
                                         measures, data.metadata)
     assert status
     assert_archive_elite(data.archive, data.solution, data.objective,
                          measures, indices, data.metadata)
-=======
-    status, _ = data.archive.add_single(data.solution, data.objective, measures,
-                                        data.metadata)
-    assert status
-    assert_archive_elite(data.archive, data.solution, data.objective, measures,
-                         indices, data.metadata)
->>>>>>> 052828d2
-
 
 def test_add_single_with_high_measures(data):
     measures = np.array([2, 3])
     indices = (9, 19)
-<<<<<<< HEAD
     status, _ = data.archive.add_single(data.solution, data.objective,
                                         measures, data.metadata)
     assert status
     assert_archive_elite(data.archive, data.solution, data.objective,
                          measures, indices, data.metadata)
-=======
-    status, _ = data.archive.add_single(data.solution, data.objective, measures,
-                                        data.metadata)
-    assert status
-    assert_archive_elite(data.archive, data.solution, data.objective, measures,
-                         indices, data.metadata)
->>>>>>> 052828d2
-
 
 def test_add_single_and_overwrite(data):
     """Test adding a new solution with a higher objective value."""
@@ -182,14 +153,8 @@
     assert status == AddStatus.IMPROVE_EXISTING
     assert np.isclose(value, high_objective - data.objective)
     assert_archive_elite(data.archive_with_elite, arbitrary_sol,
-<<<<<<< HEAD
                          high_objective, data.measures,
                          data.grid_indices, arbitrary_metadata)
-=======
-                         high_objective, data.measures, data.grid_indices,
-                         arbitrary_metadata)
->>>>>>> 052828d2
-
 
 def test_add_single_without_overwrite(data):
     """Test adding a new solution with a lower objective value."""
@@ -203,15 +168,9 @@
                                                        arbitrary_metadata)
     assert status == AddStatus.NOT_ADDED
     assert np.isclose(value, low_objective - data.objective)
-<<<<<<< HEAD
     assert_archive_elite(data.archive_with_elite, data.solution,
                          data.objective, data.measures,
                          data.grid_indices, data.metadata)
-=======
-    assert_archive_elite(data.archive_with_elite, data.solution, data.objective,
-                         data.measures, data.grid_indices, data.metadata)
->>>>>>> 052828d2
-
 
 def test_add_batch_all_new(data):
     status_batch, value_batch = data.archive.add(
