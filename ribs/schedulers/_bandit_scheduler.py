"""Provides the Bandit Scheduler."""

from __future__ import annotations

import warnings
from collections import defaultdict
from collections.abc import Sequence
from typing import Literal

import numpy as np
from numpy.typing import ArrayLike

from ribs._utils import readonly
from ribs.archives import ArchiveBase
from ribs.emitters import EmitterBase
from ribs.schedulers._scheduler import Scheduler
from ribs.typing import Float, Int


class BanditScheduler:
    """Schedules emitters with a bandit algorithm.

    This implementation is based on `Cully 2021 <https://arxiv.org/abs/2007.05352>`_.

    .. note:: This class follows the similar ask-tell framework as :class:`Scheduler`,
        and enforces similar constraints in the arguments and methods. Please refer to
        the documentation of :class:`Scheduler` for more details.

    .. note:: The main difference between :class:`BanditScheduler` and
        :class:`Scheduler` is that, unlike :class:`Scheduler`, DQD emitters are not
        supported by :class:`BanditScheduler`.

    To initialize this class, first create an archive and a list of emitters for the QD
    algorithm. The BanditScheduler will schedule the emitters using the Upper Confidence
<<<<<<< HEAD
    Bound - 1 algorithm (UCB1). Every time :meth:`ask` is called, the emitters are sorted
    based on the potential reward function from UCB1. Then, the top `num_active`
=======
    Bound - 1 algorithm (UCB1). Every time :meth:`ask` is called, the emitters are
    sorted based on the potential reward function from UCB1. Then, the top `num_active`
>>>>>>> af28dcb8
    emitters are used for ask-tell.

    .. warning:: If constructing many emitters at once, do not pass something like
        ``[EmitterClass(...)] * 5``, as this creates a list with the same instance of
        ``EmitterClass`` in each position. Instead, use ``[EmitterClass(...) for _ in
        range 5]``, which creates 5 unique instances of ``EmitterClass``.

    Args:
        archive: An archive object, e.g., :class:`~ribs.archives.GridArchive`.
        emitter_pool: A pool of emitters to select from, e.g.
            :class:`ribs.emitters.GaussianEmitter`. On the first iteration, the first
            `num_active` emitters from the emitter_pool will be activated.
        result_archive: An additional archive where all solutions are added. For
            example, in CMA-MAE, this archive stores all the best-performing solutions,
            since the main archive does not store all the best-performing solutions.
        num_active: The number of active emitters at a time. Active emitters are used
            when calling ask-tell.
        reselect: Indicates how emitters are reselected from the pool. The default is
            "terminated", where only terminated/restarted emitters are deactivated and
            reselected (but they might be selected again). Alternatively, use "all" to
            reselect all active emitters every iteration.
        zeta: Hyperparamter of UCB1 that balances the trade-off between the accuracy and
            the uncertainty of the emitters. Increasing this parameter will emphasize
            the uncertainty of the emitters. Refer to the original paper for more
            information.
        add_mode: Indicates how solutions should be added to the archive. The default is
            "batch", which adds all solutions with one call to
            :meth:`~ribs.archives.ArchiveBase.add`. Alternatively, use "single" to add
            the solutions one at a time with
            :meth:`~ribs.archives.ArchiveBase.add_single`. "single" mode is included
            since implementing batch addition on an archive is sometimes non-trivial.
            We highly recommend "batch" mode since it is significantly faster.

    Raises:
        TypeError: The ``emitter_pool`` argument was not a list of emitters.
        ValueError: Number of active emitters is less than one.
        ValueError: Fewer emitters in the pool than the number of active emitters.
        ValueError: The emitters passed in do not have the same solution dimensions.
        ValueError: The same emitter instance was passed in multiple times. Each
            emitter should be a unique instance (see the warning above).
        ValueError: Invalid value for ``add_mode``.
        ValueError: The ``result_archive`` and ``archive`` are the same object
            (``result_archive`` should not be passed in this case).
    """

    def __init__(
        self,
        archive: ArchiveBase,
        emitter_pool: Sequence[EmitterBase],
        result_archive: ArchiveBase | None = None,
        *,
        num_active: Int,
        reselect: Literal["terminated", "all"] = "terminated",
        zeta: Float = 0.05,
        add_mode: Literal["batch", "single"] = "batch",
    ) -> None:
        if num_active < 1:
            raise ValueError("num_active cannot be less than 1.")

        try:
            if len(emitter_pool) < num_active:
                raise ValueError(
                    f"The emitter pool must contain at least"
                    f"num_active emitters, but only"
                    f"{len(emitter_pool)} are given."
                )
        except TypeError as exception:
            # TypeError will be raised by len(). We avoid directly checking if
            # `emitter_pool` is an instance of list since we do not want to be too
            # restrictive.
            raise TypeError(
                "`emitter_pool` must be a list of emitter objects."
            ) from exception

        emitter_ids = {id(e) for e in emitter_pool}
        if len(emitter_ids) != len(emitter_pool):
            raise ValueError(
                "Not all emitters passed in were unique (i.e. some emitters "
                "had the same id). If emitters were created with something "
                "like [EmitterClass(...)] * n, instead use "
                "[EmitterClass(...) for _ in range(n)] so that all emitters "
                "are unique instances."
            )

        self._solution_dim = emitter_pool[0].solution_dim

        for idx, emitter in enumerate(emitter_pool[1:]):
            if emitter.solution_dim != self._solution_dim:
                raise ValueError(
                    "All emitters must have the same solution dim, but "
                    f"Emitter {idx} has dimension {emitter.solution_dim}, "
                    f"while Emitter 0 has dimension {self._solution_dim}"
                )

        if reselect not in ["terminated", "all"]:
            raise ValueError(
                f"add_mode must either be 'terminated' or 'all', but it was '{reselect}'"
            )

        if add_mode not in ["single", "batch"]:
            raise ValueError(
                f"add_mode must either be 'batch' or 'single', but it was '{add_mode}'"
            )

        if archive is result_archive:
            raise ValueError(
                "`archive` has same id as `result_archive` -- "
                "Note that `BanditScheduler.result_archive` already "
                "defaults to be the same as `archive` if you pass "
                "`result_archive=None`"
            )

        self._archive = archive
        self._emitter_pool = np.array(emitter_pool)
        self._num_active = num_active
        self._add_mode = add_mode
        self._result_archive = result_archive
        self._reselect = reselect

        # Boolean mask of the active emitters. Initializes to the first num_active
        # emitters in the emitter pool.
        self._active_arr = np.zeros_like(self._emitter_pool, dtype=bool)

        # Used by UCB1 to select emitters.
        self._success = np.zeros_like(self._emitter_pool, dtype=float)
        self._selection = np.zeros_like(self._emitter_pool, dtype=float)
        self._restarts = np.zeros_like(self._emitter_pool, dtype=int)
        self._zeta = zeta

        # Helps track which scheduler method should be called next.
        self._last_called = None
        # The last set of solutions returned by ask().
        self._cur_solutions = []
        # The number of solutions created by each emitter.
        self._num_emitted = np.array([None for _ in self._active_arr])

    @property
    def archive(self) -> ArchiveBase:
        """Archive for storing solutions found in this scheduler."""
        return self._archive

    @property
    def emitter_pool(self) -> Sequence[EmitterBase]:
        """The pool of emitters available in the scheduler."""
        return self._emitter_pool

    @property
    def active(self) -> np.ndarray:
        """Boolean array indicating which emitters in the :attr:`emitter_pool` are currently active."""
        return readonly(self._active_arr.view())

    @property
    def result_archive(self) -> ArchiveBase:
        """An additional archive for storing solutions found in this scheduler.

        If ``result_archive`` was not passed to the constructor, this property is the
        same as :attr:`archive`.
        """
        return self._archive if self._result_archive is None else self._result_archive

    def ask_dqd(self) -> None:
        """This method is not supported for this scheduler and throws an error.

        Raises:
            NotImplementedError: This method is not supported by this scheduler.
        """
        raise NotImplementedError("ask_dqd() is not supported by BanditScheduler.")

    def ask(self) -> np.ndarray:
        """Generates a batch of solutions by calling ask on all active emitters.

        The emitters used by ask are determined by the UCB1 algorithm. Briefly, emitters
        that have never been selected before are prioritized, then emitters are sorted
        in descending order based on the accurary of their past prediction.

        .. note:: The order of the solutions returned from this method is important, so
            do not rearrange them.

        Returns:
            A ``(batch_size, dim)`` array of solutions to evaluate. Each row contains a
            single solution.

        Raises:
            RuntimeError: This method was called immediately after calling an ask
                method.
        """
        if self._last_called == "ask":
            raise RuntimeError(
                "ask cannot be called immediately after " + self._last_called
            )
        self._last_called = "ask"

        if self._reselect == "terminated":
            # Reselect terminated emitters. Emitters are terminated if their restarts
            # attributes have incremented.
            emitter_restarts = np.array(
                [
                    emitter.restarts if hasattr(emitter, "restarts") else -1
                    for emitter in self._emitter_pool
                ]
            )
            reselect = emitter_restarts > self._restarts

            # If the emitter does not have "restarts" attribute, assume it restarts
            # every iteration.
            reselect[emitter_restarts < 0] = True

            self._restarts = emitter_restarts
        else:
            # Reselect all emitters.
            reselect = self._active_arr.copy()

        # If not enough emitters are active, activate the first num_active. This always
        # happens on the first iteration(s).
        num_needed = self._num_active - self._active_arr.sum()
        i = 0
        while num_needed > 0:
            reselect[i] = False
            if not self._active_arr[i]:
                self._active_arr[i] = True
                num_needed -= 1
            i += 1

        # Deactivate emitters to be reselected.
        self._active_arr[reselect] = False

        # Select emitters based on the UCB1 formula.
        # The ranking of emitters also follows these rules:
        # - Emitters that have never been selected are prioritized.
        # - If reselect is "terminated", then only active emitters that have
        #   terminated/restarted will be reselected. Otherwise, if reselect is "all",
        #   then all emitters are reselected.
        if reselect.any():
            ucb1 = np.full_like(
                self._emitter_pool, np.inf
            )  # np.inf forces to select emitters that were not yet selected
            update_ucb = self._selection != 0
            if update_ucb.any():
                ucb1[update_ucb] = self._success[update_ucb] / self._selection[
                    update_ucb
                ] + self._zeta * np.sqrt(
                    np.log(self._success.sum()) / self._selection[update_ucb]
                )
            # Activate top emitters based on UCB1, until there are num_active active
            # emitters. Activate only inactive emitters.
            activate = np.argsort(ucb1)[::-1]
            cur_active = self._active_arr.sum()
            for i in activate:
                if cur_active >= self._num_active:
                    break
                if not self._active_arr[i]:
                    self._active_arr[i] = True
                    cur_active += 1

        self._cur_solutions = []

        for i in np.where(self._active_arr)[0]:
            emitter = self._emitter_pool[i]
            emitter_sols = emitter.ask()
            self._cur_solutions.append(emitter_sols)
            self._num_emitted[i] = len(emitter_sols)

        # In case the emitters didn't return any solutions.
        self._cur_solutions = (
            np.concatenate(self._cur_solutions, axis=0)
            if self._cur_solutions
            else np.empty((0, self._solution_dim))
        )
        return self._cur_solutions

    _check_length = Scheduler._check_length
    _validate_tell_data = Scheduler._validate_tell_data

    def tell_dqd(
        self,
        objective: ArrayLike | None,
        measures: ArrayLike,
        jacobian: ArrayLike,
        **fields: ArrayLike | None,
    ) -> None:
        """This method is not supported for this scheduler and throws an error.

        Raises:
            NotImplementedError: This method is not supported by this scheduler.
        """
        raise NotImplementedError("tell_dqd() is not supported by BanditScheduler.")

    def tell(
        self,
        objective: ArrayLike | None,
        measures: ArrayLike,
        **fields: ArrayLike | None,
    ) -> None:
        """Returns info for solutions from :meth:`ask`.

        The emitters are the same with those used in the last call to :meth:`ask`.

        .. note:: The objective and measures arrays must be in the same order as the
            solutions created by :meth:`ask`; i.e. ``objective[i]`` and ``measures[i]``
            should be the objective and measures for ``solution[i]``.

        Args:
            objective: ``(batch_size,)`` array where each entry contains the objective
                function evaluation of a solution. This can also be None to indicate
                there is no objective, which would be the case in diversity optimization
                problems.
            measures: ``(batch_size, measure_dim)`` array where each row contains a
                solution's coordinates in measure space.
            fields: Additional data for each solution. Each argument should be an array
                with ``batch_size`` as the first dimension.

        Raises:
            RuntimeError: This method was called without first calling :meth:`ask`.
            ValueError: One of the inputs has the wrong shape.
        """
        if self._last_called != "ask":
            raise RuntimeError("tell() was called without calling ask().")
        self._last_called = "tell"

        data = self._validate_tell_data(
            {
                "objective": objective,
                "measures": measures,
                **fields,
            }
        )

        archive_empty_before = self.archive.empty
        if self._result_archive is not None:
            # Check self._result_archive here since self.result_archive is a property
            # that always provides a proper archive.
            result_archive_empty_before = self.result_archive.empty

        # Add solutions to the archive.
        if self._add_mode == "batch":
            add_info = self.archive.add(**data)

            # Add solutions to result_archive.
            if self._result_archive is not None:
                self._result_archive.add(**data)
        elif self._add_mode == "single":
            add_info = defaultdict(list)

            for i in range(len(self._cur_solutions)):
                single_data = {
                    name: None if arr is None else arr[i] for name, arr in data.items()
                }
                single_info = self.archive.add_single(**single_data)
                for name, val in single_info.items():
                    add_info[name].append(val)

                # Add solutions to result_archive.
                if self._result_archive is not None:
                    self._result_archive.add_single(**single_data)

            for name, arr in add_info.items():
                add_info[name] = np.asarray(arr)

        # Warn the user if nothing was inserted into the archives -- these warnings use
        # stacklevel=2 so that it's clear the error comes from tell().
        if archive_empty_before and self.archive.empty:
            warnings.warn(Scheduler._EMPTY_WARNING.format(name="archive"), stacklevel=2)
        if (
            self._result_archive is not None
            and result_archive_empty_before
            and self.result_archive.empty
        ):
            warnings.warn(
                Scheduler._EMPTY_WARNING.format(name="result_archive"), stacklevel=2
            )

        # Keep track of pos because emitters may have different batch sizes.
        pos = 0
        for i in np.where(self._active_arr)[0]:
            emitter = self._emitter_pool[i]
            n = self._num_emitted[i]

            end = pos + n
            self._selection[i] += n
            self._success[i] += np.count_nonzero(add_info["status"][pos:end])
            emitter.tell(
                **{
                    name: None if arr is None else arr[pos:end]
                    for name, arr in data.items()
                },
                add_info={name: arr[pos:end] for name, arr in add_info.items()},
            )
            pos = end<|MERGE_RESOLUTION|>--- conflicted
+++ resolved
@@ -32,13 +32,8 @@
 
     To initialize this class, first create an archive and a list of emitters for the QD
     algorithm. The BanditScheduler will schedule the emitters using the Upper Confidence
-<<<<<<< HEAD
-    Bound - 1 algorithm (UCB1). Every time :meth:`ask` is called, the emitters are sorted
-    based on the potential reward function from UCB1. Then, the top `num_active`
-=======
     Bound - 1 algorithm (UCB1). Every time :meth:`ask` is called, the emitters are
     sorted based on the potential reward function from UCB1. Then, the top `num_active`
->>>>>>> af28dcb8
     emitters are used for ask-tell.
 
     .. warning:: If constructing many emitters at once, do not pass something like
