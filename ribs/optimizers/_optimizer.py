--- conflicted
+++ resolved
@@ -20,28 +20,13 @@
             :mod:`ribs.archives`.
         emitters (list of ribs.archives.EmitterBase): A list of emitter objects,
             such as :class:`ribs.emitters.GaussianEmitter`.
-<<<<<<< HEAD
-    Attributes:
-        archive (ribs.archives.ArchiveBase): See args.
-        emitters (list of ribs emitters): See args.
-=======
-        config (None or dict or OptimizerConfig): Configuration object. If None,
-            a default OptimizerConfig is constructed. A dict may also be passed
-            in, in which case its arguments will be passed into OptimizerConfig.
->>>>>>> 99774c8a
     Raises:
         RuntimeError: The emitters passed in do not have the same solution
             dimensions.
         RuntimeError: There is no emitter passed in.
     """
 
-<<<<<<< HEAD
     def __init__(self, archive, emitters):
-=======
-    def __init__(self, archive, emitters, config=None):
-        self._config = create_config(config, OptimizerConfig)
-
->>>>>>> 99774c8a
         if len(emitters) == 0:
             raise RuntimeError(
                 "You must pass in at least one emitter to the optimizer.")
@@ -63,11 +48,6 @@
         self._asked = False
         # The last set of solutions returned by ask().
         self._solutions = []
-
-    @property
-    def config(self):
-        """CVTArchiveConfig: Configuration object."""
-        return self._config
 
     @property
     def archive(self):
