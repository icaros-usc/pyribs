--- conflicted
+++ resolved
@@ -20,11 +20,7 @@
         Check the status of an add operation as follows::
 
             from ribs.archives import AddStatus
-<<<<<<< HEAD
-            status, _ = archive.add(solution_batch, objective_batch, measures_batch)
-=======
-            status, _ = archive.add_single(solution, objective, measures)
->>>>>>> 052828d2
+            status, _ = archive.add_single(solution_batch, objective_batch, measures_batch)
             if status == AddStatus.NEW:
                 # Do something if the solution made a new elite in the archive.
 
@@ -32,11 +28,7 @@
         act like a bool::
 
             from ribs.archives import AddStatus
-<<<<<<< HEAD
-            status, _ = archive.add(solution_batch, objective_batch, measures_batch)
-=======
-            status, _ = archive.add_single(solution, objective, measures)
->>>>>>> 052828d2
+            status, _ = archive.add_single(solution_batch, objective_batch, measures_batch)
             if status:
                 # Do something if the solution was added to the archive.
 
