"""Provides ArchiveBase."""
<<<<<<< HEAD
from abc import ABC
=======
from abc import ABC, abstractmethod

import numpy as np
from numpy_groupies import aggregate_nb as aggregate

from ribs._utils import (check_batch_shape, check_finite, check_is_1d,
                         check_shape, np_scalar, validate_batch,
                         validate_single)
from ribs.archives._archive_stats import ArchiveStats
from ribs.archives._array_store import ArrayStore
from ribs.archives._cqd_score_result import CQDScoreResult

_ARCHIVE_FIELDS = {"index", "solution", "objective", "measures", "threshold"}


def parse_dtype(dtype):
    """Parses dtype for the archive.

    Returns:
        np.float32 or np.float64
    Raises:
        ValueError: Unsupported dtype.
    """
    # First convert str dtype's to np.dtype.
    if isinstance(dtype, str):
        dtype = np.dtype(dtype)

    # np.dtype is not np.float32 or np.float64, but it compares equal.
    if dtype in [np.float32, np.float64]:
        return {
            "solution": dtype,
            "objective": dtype,
            "measures": dtype,
        }
    elif isinstance(dtype, dict):
        if ("solution" not in dtype or "objective" not in dtype or
                "measures" not in dtype):
            raise ValueError("If dtype is a dict, it must contain 'solution',"
                             "'objective', and 'measures' keys.")
        return dtype
    else:
        raise ValueError(
            'Unsupported dtype. Must be np.float32 or np.float64, '
            'or dict of the form '
            '{"solution": <dtype>, "objective": <dtype>, "measures": <dtype>}')
>>>>>>> b13f0a42


class ArchiveBase(ABC):
    """Base class for archives.

    An archive stores *elites*. Each elite consists of several data *fields*: at
    a minimum, the elite has a *solution* and the evaluated *objective* and
    *measures* of the solution. The elite may also include additional data
    fields. Besides elites, archives can store components like k-D trees and
    density estimators.

    The primary method of an archive is to write new solutions to it with
    :meth:`add`. There are also methods to read from the archive, such as
    :meth:`retrieve` and :meth:`data`. These methods typically operate over
    batches of inputs (e.g., adding multiple solutions at once with
    :meth:`add`), but methods such as :meth:`add_single` and
    :meth:`retrieve_single` support single inputs.

    Due to the flexibility of workflows available in pyribs, it is possible to
    design archives that require only a small subset of the methods in this base
    class. As such, none of the methods listed here are required to be
    implemented in child classes, although by default they will raise
    :class:`NotImplementedError` when called.

    Args:
<<<<<<< HEAD
        solution_dim (int): Dimensionality of the solution space.
        objective_dim (int or empty tuple): Dimensionality of the objective
            space. For single-objective optimization problems where the
            objective is a scalar, this argument should be an empty tuple
            ``()``. In multi-objective optimization problems, this argument
            should be an integer indicating the number of objectives.
        measure_dim (int): Dimensionality of the measure space.
    """

    def __init__(self, *, solution_dim, objective_dim, measure_dim):
=======
        solution_dim (int): Dimension of the solution space.
        cells (int): Number of cells in the archive. This is used to create the
            numpy arrays described above for storing archive info.
        measure_dim (int): The dimension of the measure space.
        learning_rate (float): The learning rate for threshold updates. Defaults
            to 1.0.
        threshold_min (float): The initial threshold value for all the cells.
        qd_score_offset (float): Archives often contain negative objective
            values, and if the QD score were to be computed with these negative
            objectives, the algorithm would be penalized for adding new cells
            with negative objectives. Thus, a standard practice is to normalize
            all the objectives so that they are non-negative by introducing an
            offset. This QD score offset will be *subtracted* from all
            objectives in the archive, e.g., if your objectives go as low as
            -300, pass in -300 so that each objective will be transformed as
            ``objective - (-300)``.
        seed (int): Value to seed the random number generator. Set to None to
            avoid a fixed seed.
        dtype (str or data-type or dict): Data type of the solutions,
            objectives, and measures. This can be ``"f"`` / ``np.float32``,
            ``"d"`` / ``np.float64``, or a dict specifying separate dtypes, of
            the form ``{"solution": <dtype>, "objective": <dtype>, "measures":
            <dtype>}``.
        extra_fields (dict): Description of extra fields of data that is stored
            next to elite data like solutions and objectives. The description is
            a dict mapping from a field name (str) to a tuple of ``(shape,
            dtype)``. For instance, ``{"foo": ((), np.float32), "bar": ((10,),
            np.float32)}`` will create a "foo" field that contains scalar values
            and a "bar" field that contains 10D values. Note that field names
            must be valid Python identifiers, and names already used in the
            archive are not allowed.

    Attributes:
        _rng (numpy.random.Generator): Random number generator, used in
            particular for generating random elites.
        _store (ribs.archives.ArrayStore): The underlying ArrayStore containing
            data for the archive.

    Raises:
        ValueError: Invalid values for learning_rate and threshold_min.
        ValueError: Invalid names in extra_fields.
    """

    def __init__(
        self,
        *,
        solution_dim,
        cells,
        measure_dim,
        learning_rate=None,
        threshold_min=-np.inf,
        qd_score_offset=0.0,
        seed=None,
        dtype=np.float64,
        extra_fields=None,
    ):
        self._rng = np.random.default_rng(seed)
>>>>>>> b13f0a42
        self._solution_dim = solution_dim
        self._objective_dim = objective_dim
        self._measure_dim = measure_dim

    ## Properties of the archive ##

    @property
    def field_list(self):
        """list: List of data fields in the archive."""
        raise NotImplementedError(
            "`field_list` has not been implemented in this archive")

    @property
    def dtypes(self):
        """dict: Mapping from field name to dtype for all fields in the
        archive."""
        raise NotImplementedError(
            "`dtypes` has not been implemented in this archive")

    @property
    def solution_dim(self):
        """int: Dimensionality of the solution space."""
        return self._solution_dim

    @property
    def objective_dim(self):
        """int or empty tuple: Dimensionality of the objective space.

        The empty tuple ``()`` indicates a scalar objective.
        """
        return self._objective_dim

    @property
    def measure_dim(self):
        """int: Dimensionality of the measure space."""
        return self._measure_dim

    @property
    def stats(self):
        """:class:`~ribs.archives.ArchiveStats`: Statistics about the archive.

        See :class:`~ribs.archives.ArchiveStats` for more info.
        """
        raise NotImplementedError(
            "`stats` has not been implemented in this archive")

    @property
    def empty(self):
        """bool: Whether the archive is empty."""
        raise NotImplementedError(
            "`empty` has not been implemented in this archive")

    ## dunder methods ##

    def __len__(self):
        """Number of elites in the archive."""
        raise NotImplementedError(
            "`__len__` has not been implemented in this archive")

    def __iter__(self):
        """Creates an iterator over the elites in the archive.

        Example:

            ::

                for elite in archive:
                    elite["solution"]
                    elite["objective"]
                    elite["measures"]
                    ...
        """
        raise NotImplementedError(
            "`__iter__` has not been implemented in this archive")

    ## Methods for writing to the archive ##

    def add(self, solution, objective, measures, **fields):
        """Inserts a batch of solutions and their data into the archive.

        The indices of all arguments should "correspond" to each other, i.e.,
        ``solution[i]``, ``objective[i]``, and ``measures[i]`` should be the
        solution parameters, objective, and measures for solution ``i``.

<<<<<<< HEAD
        For API consistency, all child classes should take in ``solution``,
        ``objective``, and ``measures``. There may be cases where one of these
        parameters is not necessary, e.g., ``objective`` is not required in
        diversity optimization settings. In such cases, it should be possible to
        pass in ``None`` as the argument.
=======
    @staticmethod
    def _compute_thresholds(indices, objective, cur_threshold, learning_rate,
                            dtype):
        """Computes new thresholds with the CMA-MAE batch threshold update rule.

        If entries in `indices` are duplicated, they receive the same threshold.
        """
        if len(indices) == 0:
            return np.array([], dtype=dtype)

        # Compute the number of objectives inserted into each cell. Note that we
        # index with `indices` to place the counts at all relevant indices. For
        # instance, if we had an array [1,2,3,1,5], we would end up with
        # [2,1,1,2,1] (there are 2 1's, 1 2, 1 3, 2 1's, and 1 5).
        #
        # All objective_sizes should be > 0 since we only retrieve counts for
        # indices in `indices`.
        objective_sizes = aggregate(indices, 1, func="len",
                                    fill_value=0)[indices]

        # Compute the sum of the objectives inserted into each cell -- again, we
        # index with `indices`.
        objective_sums = aggregate(indices,
                                   objective,
                                   func="sum",
                                   fill_value=np.nan)[indices]

        # Update the threshold with the batch update rule from Fontaine 2023
        # (https://arxiv.org/abs/2205.10752).
        #
        # Unlike in single_entry_with_threshold, we do not need to worry about
        # cur_threshold having -np.inf here as a result of threshold_min being
        # -np.inf. This is because the case with threshold_min = -np.inf is
        # handled separately since we compute the new threshold based on the max
        # objective in each cell in that case.
        ratio = np_scalar(1.0 - learning_rate, dtype=dtype)**objective_sizes
        new_threshold = (ratio * cur_threshold +
                         (objective_sums / objective_sizes) * (1 - ratio))

        return new_threshold

    def add(self, solution, objective, measures, **fields):
        """Inserts a batch of solutions into the archive.

        Each solution is only inserted if it has a higher ``objective`` than the
        threshold of the corresponding cell. For the default values of
        ``learning_rate`` and ``threshold_min``, this threshold is simply the
        objective value of the elite previously in the cell.  If multiple
        solutions in the batch end up in the same cell, we only insert the
        solution with the highest objective. If multiple solutions end up in the
        same cell and tie for the highest objective, we insert the solution that
        appears first in the batch.

        For the default values of ``learning_rate`` and ``threshold_min``, the
        threshold for each cell is updated by taking the maximum objective value
        among all the solutions that landed in the cell, resulting in the same
        behavior as in the vanilla MAP-Elites archive. However, for other
        settings, the threshold is updated with the batch update rule described
        in the appendix of `Fontaine 2023 <https://arxiv.org/abs/2205.10752>`_.

        .. note:: The indices of all arguments should "correspond" to each
            other, i.e., ``solution[i]``, ``objective[i]``, and ``measures[i]``
            should be the solution parameters, objective, and measures for
            solution ``i``.
>>>>>>> b13f0a42

        Args:
            solution (array-like): (batch_size, :attr:`solution_dim`) array of
                solution parameters.
            objective (array-like): (batch_size, :attr:`objective_dim`) array
                with objective function evaluations of the solutions.
            measures (array-like): (batch_size, :attr:`measure_dim`) array with
                measure space coordinates of all the solutions.
            fields (keyword arguments): Additional data for each solution. Each
                argument should be an array with ``batch_size`` as the first
                dimension.

        Returns:
            dict: Information describing the result of the add operation. The
<<<<<<< HEAD
            content of the dict is to be determined by child classes.
        """
        raise NotImplementedError(
            "`add` has not been implemented in this archive")

    def add_single(self, solution, objective, measures, **fields):
        """Inserts a single solution and its data into the archive.
=======
            dict contains the following keys:

            - ``"status"`` (:class:`numpy.ndarray` of :class:`int`): An array of
              integers that represent the "status" obtained when attempting to
              insert each solution in the batch. Each item has the following
              possible values:

              - ``0``: The solution was not added to the archive.
              - ``1``: The solution improved the objective value of a cell
                which was already in the archive.
              - ``2``: The solution discovered a new cell in the archive.

              All statuses (and values, below) are computed with respect to the
              *current* archive. For example, if two solutions both introduce
              the same new archive cell, then both will be marked with ``2``.

              The alternative is to depend on the order of the solutions in the
              batch -- for example, if we have two solutions ``a`` and ``b``
              that introduce the same new cell in the archive, ``a`` could be
              inserted first with status ``2``, and ``b`` could be inserted
              second with status ``1`` because it improves upon ``a``. However,
              our implementation does **not** do this.

              To convert statuses to a more semantic format, cast all statuses
              to :class:`AddStatus`, e.g., with ``[AddStatus(s) for s in
              add_info["status"]]``.

            - ``"value"`` (:class:`numpy.ndarray` of
              :attr:`dtypes` ["objective"]): An array with values for each
              solution in the batch. With the default values of ``learning_rate
              = 1.0`` and ``threshold_min = -np.inf``, the meaning of each value
              depends on the corresponding ``status`` and is identical to that
              in CMA-ME (`Fontaine 2020 <https://arxiv.org/abs/1912.02400>`_):

              - ``0`` (not added): The value is the "negative improvement,"
                i.e., the objective of the solution passed in minus the
                objective of the elite still in the archive (this value is
                negative because the solution did not have a high enough
                objective to be added to the archive).
              - ``1`` (improve existing cell): The value is the "improvement,"
                i.e., the objective of the solution passed in minus the
                objective of the elite previously in the archive.
              - ``2`` (new cell): The value is just the objective of the
                solution.

              In contrast, for other values of ``learning_rate`` and
              ``threshold_min``, each value is equivalent to the objective value
              of the solution minus the threshold of its corresponding cell in
              the archive.

        Raises:
            ValueError: The array arguments do not match their specified shapes.
            ValueError: ``objective`` or ``measures`` has non-finite values (inf
                or NaN).
        """
        data = validate_batch(
            self,
            {
                "solution": solution,
                "objective": objective,
                "measures": measures,
                **fields,
            },
        )

        # Delete these so that we only use the clean, validated data in `data`.
        del solution, objective, measures, fields

        # Information to return about the addition.
        add_info = {}

        # Retrieve indices of the archive cells.
        indices = self.index_of(data["measures"])
        batch_size = len(indices)

        # Retrieve current data and thresholds. Unoccupied cells default to
        # threshold_min.
        cur_occupied, cur_data = self._store.retrieve(indices)
        cur_threshold = cur_data["threshold"]
        cur_threshold[~cur_occupied] = self.threshold_min

        # Compute status -- arrays below are all boolean arrays of length
        # batch_size.
        #
        # When we want CMA-ME behavior, the threshold defaults to -inf for new
        # cells, which satisfies the condition for can_insert.
        can_insert = data["objective"] > cur_threshold
        is_new = can_insert & ~cur_occupied
        improve_existing = can_insert & cur_occupied
        add_info["status"] = np.zeros(batch_size, dtype=np.int32)
        add_info["status"][is_new] = 2
        add_info["status"][improve_existing] = 1

        # If threshold_min is -inf, then we want CMA-ME behavior, which computes
        # the improvement value of new solutions w.r.t zero. Otherwise, we
        # compute improvement with respect to threshold_min.
        cur_threshold[is_new] = (np_scalar(0.0, dtype=self.dtypes["threshold"])
                                 if self.threshold_min == -np.inf else
                                 self.threshold_min)
        add_info["value"] = data["objective"] - cur_threshold

        # Return early if we cannot insert anything -- continuing throws a
        # ValueError in aggregate() since index[can_insert] would be empty.
        if not np.any(can_insert):
            return add_info

        # Select all solutions that _can_ be inserted -- at this point, there
        # are still conflicts in the insertions, e.g., multiple solutions can
        # map to index 0.
        indices = indices[can_insert]
        data = {name: arr[can_insert] for name, arr in data.items()}
        cur_threshold = cur_threshold[can_insert]

        # Compute the new threshold associated with each entry.
        if self.threshold_min == -np.inf:
            # Regular archive behavior: thresholds are just the objectives.
            new_threshold = data["objective"]
        else:
            # Batch threshold update described in Fontaine 2023
            # (https://arxiv.org/abs/2205.10752). This computation is based on
            # the mean objective of all solutions in the batch that could have
            # been inserted into each cell.
            new_threshold = self._compute_thresholds(indices, data["objective"],
                                                     cur_threshold,
                                                     self.learning_rate,
                                                     self.dtypes["threshold"])

        # Retrieve indices of solutions that _should_ be inserted into the
        # archive. Currently, multiple solutions may be inserted at each archive
        # index, but we only want to insert the maximum among these solutions.
        # Thus, we obtain the argmax for each archive index.
        #
        # We use a fill_value of -1 to indicate archive indices that were not
        # covered in the batch. Note that the length of archive_argmax is only
        # max(indices), rather than the total number of grid cells. However,
        # this is okay because we only need the indices of the solutions, which
        # we store in should_insert.
        #
        # aggregate() always chooses the first item if there are ties, so the
        # first elite will be inserted if there is a tie. See their default
        # numpy implementation for more info:
        # https://github.com/ml31415/numpy-groupies/blob/master/numpy_groupies/aggregate_numpy.py#L107
        archive_argmax = aggregate(indices,
                                   data["objective"],
                                   func="argmax",
                                   fill_value=-1)
        should_insert = archive_argmax[archive_argmax != -1]

        # Select only solutions that will be inserted into the archive.
        indices = indices[should_insert]
        data = {name: arr[should_insert] for name, arr in data.items()}
        data["threshold"] = new_threshold[should_insert]

        # Insert elites into the store.
        self._store.add(indices, data)

        # Compute statistics.
        cur_objective = cur_data["objective"]
        cur_objective[~cur_occupied] = 0.0
        cur_objective = cur_objective[can_insert][should_insert]
        objective_sum = (self._objective_sum +
                         np.sum(data["objective"] - cur_objective))
        best_index = indices[np.argmax(data["objective"])]
        self._stats_update(objective_sum, best_index)

        return add_info

    def add_single(self, solution, objective, measures, **fields):
        """Inserts a single solution into the archive.

        The solution is only inserted if it has a higher ``objective`` than the
        threshold of the corresponding cell. For the default values of
        ``learning_rate`` and ``threshold_min``, this threshold is simply the
        objective value of the elite previously in the cell.  The threshold is
        also updated if the solution was inserted.

        .. note::
            This method is provided as an easier-to-understand implementation
            that has less performance due to inserting only one solution at a
            time. For better performance, see :meth:`add`.
>>>>>>> b13f0a42

        Args:
            solution (array-like): Parameters of the solution.
            objective (scalar or array-like): Objective function evaluation of
                the solution.
            measures (array-like): Coordinates in measure space of the solution.
            fields (keyword arguments): Additional data for the solution.

        Returns:
            dict: Information describing the result of the add operation. As in
            :meth:`add`, the content of this dict is decided by child classes.
        """
        raise NotImplementedError(
            "`add_single` has not been implemented in this archive")

    def clear(self):
        """Resets the archive, e.g., by removing all elites in it.

        After calling this method, the archive should be :attr:`empty`.
        """
<<<<<<< HEAD
        raise NotImplementedError(
            "`clear` has not been implemented in this archive")

    ## Methods for reading from the archive ##
=======
        data = validate_single(
            self,
            {
                "solution": solution,
                "objective": objective,
                "measures": measures,
                **fields,
            },
        )

        # Delete these so that we only use the clean, validated data in `data`.
        del solution, objective, measures, fields

        # Information to return about the addition.
        add_info = {}

        # Identify the archive cell.
        index = self.index_of_single(data["measures"])

        # Retrieve current data of the cell.
        cur_occupied, cur_data = self._store.retrieve([index])
        cur_occupied = cur_occupied[0]

        if cur_occupied:
            # If the cell is currently occupied, the threshold comes from the
            # current data of the elite in the cell.
            cur_threshold = cur_data["threshold"][0]
        else:
            # If the cell is not currently occupied, the threshold needs special
            # settings.
            #
            # If threshold_min is -inf, then we want CMA-ME behavior, which
            # computes the improvement value with a threshold of zero for new
            # solutions. Otherwise, we will set cur_threshold to threshold_min.
            cur_threshold = (np_scalar(0.0, dtype=self.dtypes["threshold"])
                             if self.threshold_min == -np.inf else
                             self.threshold_min)

        # Retrieve candidate objective.
        objective = data["objective"]

        # Compute status and threshold.
        add_info["status"] = np.int32(0)  # NOT_ADDED

        # Now we check whether a solution should be added to the archive. We use
        # the addition rule from MAP-Elites (Fig. 2 of Mouret 2015
        # https://arxiv.org/pdf/1504.04909.pdf), with modifications for CMA-MAE.

        # This checks if a new solution is discovered in the archive. Note that
        # regular MAP-Elites only checks `not cur_occupied`. CMA-MAE has an
        # additional `threshold_min` that the objective must exceed for new
        # cells. If CMA-MAE is not being used, then `threshold_min` is -np.inf,
        # making this check identical to that of MAP-Elites.
        is_new = not cur_occupied and self.threshold_min < objective

        # This checks whether the solution improves an existing cell in the
        # archive, i.e., whether it performs better than the current elite in
        # this cell. Vanilla MAP-Elites compares to the objective of the cell's
        # current elite. CMA-MAE compares to a threshold value that updates
        # over time (i.e., cur_threshold). When learning_rate is set to 1.0 (the
        # default value), we recover the same rule as in MAP-Elites because
        # cur_threshold is equivalent to the objective of the solution in the
        # cell.
        improve_existing = cur_occupied and cur_threshold < objective

        if is_new or improve_existing:
            if improve_existing:
                add_info["status"] = np.int32(1)  # IMPROVE_EXISTING
            else:
                add_info["status"] = np.int32(2)  # NEW

            # This calculation works in the case where threshold_min is -inf
            # because cur_threshold will be set to 0.0 instead.
            data["threshold"] = [(cur_threshold * (1.0 - self.learning_rate) +
                                  objective * self.learning_rate)]

            self._store.add(index[None], {
                name: np.expand_dims(arr, axis=0) for name, arr in data.items()
            })

            # Update stats.
            cur_objective = (cur_data["objective"] if cur_occupied else
                             np_scalar(0.0, self.dtypes["objective"]))
            self._stats_update(self._objective_sum + objective - cur_objective,
                               index)

        # Value is the improvement over the current threshold (can be negative).
        add_info["value"] = objective - cur_threshold

        return add_info
>>>>>>> b13f0a42

    def retrieve(self, measures):
        """Queries the archive for elites with the given batch of measures.

        This method operates in batch. It takes in a batch of measures and
        outputs the batched data for the elites::

            occupied, elites = archive.retrieve(...)
            occupied  # Shape: (batch_size,)
            elites["solution"]  # Shape: (batch_size, solution_dim)
            elites["objective"]  # Shape: (batch_size, objective_dim)
            elites["measures"]  # Shape: (batch_size, measure_dim)
            ...

        ``occupied`` indicates whether an elite was found for each measure,
        i.e., whether the archive was *occupied* at each queried measure. If
        ``occupied[i]`` is True, then ``elites["solution"][i]``,
        ``elites["objective"][i]``, ``elites["measures"][i]``, and other fields
        will contain the data of the elite for the input ``measures[i]``. If
        ``occupied[i]`` is False, then those fields will instead have arbitrary
        values, e.g., ``elites["solution"][i]`` may be set to all NaN.

        Args:
            measures (array-like): (batch_size, :attr:`measure_dim`) array of
                measure space points at which to retrieve solutions.
        Returns:
            tuple: 2-element tuple of (boolean ``occupied`` array, dict of elite
            data). See above for description.
        Raises:
            ValueError: ``measures`` is not of shape (batch_size,
                :attr:`measure_dim`).
            ValueError: ``measures`` has non-finite values (inf or NaN).
        """
        raise NotImplementedError(
            "`retrieve` has not been implemented in this archive")

    def retrieve_single(self, measures):
        """Queries the archive for an elite with the given measures.

        While :meth:`retrieve` takes in a *batch* of measures, this method takes
        in the measures for only *one* solution and returns a single bool and a
        dict with single entries::

            occupied, elite = archive.retrieve_single(...)
            occupied  # Bool
            elite["solution"]  # Shape: (solution_dim,)
            elite["objective"]  # Shape: (objective_dim,)
            elite["measures"]  # Shape: (measure_dim,)
            ...

        Args:
            measures (array-like): (:attr:`measure_dim`,) array of measures.
        Returns:
            tuple: 2-element tuple of (boolean, dict of data for one elite)
        Raises:
            ValueError: ``measures`` is not of shape (:attr:`measure_dim`,).
            ValueError: ``measures`` has non-finite values (inf or NaN).
        """
        raise NotImplementedError(
            "`retrieve_single` has not been implemented in this archive")

    def data(self, fields=None, return_type="dict"):
        """Returns data of the elites in the archive.

        Args:
            fields (str or array-like of str): List of fields to include, such
                as ``solution``, ``objective``, ``measures``, and other fields
                in the archive. This can also be a single str indicating a field
                name.
            return_type (str): Type of data to return. See below. Ignored if
                ``fields`` is a str.

        Returns:
            The data for all elites in the archive. All data returned by this
            method will be a copy, i.e., the data will not update as the archive
            changes. If ``fields`` was a single str, the returned data will just
            be an array holding data for the given field, such as::

                  measures = archive.data("measures")

            Otherwise, the returned data can take the following forms, depending
            on the ``return_type`` argument:

            - ``return_type="dict"``: Dict mapping from the field name to the
              field data at the given indices. An example is::

                  {
                    "solution": [[1.0, 1.0, ...], ...],
                    "objective": [1.5, ...],
                    "measures": [[1.0, 2.0], ...],
                    ...
                  }

              The keys in this dict can be modified with the ``fields`` arg;
              duplicate fields will be ignored since the dict stores unique
              keys.

            - ``return_type="tuple"``: Tuple of arrays matching the field order
              in ``fields``. For instance, if ``fields`` is
              ``["objective", "measures"]``, this method would return a tuple of
              ``(objective_arr, measures_arr)`` that could be unpacked as::

                  objective, measures = archive.data(["objective", "measures"],
                                                     return_type="tuple")

              Unlike with the ``dict`` return type, duplicate fields will show
              up as duplicate entries in the tuple, e.g.,
              ``fields=["objective", "objective"]`` will result in two
              objective arrays being returned.

              When ``fields=None`` (the default case), the fields in the tuple
              will be ordered according to the :attr:`field_list`.

            - ``return_type="pandas"``: An
              :class:`~ribs.archives.ArchiveDataFrame` with the following
              columns:

              - For fields that are scalars, a single column with the field
                name. For example, ``objective`` would have a single column
                called ``objective``.
              - For fields that are 1D arrays, multiple columns with the name
                suffixed by its index. To illustrate, for a ``measures``
                field of length 10, the dataframe would contain 10 columns with
                names ``measures_0``, ``measures_1``, ..., ``measures_9``.
                **The output format for fields with >1D data is currently not
                defined.**

              In short, the dataframe might look like this by default:

              +------------+------+-----------+------------+------+
              | solution_0 | ...  | objective | measures_0 | ...  |
              +============+======+===========+============+======+
              |            | ...  |           |            | ...  |
              +------------+------+-----------+------------+------+

              Like the other return types, the columns returned can be adjusted
              with the ``fields`` parameter.
        """
        raise NotImplementedError(
            "`data` has not been implemented in this archive")

    def sample_elites(self, n):
        """Randomly samples elites from the archive.

        Currently, this sampling is done uniformly at random. Furthermore, each
        sample is done independently, so elites may be repeated in the sample.
        Additional sampling methods may be supported in the future.

        Example:

            ::

                elites = archive.sample_elites(16)
                elites["solution"]  # Shape: (16, solution_dim)
                elites["objective"]
                elites["measures"]
                ...

        Args:
            n (int): Number of elites to sample.
        Returns:
            dict: Holds a batch of elites randomly selected from the archive.
        Raises:
            IndexError: The archive is empty.
        """
        raise NotImplementedError(
            "`sample_elites` has not been implemented in this archive")<|MERGE_RESOLUTION|>--- conflicted
+++ resolved
@@ -1,53 +1,5 @@
 """Provides ArchiveBase."""
-<<<<<<< HEAD
 from abc import ABC
-=======
-from abc import ABC, abstractmethod
-
-import numpy as np
-from numpy_groupies import aggregate_nb as aggregate
-
-from ribs._utils import (check_batch_shape, check_finite, check_is_1d,
-                         check_shape, np_scalar, validate_batch,
-                         validate_single)
-from ribs.archives._archive_stats import ArchiveStats
-from ribs.archives._array_store import ArrayStore
-from ribs.archives._cqd_score_result import CQDScoreResult
-
-_ARCHIVE_FIELDS = {"index", "solution", "objective", "measures", "threshold"}
-
-
-def parse_dtype(dtype):
-    """Parses dtype for the archive.
-
-    Returns:
-        np.float32 or np.float64
-    Raises:
-        ValueError: Unsupported dtype.
-    """
-    # First convert str dtype's to np.dtype.
-    if isinstance(dtype, str):
-        dtype = np.dtype(dtype)
-
-    # np.dtype is not np.float32 or np.float64, but it compares equal.
-    if dtype in [np.float32, np.float64]:
-        return {
-            "solution": dtype,
-            "objective": dtype,
-            "measures": dtype,
-        }
-    elif isinstance(dtype, dict):
-        if ("solution" not in dtype or "objective" not in dtype or
-                "measures" not in dtype):
-            raise ValueError("If dtype is a dict, it must contain 'solution',"
-                             "'objective', and 'measures' keys.")
-        return dtype
-    else:
-        raise ValueError(
-            'Unsupported dtype. Must be np.float32 or np.float64, '
-            'or dict of the form '
-            '{"solution": <dtype>, "objective": <dtype>, "measures": <dtype>}')
->>>>>>> b13f0a42
 
 
 class ArchiveBase(ABC):
@@ -73,7 +25,6 @@
     :class:`NotImplementedError` when called.
 
     Args:
-<<<<<<< HEAD
         solution_dim (int): Dimensionality of the solution space.
         objective_dim (int or empty tuple): Dimensionality of the objective
             space. For single-objective optimization problems where the
@@ -84,65 +35,6 @@
     """
 
     def __init__(self, *, solution_dim, objective_dim, measure_dim):
-=======
-        solution_dim (int): Dimension of the solution space.
-        cells (int): Number of cells in the archive. This is used to create the
-            numpy arrays described above for storing archive info.
-        measure_dim (int): The dimension of the measure space.
-        learning_rate (float): The learning rate for threshold updates. Defaults
-            to 1.0.
-        threshold_min (float): The initial threshold value for all the cells.
-        qd_score_offset (float): Archives often contain negative objective
-            values, and if the QD score were to be computed with these negative
-            objectives, the algorithm would be penalized for adding new cells
-            with negative objectives. Thus, a standard practice is to normalize
-            all the objectives so that they are non-negative by introducing an
-            offset. This QD score offset will be *subtracted* from all
-            objectives in the archive, e.g., if your objectives go as low as
-            -300, pass in -300 so that each objective will be transformed as
-            ``objective - (-300)``.
-        seed (int): Value to seed the random number generator. Set to None to
-            avoid a fixed seed.
-        dtype (str or data-type or dict): Data type of the solutions,
-            objectives, and measures. This can be ``"f"`` / ``np.float32``,
-            ``"d"`` / ``np.float64``, or a dict specifying separate dtypes, of
-            the form ``{"solution": <dtype>, "objective": <dtype>, "measures":
-            <dtype>}``.
-        extra_fields (dict): Description of extra fields of data that is stored
-            next to elite data like solutions and objectives. The description is
-            a dict mapping from a field name (str) to a tuple of ``(shape,
-            dtype)``. For instance, ``{"foo": ((), np.float32), "bar": ((10,),
-            np.float32)}`` will create a "foo" field that contains scalar values
-            and a "bar" field that contains 10D values. Note that field names
-            must be valid Python identifiers, and names already used in the
-            archive are not allowed.
-
-    Attributes:
-        _rng (numpy.random.Generator): Random number generator, used in
-            particular for generating random elites.
-        _store (ribs.archives.ArrayStore): The underlying ArrayStore containing
-            data for the archive.
-
-    Raises:
-        ValueError: Invalid values for learning_rate and threshold_min.
-        ValueError: Invalid names in extra_fields.
-    """
-
-    def __init__(
-        self,
-        *,
-        solution_dim,
-        cells,
-        measure_dim,
-        learning_rate=None,
-        threshold_min=-np.inf,
-        qd_score_offset=0.0,
-        seed=None,
-        dtype=np.float64,
-        extra_fields=None,
-    ):
-        self._rng = np.random.default_rng(seed)
->>>>>>> b13f0a42
         self._solution_dim = solution_dim
         self._objective_dim = objective_dim
         self._measure_dim = measure_dim
@@ -220,20 +112,6 @@
 
     ## Methods for writing to the archive ##
 
-    def add(self, solution, objective, measures, **fields):
-        """Inserts a batch of solutions and their data into the archive.
-
-        The indices of all arguments should "correspond" to each other, i.e.,
-        ``solution[i]``, ``objective[i]``, and ``measures[i]`` should be the
-        solution parameters, objective, and measures for solution ``i``.
-
-<<<<<<< HEAD
-        For API consistency, all child classes should take in ``solution``,
-        ``objective``, and ``measures``. There may be cases where one of these
-        parameters is not necessary, e.g., ``objective`` is not required in
-        diversity optimization settings. In such cases, it should be possible to
-        pass in ``None`` as the argument.
-=======
     @staticmethod
     def _compute_thresholds(indices, objective, cur_threshold, learning_rate,
                             dtype):
@@ -276,29 +154,17 @@
         return new_threshold
 
     def add(self, solution, objective, measures, **fields):
-        """Inserts a batch of solutions into the archive.
-
-        Each solution is only inserted if it has a higher ``objective`` than the
-        threshold of the corresponding cell. For the default values of
-        ``learning_rate`` and ``threshold_min``, this threshold is simply the
-        objective value of the elite previously in the cell.  If multiple
-        solutions in the batch end up in the same cell, we only insert the
-        solution with the highest objective. If multiple solutions end up in the
-        same cell and tie for the highest objective, we insert the solution that
-        appears first in the batch.
-
-        For the default values of ``learning_rate`` and ``threshold_min``, the
-        threshold for each cell is updated by taking the maximum objective value
-        among all the solutions that landed in the cell, resulting in the same
-        behavior as in the vanilla MAP-Elites archive. However, for other
-        settings, the threshold is updated with the batch update rule described
-        in the appendix of `Fontaine 2023 <https://arxiv.org/abs/2205.10752>`_.
-
-        .. note:: The indices of all arguments should "correspond" to each
-            other, i.e., ``solution[i]``, ``objective[i]``, and ``measures[i]``
-            should be the solution parameters, objective, and measures for
-            solution ``i``.
->>>>>>> b13f0a42
+        """Inserts a batch of solutions and their data into the archive.
+
+        The indices of all arguments should "correspond" to each other, i.e.,
+        ``solution[i]``, ``objective[i]``, and ``measures[i]`` should be the
+        solution parameters, objective, and measures for solution ``i``.
+
+        For API consistency, all child classes should take in ``solution``,
+        ``objective``, and ``measures``. There may be cases where one of these
+        parameters is not necessary, e.g., ``objective`` is not required in
+        diversity optimization settings. In such cases, it should be possible to
+        pass in ``None`` as the argument.
 
         Args:
             solution (array-like): (batch_size, :attr:`solution_dim`) array of
@@ -313,7 +179,6 @@
 
         Returns:
             dict: Information describing the result of the add operation. The
-<<<<<<< HEAD
             content of the dict is to be determined by child classes.
         """
         raise NotImplementedError(
@@ -321,188 +186,6 @@
 
     def add_single(self, solution, objective, measures, **fields):
         """Inserts a single solution and its data into the archive.
-=======
-            dict contains the following keys:
-
-            - ``"status"`` (:class:`numpy.ndarray` of :class:`int`): An array of
-              integers that represent the "status" obtained when attempting to
-              insert each solution in the batch. Each item has the following
-              possible values:
-
-              - ``0``: The solution was not added to the archive.
-              - ``1``: The solution improved the objective value of a cell
-                which was already in the archive.
-              - ``2``: The solution discovered a new cell in the archive.
-
-              All statuses (and values, below) are computed with respect to the
-              *current* archive. For example, if two solutions both introduce
-              the same new archive cell, then both will be marked with ``2``.
-
-              The alternative is to depend on the order of the solutions in the
-              batch -- for example, if we have two solutions ``a`` and ``b``
-              that introduce the same new cell in the archive, ``a`` could be
-              inserted first with status ``2``, and ``b`` could be inserted
-              second with status ``1`` because it improves upon ``a``. However,
-              our implementation does **not** do this.
-
-              To convert statuses to a more semantic format, cast all statuses
-              to :class:`AddStatus`, e.g., with ``[AddStatus(s) for s in
-              add_info["status"]]``.
-
-            - ``"value"`` (:class:`numpy.ndarray` of
-              :attr:`dtypes` ["objective"]): An array with values for each
-              solution in the batch. With the default values of ``learning_rate
-              = 1.0`` and ``threshold_min = -np.inf``, the meaning of each value
-              depends on the corresponding ``status`` and is identical to that
-              in CMA-ME (`Fontaine 2020 <https://arxiv.org/abs/1912.02400>`_):
-
-              - ``0`` (not added): The value is the "negative improvement,"
-                i.e., the objective of the solution passed in minus the
-                objective of the elite still in the archive (this value is
-                negative because the solution did not have a high enough
-                objective to be added to the archive).
-              - ``1`` (improve existing cell): The value is the "improvement,"
-                i.e., the objective of the solution passed in minus the
-                objective of the elite previously in the archive.
-              - ``2`` (new cell): The value is just the objective of the
-                solution.
-
-              In contrast, for other values of ``learning_rate`` and
-              ``threshold_min``, each value is equivalent to the objective value
-              of the solution minus the threshold of its corresponding cell in
-              the archive.
-
-        Raises:
-            ValueError: The array arguments do not match their specified shapes.
-            ValueError: ``objective`` or ``measures`` has non-finite values (inf
-                or NaN).
-        """
-        data = validate_batch(
-            self,
-            {
-                "solution": solution,
-                "objective": objective,
-                "measures": measures,
-                **fields,
-            },
-        )
-
-        # Delete these so that we only use the clean, validated data in `data`.
-        del solution, objective, measures, fields
-
-        # Information to return about the addition.
-        add_info = {}
-
-        # Retrieve indices of the archive cells.
-        indices = self.index_of(data["measures"])
-        batch_size = len(indices)
-
-        # Retrieve current data and thresholds. Unoccupied cells default to
-        # threshold_min.
-        cur_occupied, cur_data = self._store.retrieve(indices)
-        cur_threshold = cur_data["threshold"]
-        cur_threshold[~cur_occupied] = self.threshold_min
-
-        # Compute status -- arrays below are all boolean arrays of length
-        # batch_size.
-        #
-        # When we want CMA-ME behavior, the threshold defaults to -inf for new
-        # cells, which satisfies the condition for can_insert.
-        can_insert = data["objective"] > cur_threshold
-        is_new = can_insert & ~cur_occupied
-        improve_existing = can_insert & cur_occupied
-        add_info["status"] = np.zeros(batch_size, dtype=np.int32)
-        add_info["status"][is_new] = 2
-        add_info["status"][improve_existing] = 1
-
-        # If threshold_min is -inf, then we want CMA-ME behavior, which computes
-        # the improvement value of new solutions w.r.t zero. Otherwise, we
-        # compute improvement with respect to threshold_min.
-        cur_threshold[is_new] = (np_scalar(0.0, dtype=self.dtypes["threshold"])
-                                 if self.threshold_min == -np.inf else
-                                 self.threshold_min)
-        add_info["value"] = data["objective"] - cur_threshold
-
-        # Return early if we cannot insert anything -- continuing throws a
-        # ValueError in aggregate() since index[can_insert] would be empty.
-        if not np.any(can_insert):
-            return add_info
-
-        # Select all solutions that _can_ be inserted -- at this point, there
-        # are still conflicts in the insertions, e.g., multiple solutions can
-        # map to index 0.
-        indices = indices[can_insert]
-        data = {name: arr[can_insert] for name, arr in data.items()}
-        cur_threshold = cur_threshold[can_insert]
-
-        # Compute the new threshold associated with each entry.
-        if self.threshold_min == -np.inf:
-            # Regular archive behavior: thresholds are just the objectives.
-            new_threshold = data["objective"]
-        else:
-            # Batch threshold update described in Fontaine 2023
-            # (https://arxiv.org/abs/2205.10752). This computation is based on
-            # the mean objective of all solutions in the batch that could have
-            # been inserted into each cell.
-            new_threshold = self._compute_thresholds(indices, data["objective"],
-                                                     cur_threshold,
-                                                     self.learning_rate,
-                                                     self.dtypes["threshold"])
-
-        # Retrieve indices of solutions that _should_ be inserted into the
-        # archive. Currently, multiple solutions may be inserted at each archive
-        # index, but we only want to insert the maximum among these solutions.
-        # Thus, we obtain the argmax for each archive index.
-        #
-        # We use a fill_value of -1 to indicate archive indices that were not
-        # covered in the batch. Note that the length of archive_argmax is only
-        # max(indices), rather than the total number of grid cells. However,
-        # this is okay because we only need the indices of the solutions, which
-        # we store in should_insert.
-        #
-        # aggregate() always chooses the first item if there are ties, so the
-        # first elite will be inserted if there is a tie. See their default
-        # numpy implementation for more info:
-        # https://github.com/ml31415/numpy-groupies/blob/master/numpy_groupies/aggregate_numpy.py#L107
-        archive_argmax = aggregate(indices,
-                                   data["objective"],
-                                   func="argmax",
-                                   fill_value=-1)
-        should_insert = archive_argmax[archive_argmax != -1]
-
-        # Select only solutions that will be inserted into the archive.
-        indices = indices[should_insert]
-        data = {name: arr[should_insert] for name, arr in data.items()}
-        data["threshold"] = new_threshold[should_insert]
-
-        # Insert elites into the store.
-        self._store.add(indices, data)
-
-        # Compute statistics.
-        cur_objective = cur_data["objective"]
-        cur_objective[~cur_occupied] = 0.0
-        cur_objective = cur_objective[can_insert][should_insert]
-        objective_sum = (self._objective_sum +
-                         np.sum(data["objective"] - cur_objective))
-        best_index = indices[np.argmax(data["objective"])]
-        self._stats_update(objective_sum, best_index)
-
-        return add_info
-
-    def add_single(self, solution, objective, measures, **fields):
-        """Inserts a single solution into the archive.
-
-        The solution is only inserted if it has a higher ``objective`` than the
-        threshold of the corresponding cell. For the default values of
-        ``learning_rate`` and ``threshold_min``, this threshold is simply the
-        objective value of the elite previously in the cell.  The threshold is
-        also updated if the solution was inserted.
-
-        .. note::
-            This method is provided as an easier-to-understand implementation
-            that has less performance due to inserting only one solution at a
-            time. For better performance, see :meth:`add`.
->>>>>>> b13f0a42
 
         Args:
             solution (array-like): Parameters of the solution.
@@ -523,103 +206,10 @@
 
         After calling this method, the archive should be :attr:`empty`.
         """
-<<<<<<< HEAD
         raise NotImplementedError(
             "`clear` has not been implemented in this archive")
 
     ## Methods for reading from the archive ##
-=======
-        data = validate_single(
-            self,
-            {
-                "solution": solution,
-                "objective": objective,
-                "measures": measures,
-                **fields,
-            },
-        )
-
-        # Delete these so that we only use the clean, validated data in `data`.
-        del solution, objective, measures, fields
-
-        # Information to return about the addition.
-        add_info = {}
-
-        # Identify the archive cell.
-        index = self.index_of_single(data["measures"])
-
-        # Retrieve current data of the cell.
-        cur_occupied, cur_data = self._store.retrieve([index])
-        cur_occupied = cur_occupied[0]
-
-        if cur_occupied:
-            # If the cell is currently occupied, the threshold comes from the
-            # current data of the elite in the cell.
-            cur_threshold = cur_data["threshold"][0]
-        else:
-            # If the cell is not currently occupied, the threshold needs special
-            # settings.
-            #
-            # If threshold_min is -inf, then we want CMA-ME behavior, which
-            # computes the improvement value with a threshold of zero for new
-            # solutions. Otherwise, we will set cur_threshold to threshold_min.
-            cur_threshold = (np_scalar(0.0, dtype=self.dtypes["threshold"])
-                             if self.threshold_min == -np.inf else
-                             self.threshold_min)
-
-        # Retrieve candidate objective.
-        objective = data["objective"]
-
-        # Compute status and threshold.
-        add_info["status"] = np.int32(0)  # NOT_ADDED
-
-        # Now we check whether a solution should be added to the archive. We use
-        # the addition rule from MAP-Elites (Fig. 2 of Mouret 2015
-        # https://arxiv.org/pdf/1504.04909.pdf), with modifications for CMA-MAE.
-
-        # This checks if a new solution is discovered in the archive. Note that
-        # regular MAP-Elites only checks `not cur_occupied`. CMA-MAE has an
-        # additional `threshold_min` that the objective must exceed for new
-        # cells. If CMA-MAE is not being used, then `threshold_min` is -np.inf,
-        # making this check identical to that of MAP-Elites.
-        is_new = not cur_occupied and self.threshold_min < objective
-
-        # This checks whether the solution improves an existing cell in the
-        # archive, i.e., whether it performs better than the current elite in
-        # this cell. Vanilla MAP-Elites compares to the objective of the cell's
-        # current elite. CMA-MAE compares to a threshold value that updates
-        # over time (i.e., cur_threshold). When learning_rate is set to 1.0 (the
-        # default value), we recover the same rule as in MAP-Elites because
-        # cur_threshold is equivalent to the objective of the solution in the
-        # cell.
-        improve_existing = cur_occupied and cur_threshold < objective
-
-        if is_new or improve_existing:
-            if improve_existing:
-                add_info["status"] = np.int32(1)  # IMPROVE_EXISTING
-            else:
-                add_info["status"] = np.int32(2)  # NEW
-
-            # This calculation works in the case where threshold_min is -inf
-            # because cur_threshold will be set to 0.0 instead.
-            data["threshold"] = [(cur_threshold * (1.0 - self.learning_rate) +
-                                  objective * self.learning_rate)]
-
-            self._store.add(index[None], {
-                name: np.expand_dims(arr, axis=0) for name, arr in data.items()
-            })
-
-            # Update stats.
-            cur_objective = (cur_data["objective"] if cur_occupied else
-                             np_scalar(0.0, self.dtypes["objective"]))
-            self._stats_update(self._objective_sum + objective - cur_objective,
-                               index)
-
-        # Value is the improvement over the current threshold (can be negative).
-        add_info["value"] = objective - cur_threshold
-
-        return add_info
->>>>>>> b13f0a42
 
     def retrieve(self, measures):
         """Queries the archive for elites with the given batch of measures.
