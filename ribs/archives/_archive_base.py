"""Provides ArchiveBase."""
from abc import ABC, abstractmethod
from collections import OrderedDict

import numpy as np
from numpy_groupies import aggregate_nb as aggregate

from ribs._utils import (check_1d_shape, check_batch_shape, check_finite,
                         check_is_1d, parse_float_dtype, readonly,
                         validate_batch_args, validate_single_args)
from ribs.archives._archive_data_frame import ArchiveDataFrame
from ribs.archives._archive_stats import ArchiveStats
from ribs.archives._array_store import ArrayStore
from ribs.archives._cqd_score_result import CQDScoreResult

# TODO: always include threshold field? Say that we at least assume solution,
# objective, measures (other classes can add other fields if they want).

# TODO: store should be an abstract property?

<<<<<<< HEAD
# TODO: Refactor into mixins -- ArchiveBase should just be an interface.
=======
class ArchiveIterator:
    """An iterator for an archive's elites."""

    # pylint: disable = protected-access

    def __init__(self, archive):
        self.archive = archive
        self.iter_idx = 0
        self.state = archive._state.copy()

    def __iter__(self):
        """This is the iterator, so it returns itself."""
        return self

    def __next__(self):
        """Raises RuntimeError if the archive was modified with add() or
        clear()."""
        if self.state != self.archive._state:
            # This check should go first because a call to clear() would clear
            # _occupied_indices and cause StopIteration to happen early.
            raise RuntimeError(
                "Archive was modified with add() or clear() during iteration.")
        if self.iter_idx >= len(self.archive):
            raise StopIteration

        idx = self.archive._occupied_indices[self.iter_idx]
        self.iter_idx += 1
        return {
            "solution": self.archive._solution_arr[idx],
            "objective": self.archive._objective_arr[idx],
            "measures": self.archive._measures_arr[idx],
            "index": idx,
            "metadata": self.archive._metadata_arr[idx],
        }
>>>>>>> 22d40cea


class ArchiveBase(ABC):  # pylint: disable = too-many-instance-attributes
    """Base class for archives.

    This class assumes all archives are composed of an :class:`ArrayStore` with
    "solution", "objective", and "measures" fields.

    Child classes typically override the following methods:

    - ``__init__``: Child classes must invoke this class's ``__init__`` with the
      appropriate arguments.
    - :meth:`index_of`: Returns integer indices into the arrays above when
      given a batch of measures. Usually, each index has a meaning, e.g. in
      :class:`~ribs.archives.CVTArchive` it is the index of a centroid.
      Documentation for this method should describe the meaning of the index.

    .. note:: Attributes beginning with an underscore are only intended to be
        accessed by child classes (i.e. they are "protected" attributes).

    .. note:: The idea of archive thresholds was introduced in `Fontaine 2022
        <https://arxiv.org/abs/2205.10752>`_. Refer to our `CMA-MAE tutorial
        <../../tutorials/cma_mae.html>`_ for more info on thresholds, including
        the ``learning_rate`` and ``threshold_min`` parameters.

    Args:
        solution_dim (int): Dimension of the solution space.
        cells (int): Number of cells in the archive. This is used to create the
            numpy arrays described above for storing archive info.
        measure_dim (int): The dimension of the measure space.
        learning_rate (float): The learning rate for threshold updates.
        threshold_min (float): The initial threshold value for all the cells.
        qd_score_offset (float): Archives often contain negative objective
            values, and if the QD score were to be computed with these negative
            objectives, the algorithm would be penalized for adding new cells
            with negative objectives. Thus, a standard practice is to normalize
            all the objectives so that they are non-negative by introducing an
            offset. This QD score offset will be *subtracted* from all
            objectives in the archive, e.g., if your objectives go as low as
            -300, pass in -300 so that each objective will be transformed as
            ``objective - (-300)``.
        seed (int): Value to seed the random number generator. Set to None to
            avoid a fixed seed.
        dtype (str or data-type): Data type of the solutions, objectives,
            and measures. We only support ``"f"`` / ``np.float32`` and ``"d"`` /
            ``np.float64``.
    Attributes:
        _solution_dim (int): See ``solution_dim`` arg.
        _rng (numpy.random.Generator): Random number generator, used in
            particular for generating random elites.
        _cells (int): See ``cells`` arg.
        _measure_dim (int): See ``measure_dim`` arg.
    """

    def __init__(self,
                 *,
                 solution_dim,
                 cells,
                 measure_dim,
                 learning_rate=1.0,
                 threshold_min=-np.inf,
                 qd_score_offset=0.0,
                 seed=None,
                 dtype=np.float64):

        self._dtype = parse_float_dtype(dtype)
        self._seed = seed
        self._rng = np.random.default_rng(seed)
        self._cells = cells
        self._solution_dim = solution_dim
        self._measure_dim = measure_dim
        self._qd_score_offset = self._dtype(qd_score_offset)

        if threshold_min == -np.inf and learning_rate != 1.0:
            raise ValueError("threshold_min can only be -np.inf if "
                             "learning_rate is 1.0")
        self._learning_rate = self._dtype(learning_rate)
        self._threshold_min = self._dtype(threshold_min)

        self._best_elite = None
        self._stats = None
        # Sum of all objective values in the archive; useful for computing
        # qd_score and obj_mean.
        self._objective_sum = None
        self._stats_reset()

    @property
    def cells(self):
        """int: Total number of cells in the archive."""
        return self._cells

    @property
    def measure_dim(self):
        """int: Dimensionality of the measure space."""
        return self._measure_dim

    @property
    def solution_dim(self):
        """int: Dimensionality of the solutions in the archive."""
        return self._solution_dim

    @property
    def learning_rate(self):
        """float: The learning rate for threshold updates."""
        return self._learning_rate

    @property
    def threshold_min(self):
        """float: The initial threshold value for all the cells."""
        return self._threshold_min

    @property
    def qd_score_offset(self):
        """float: The offset which is subtracted from objective values when
        computing the QD score."""
        return self._qd_score_offset

    @property
    def stats(self):
        """:class:`ArchiveStats`: Statistics about the archive.

        See :class:`ArchiveStats` for more info.
        """
        return self._stats

    @property
    def best_elite(self):
        """dict: The elite with the highest objective in the archive.

        None if there are no elites in the archive.

        .. note::
            If the archive is non-elitist (this occurs when using the archive
            with a learning rate which is not 1.0, as in CMA-MAE), then this
            best elite may no longer exist in the archive because it was
            replaced with an elite with a lower objective value. This can happen
            because in non-elitist archives, new solutions only need to exceed
            the *threshold* of the cell they are being inserted into, not the
            *objective* of the elite currently in the cell. See :pr:`314` for
            more info.
        """
        return self._best_elite

    @property
    def dtype(self):
        """data-type: The dtype of the solutions, objective, and measures."""
        return self._dtype

    @property
    def empty(self):
        """bool: Whether the archive is empty."""
        return self._num_occupied == 0

    def __len__(self):
        """Number of elites in the archive."""
        return self._num_occupied

    def __iter__(self):
        """Creates an iterator over the elites in the archive.

        Example:

            ::

                for elite in archive:
                    elite["solution"]
                    elite["objective"]
                    ...
        """
        return ArchiveIterator(self)

    def _stats_reset(self):
        """Resets the archive stats."""
        self._stats = ArchiveStats(
            num_elites=0,
            coverage=self.dtype(0.0),
            qd_score=self.dtype(0.0),
            norm_qd_score=self.dtype(0.0),
            obj_max=None,
            obj_mean=None,
        )
        self._objective_sum = self.dtype(0.0)

    def _compute_new_thresholds(self, threshold_arr, objective_batch,
                                index_batch, learning_rate):
        """Update thresholds.

        Args:
            threshold_arr (np.ndarray): The threshold of the cells before
                updating. 1D array.
            objective_batch (np.ndarray): The objective values of the solution
                that is inserted into the archive for each cell. 1D array. We
                assume that the objective values are all higher than the
                thresholds of their respective cells.
            index_batch (np.ndarray): The archive index of the elements in
                objective batch.
        Returns:
            `new_threshold_batch` (A self.dtype array of new
            thresholds) and `threshold_update_indices` (A boolean
            array indicating which entries in `threshold_arr` should
            be updated.
        """
        # Even though we do this check, it should not be possible to have
        # empty objective_batch or index_batch in the add() method since
        # we check that at least one cell is being updated by seeing if
        # can_insert has any True values.
        if objective_batch.size == 0 or index_batch.size == 0:
            return np.array([], dtype=self.dtype), np.array([], dtype=bool)

        # Compute the number of objectives inserted into each cell.
        objective_sizes = aggregate(index_batch,
                                    objective_batch,
                                    func="len",
                                    fill_value=0,
                                    size=threshold_arr.size)

        # These indices are with respect to the archive, so we can directly pass
        # them to threshold_arr.
        threshold_update_indices = objective_sizes > 0

        # Compute the sum of the objectives inserted into each cell.
        objective_sums = aggregate(index_batch,
                                   objective_batch,
                                   func="sum",
                                   fill_value=np.nan,
                                   size=threshold_arr.size)

        # Throw away indices that we do not care about.
        objective_sizes = objective_sizes[threshold_update_indices]
        objective_sums = objective_sums[threshold_update_indices]

        # Unlike in add_single, we do not need to worry about
        # old_threshold having -np.inf here as a result of threshold_min
        # being -np.inf. This is because the case with threshold_min =
        # -np.inf is handled separately since we compute the new
        # threshold based on the max objective in each cell in that case.
        old_threshold = np.copy(threshold_arr[threshold_update_indices])

        ratio = self.dtype(1.0 - learning_rate)**objective_sizes
        new_threshold_batch = (ratio * old_threshold +
                               (objective_sums / objective_sizes) * (1 - ratio))

        return new_threshold_batch, threshold_update_indices

    def clear(self):
        """Removes all elites from the archive.

        After this method is called, the archive will be :attr:`empty`.
        """
        # TODO: Fill in.
        self._stats_reset()
        self._best_elite = None

    @abstractmethod
    def index_of(self, measures_batch):
        """Returns archive indices for the given batch of measures.

        If you need to retrieve the index of the measures for a *single*
        solution, consider using :meth:`index_of_single`.

        Args:
            measures_batch (array-like): (batch_size, :attr:`measure_dim`)
                array of coordinates in measure space.
        Returns:
            (numpy.ndarray): (batch_size,) array with the indices of the
            batch of measures in the archive's storage arrays.
        """

    def index_of_single(self, measures):
        """Returns the index of the measures for one solution.

        While :meth:`index_of` takes in a *batch* of measures, this method takes
        in the measures for only *one* solution. If :meth:`index_of` is
        implemented correctly, this method should work immediately (i.e. `"out
        of the box" <https://idioms.thefreedictionary.com/Out-of-the-Box>`_).

        Args:
            measures (array-like): (:attr:`measure_dim`,) array of measures for
                a single solution.
        Returns:
            int or numpy.integer: Integer index of the measures in the archive's
            storage arrays.
        Raises:
            ValueError: ``measures`` is not of shape (:attr:`measure_dim`,).
            ValueError: ``measures`` has non-finite values (inf or NaN).
        """
        measures = np.asarray(measures)
        check_1d_shape(measures, "measures", self.measure_dim, "measure_dim")
        check_finite(measures, "measures")
        return self.index_of(measures[None])[0]

    def add(self,
            solution_batch,
            objective_batch,
            measures_batch,
            metadata_batch=None):
        """Inserts a batch of solutions into the archive.

        Each solution is only inserted if it has a higher ``objective`` than the
        threshold of the corresponding cell. For the default values of
        ``learning_rate`` and ``threshold_min``, this threshold is simply the
        objective value of the elite previously in the cell.  If multiple
        solutions in the batch end up in the same cell, we only insert the
        solution with the highest objective. If multiple solutions end up in the
        same cell and tie for the highest objective, we insert the solution that
        appears first in the batch.

        For the default values of ``learning_rate`` and ``threshold_min``, the
        threshold for each cell is updated by taking the maximum objective value
        among all the solutions that landed in the cell, resulting in the same
        behavior as in the vanilla MAP-Elites archive. However, for other
        settings, the threshold is updated with the batch update rule described
        in the appendix of `Fontaine 2022 <https://arxiv.org/abs/2205.10752>`_.

        .. note:: The indices of all arguments should "correspond" to each
            other, i.e. ``solution_batch[i]``, ``objective_batch[i]``,
            ``measures_batch[i]``, and ``metadata_batch[i]`` should be the
            solution parameters, objective, measures, and metadata for solution
            ``i``.

        Args:
            solution_batch (array-like): (batch_size, :attr:`solution_dim`)
                array of solution parameters.
            objective_batch (array-like): (batch_size,) array with objective
                function evaluations of the solutions.
            measures_batch (array-like): (batch_size, :attr:`measure_dim`)
                array with measure space coordinates of all the solutions.
            metadata_batch (array-like): (batch_size,) array of Python objects
                representing metadata for the solution. For instance, this could
                be a dict with several properties.

                .. warning:: Due to how NumPy's :func:`~numpy.asarray`
                    automatically converts array-like objects to arrays, passing
                    array-like objects as metadata may lead to unexpected
                    behavior. However, the metadata may be a dict or other
                    object which *contains* arrays, i.e. ``metadata_batch``
                    could be an array of dicts which contain arrays.
        Returns:
            tuple: 2-element tuple of (status_batch, value_batch) which
            describes the results of the additions. These outputs are
            particularly useful for algorithms such as CMA-ME.

            - **status_batch** (:class:`numpy.ndarray` of :class:`int`): An
              array of integers which represent the "status" obtained when
              attempting to insert each solution in the batch. Each item has the
              following possible values:

              - ``0``: The solution was not added to the archive.
              - ``1``: The solution improved the objective value of a cell
                which was already in the archive.
              - ``2``: The solution discovered a new cell in the archive.

              All statuses (and values, below) are computed with respect to the
              *current* archive. For example, if two solutions both introduce
              the same new archive cell, then both will be marked with ``2``.

              The alternative is to depend on the order of the solutions in the
              batch -- for example, if we have two solutions ``a`` and ``b``
              which introduce the same new cell in the archive, ``a`` could be
              inserted first with status ``2``, and ``b`` could be inserted
              second with status ``1`` because it improves upon ``a``. However,
              our implementation does **not** do this.

              To convert statuses to a more semantic format, cast all statuses
              to :class:`AddStatus` e.g. with ``[AddStatus(s) for s in
              status_batch]``.

            - **value_batch** (:attr:`dtype`): An array with values for each
              solution in the batch. With the default values of ``learning_rate
              = 1.0`` and ``threshold_min = -np.inf``, the meaning of each value
              depends on the corresponding ``status`` and is identical to that
              in CMA-ME (`Fontaine 2020 <https://arxiv.org/abs/1912.02400>`_):

              - ``0`` (not added): The value is the "negative improvement," i.e.
                the objective of the solution passed in minus the objective of
                the elite still in the archive (this value is negative because
                the solution did not have a high enough objective to be added to
                the archive).
              - ``1`` (improve existing cell): The value is the "improvement,"
                i.e. the objective of the solution passed in minus the objective
                of the elite previously in the archive.
              - ``2`` (new cell): The value is just the objective of the
                solution.

              In contrast, for other values of ``learning_rate`` and
              ``threshold_min``, each value is equivalent to the objective value
              of the solution minus the threshold of its corresponding cell in
              the archive.
        Raises:
            ValueError: The array arguments do not match their specified shapes.
            ValueError: ``objective_batch`` or ``measures_batch`` has non-finite
                values (inf or NaN).
        """
        self._state["add"] += 1

        ## Step 1: Validate input. ##
        (
            solution_batch,
            objective_batch,
            measures_batch,
            metadata_batch,
        ) = validate_batch_args(
            archive=self,
            solution_batch=solution_batch,
            objective_batch=objective_batch,
            measures_batch=measures_batch,
            metadata_batch=metadata_batch,
        )
        batch_size = solution_batch.shape[0]

        ## Step 2: Compute status_batch and value_batch ##

        # Retrieve indices.
        index_batch = self.index_of(measures_batch)

        # Copy old objectives since we will be modifying the objectives storage.
        old_objective_batch = np.copy(self._objective_arr[index_batch])
        old_threshold_batch = np.copy(self._threshold_arr[index_batch])

        # Compute the statuses -- these are all boolean arrays of length
        # batch_size.
        already_occupied = self._occupied_arr[index_batch]
        # In the case where we want CMA-ME behavior, threshold_arr[index]
        # is -inf for new cells, which satisfies the condition for can_be_added.
        can_be_added = objective_batch > old_threshold_batch
        is_new = can_be_added & ~already_occupied
        improve_existing = can_be_added & already_occupied
        status_batch = np.zeros(batch_size, dtype=np.int32)
        status_batch[is_new] = 2
        status_batch[improve_existing] = 1

        # New solutions require special settings for old_objective and
        # old_threshold.
        old_objective_batch[is_new] = self.dtype(0)

        # If threshold_min is -inf, then we want CMA-ME behavior, which
        # will compute the improvement value of new solutions w.r.t zero.
        # Otherwise, we will compute w.r.t. threshold_min.
        old_threshold_batch[is_new] = (self.dtype(0) if self._threshold_min
                                       == -np.inf else self._threshold_min)
        value_batch = objective_batch - old_threshold_batch

        ## Step 3: Insert solutions into archive. ##

        # Return early if we cannot insert anything -- continuing would actually
        # throw a ValueError in aggregate() since index_batch[can_insert] would
        # be empty.
        can_insert = is_new | improve_existing
        if not np.any(can_insert):
            return status_batch, value_batch

        # Select only solutions that can be inserted into the archive.
        solution_batch_can = solution_batch[can_insert]
        objective_batch_can = objective_batch[can_insert]
        measures_batch_can = measures_batch[can_insert]
        index_batch_can = index_batch[can_insert]
        metadata_batch_can = metadata_batch[can_insert]
        old_objective_batch_can = old_objective_batch[can_insert]

        # Retrieve indices of solutions that should be inserted into the
        # archive. Currently, multiple solutions may be inserted at each
        # archive index, but we only want to insert the maximum among these
        # solutions. Thus, we obtain the argmax for each archive index.
        #
        # We use a fill_value of -1 to indicate archive indices which were not
        # covered in the batch. Note that the length of archive_argmax is only
        # max(index_batch[can_insert]), rather than the total number of grid
        # cells. However, this is okay because we only need the indices of the
        # solutions, which we store in should_insert.
        #
        # aggregate() always chooses the first item if there are ties, so the
        # first elite will be inserted if there is a tie. See their default
        # numpy implementation for more info:
        # https://github.com/ml31415/numpy-groupies/blob/master/numpy_groupies/aggregate_numpy.py#L107
        archive_argmax = aggregate(index_batch_can,
                                   objective_batch_can,
                                   func="argmax",
                                   fill_value=-1)
        should_insert = archive_argmax[archive_argmax != -1]

        # Select only solutions that will be inserted into the archive.
        solution_batch_insert = solution_batch_can[should_insert]
        objective_batch_insert = objective_batch_can[should_insert]
        measures_batch_insert = measures_batch_can[should_insert]
        index_batch_insert = index_batch_can[should_insert]
        metadata_batch_insert = metadata_batch_can[should_insert]
        old_objective_batch_insert = old_objective_batch_can[should_insert]

        # Set archive storage.
        self._objective_arr[index_batch_insert] = objective_batch_insert
        self._measures_arr[index_batch_insert] = measures_batch_insert
        self._solution_arr[index_batch_insert] = solution_batch_insert
        self._metadata_arr[index_batch_insert] = metadata_batch_insert
        self._occupied_arr[index_batch_insert] = True

        # Mark new indices as occupied.
        is_new_and_inserted = is_new[can_insert][should_insert]
        n_new = np.sum(is_new_and_inserted)
        self._occupied_indices[self._num_occupied:self._num_occupied +
                               n_new] = (
                                   index_batch_insert[is_new_and_inserted])
        self._num_occupied += n_new

        # Update the thresholds.
        if self._threshold_min == -np.inf:
            # Here we want regular archive behavior, so the thresholds
            # should just be the maximum objective.
            self._threshold_arr[index_batch_insert] = objective_batch_insert
        else:
            # Here we compute the batch threshold update described in the
            # appendix of Fontaine 2022 https://arxiv.org/abs/2205.10752
            # This computation is based on the mean objective of all
            # solutions in the batch that could have been inserted into
            # each cell. This method is separated out to facilitate
            # testing.
            (new_thresholds,
             update_thresholds_indices) = self._compute_new_thresholds(
                 self._threshold_arr, objective_batch_can, index_batch_can,
                 self._learning_rate)
            self._threshold_arr[update_thresholds_indices] = new_thresholds

        ## Step 4: Update archive stats. ##

        # Since we set the new solutions in the old objective batch to have
        # value 0.0, the objectives for new solutions are added in properly
        # here.
        self._objective_sum += np.sum(objective_batch_insert -
                                      old_objective_batch_insert)
        new_qd_score = (self._objective_sum -
                        self.dtype(len(self)) * self._qd_score_offset)
        max_idx = np.argmax(objective_batch_insert)
        max_obj_insert = objective_batch_insert[max_idx]

        if self._stats.obj_max is None or max_obj_insert > self._stats.obj_max:
            new_obj_max = max_obj_insert
            self._best_elite = {
                "solution": readonly(np.copy(solution_batch_insert[max_idx])),
                "objective": objective_batch_insert[max_idx],
                "measures": readonly(np.copy(measures_batch_insert[max_idx])),
                "index": index_batch_insert[max_idx],
                "metadata": metadata_batch_insert[max_idx],
            }
        else:
            new_obj_max = self._stats.obj_max

        self._stats = ArchiveStats(
            num_elites=len(self),
            coverage=self.dtype(len(self) / self.cells),
            qd_score=new_qd_score,
            norm_qd_score=self.dtype(new_qd_score / self.cells),
            obj_max=new_obj_max,
            obj_mean=self._objective_sum / self.dtype(len(self)),
        )

        return status_batch, value_batch

    def add_single(self, solution, objective, measures, metadata=None):
        """Inserts a single solution into the archive.

        The solution is only inserted if it has a higher ``objective`` than the
        threshold of the corresponding cell. For the default values of
        ``learning_rate`` and ``threshold_min``, this threshold is simply the
        objective value of the elite previously in the cell.  The threshold is
        also updated if the solution was inserted.

        .. note::
            To make it more amenable to modifications, this method's
            implementation is designed to be readable at the cost of
            performance, e.g., none of its operations are modified. If you need
            performance, we recommend using :meth:`add`.

        Args:
            solution (array-like): Parameters of the solution.
            objective (float): Objective function evaluation of the solution.
            measures (array-like): Coordinates in measure space of the solution.
            metadata (object): Python object representing metadata for the
                solution. For instance, this could be a dict with several
                properties.

                .. warning:: Due to how NumPy's :func:`~numpy.asarray`
                    automatically converts array-like objects to arrays, passing
                    array-like objects as metadata may lead to unexpected
                    behavior. However, the metadata may be a dict or other
                    object which *contains* arrays.
        Raises:
            ValueError: The array arguments do not match their specified shapes.
            ValueError: ``objective`` is non-finite (inf or NaN) or ``measures``
                has non-finite values.
        Returns:
            tuple: 2-element tuple of (status, value) describing the result of
            the add operation. Refer to :meth:`add` for the meaning of the
            status and value.
        """
        self._state["add"] += 1

        (
            solution,
            objective,
            measures,
        ) = validate_single_args(
            self,
            solution=solution,
            objective=objective,
            measures=measures,
        )

        index = self.index_of_single(measures)

        # Only used for computing QD score.
        old_objective = self._objective_arr[index]

        # Used for computing improvement value.
        old_threshold = self._threshold_arr[index]

        # New solutions require special settings for old_objective and
        # old_threshold.
        was_occupied = self._occupied_arr[index]
        if not was_occupied:
            old_objective = self.dtype(0)
            # If threshold_min is -inf, then we want CMA-ME behavior, which will
            # compute the improvement value w.r.t. zero for new solutions.
            # Otherwise, we will compute w.r.t. threshold_min.
            old_threshold = (self.dtype(0) if self._threshold_min == -np.inf
                             else self._threshold_min)

        status = 0  # NOT_ADDED
        # In the case where we want CMA-ME behavior, threshold_arr[index]
        # is -inf for new cells, which satisfies this if condition.
        if self._threshold_arr[index] < objective:
            if was_occupied:
                status = 1  # IMPROVE_EXISTING
            else:
                # Set this index to be occupied.
                self._occupied_arr[index] = True
                self._occupied_indices[self._num_occupied] = index
                self._num_occupied += 1

                status = 2  # NEW

            # This calculation works in the case where threshold_min is -inf
            # because old_threshold will be set to 0.0 instead.
            self._threshold_arr[index] = (old_threshold *
                                          (1.0 - self._learning_rate) +
                                          objective * self._learning_rate)

            # Insert into the archive.
            self._objective_arr[index] = objective
            self._measures_arr[index] = measures
            self._solution_arr[index] = solution
            self._metadata_arr[index] = metadata

        if status:
            # Update archive stats.
            self._objective_sum += objective - old_objective
            new_qd_score = (self._objective_sum -
                            self.dtype(len(self)) * self._qd_score_offset)

            if self._stats.obj_max is None or objective > self._stats.obj_max:
                new_obj_max = objective
                self._best_elite = {
                    "solution": readonly(np.copy(self._solution_arr[index])),
                    "objective": objective,
                    "measures": readonly(np.copy(self._measures_arr[index])),
                    "index": index,
                    "metadata": metadata,
                }
            else:
                new_obj_max = self._stats.obj_max

            self._stats = ArchiveStats(
                num_elites=len(self),
                coverage=self.dtype(len(self) / self.cells),
                qd_score=new_qd_score,
                norm_qd_score=self.dtype(new_qd_score / self.cells),
                obj_max=new_obj_max,
                obj_mean=self._objective_sum / self.dtype(len(self)),
            )

        return status, objective - old_threshold

    def retrieve(self, measures_batch):
        """Retrieves the elites with measures in the same cells as the measures
        specified.

        This method operates in batch, i.e., it takes in a batch of measures and
        outputs the batched data for the elites::

            elites = archive.retrieve(...)
            elites["solution"]  # Shape: (batch_size, solution_dim)
            elites["objective"]
            elites["measures"]
            elites["index"]
            elites["metadata"]

        If the cell associated with ``elites["measures"][i]`` has an elite in
        it, then ``elites["solution"][i]``, ``elites["objective"][i]``,
        ``elites["measures"][i]``, ``elites["index"][i]``, and
        ``elites["metadata"][i]`` will be set to the properties of the elite.
        Note that ``elites["measures"][i]`` may not be equal to the
        ``measures_batch[i]`` passed as an argument, since the measures only
        need to be in the same archive cell.

        If the cell associated with ``measures_batch[i]`` *does not* have any
        elite in it, then the corresponding outputs are set to empty values --
        namely:

        * ``elites["solution"][i]`` will be an array of NaN
        * ``elites["objective"][i]`` will be NaN
        * ``elites["measures"][i]`` will be an array of NaN
        * ``elites["index"][i]`` will be -1
        * ``elites["metadata"][i]`` will be None

        If you need to retrieve a *single* elite associated with some measures,
        consider using :meth:`retrieve_single`.

        Args:
            measures_batch (array-like): (batch_size, :attr:`measure_dim`)
                array of coordinates in measure space.
        Returns:
            dict: See above.
        Raises:
            ValueError: ``measures_batch`` is not of shape (batch_size,
                :attr:`measure_dim`).
            ValueError: ``measures_batch`` has non-finite values (inf or NaN).
        """
        measures_batch = np.asarray(measures_batch)
        check_batch_shape(measures_batch, "measures_batch", self.measure_dim,
                          "measure_dim")
        check_finite(measures_batch, "measures_batch")

        index_batch = self.index_of(measures_batch)
        occupied_batch = self._occupied_arr[index_batch]
        expanded_occupied_batch = occupied_batch[:, None]

        return {
            "solution":
                readonly(
                    # For each occupied_batch[i], this np.where selects
                    # self._solution_arr[index_batch][i] if occupied_batch[i] is
                    # True. Otherwise, it uses the alternate value (a solution
                    # array consisting of np.nan).
                    np.where(
                        expanded_occupied_batch,
                        self._solution_arr[index_batch],
                        np.full(self._solution_dim, np.nan),
                    )),
            "objective":
                readonly(
                    np.where(
                        occupied_batch,
                        self._objective_arr[index_batch],
                        # Here the alternative is just a scalar np.nan.
                        np.nan,
                    )),
            "measures":
                readonly(
                    np.where(
                        expanded_occupied_batch,
                        self._measures_arr[index_batch],
                        # And here it is a measures array of np.nan.
                        np.full(self._measure_dim, np.nan),
                    )),
            "index":
                readonly(
                    np.where(
                        occupied_batch,
                        index_batch,
                        # Indices must be integers, so np.nan would not work,
                        # hence we use -1.
                        -1,
                    )),
            "metadata":
                readonly(
                    np.where(
                        occupied_batch,
                        self._metadata_arr[index_batch],
                        None,
                    )),
        }

    def retrieve_single(self, measures):
        """Retrieves the elite with measures in the same cell as the measures
        specified.

        While :meth:`retrieve` takes in a *batch* of measures, this method takes
        in the measures for only *one* solution and returns a dict with single
        entries.

        Args:
            measures (array-like): (:attr:`measure_dim`,) array of measures.
        Returns:
            If there is an elite with measures in the same cell as the measures
            specified, then this method returns dict where all the fields hold
            the info of the elite. Otherwise, this method returns a dict filled
            with the same "empty" values described in :meth:`retrieve`.
        Raises:
            ValueError: ``measures`` is not of shape (:attr:`measure_dim`,).
            ValueError: ``measures`` has non-finite values (inf or NaN).
        """
        measures = np.asarray(measures)
        check_1d_shape(measures, "measures", self.measure_dim, "measure_dim")
        check_finite(measures, "measures")

        return {
            field: arr[0]
            for field, arr in self.retrieve(measures[None]).items()
        }

    def sample_elites(self, n):
        """Randomly samples elites from the archive.

        Currently, this sampling is done uniformly at random. Furthermore, each
        sample is done independently, so elites may be repeated in the sample.
        Additional sampling methods may be supported in the future.

        Example:

            ::

                elites = archive.sample_elites(16)
                elites["solution"]  # Shape: (16, solution_dim)
                elites["objective"]
                ...

        Args:
            n (int): Number of elites to sample.
        Returns:
            dict: Holds a batch of elites randomly selected from the archive.
        Raises:
            IndexError: The archive is empty.
        """
        if self.empty:
            raise IndexError("No elements in archive.")

        random_indices = self._rng.integers(self._num_occupied, size=n)
        selected_indices = self._occupied_indices[random_indices]

        return {
            "solution": readonly(self._solution_arr[selected_indices]),
            "objective": readonly(self._objective_arr[selected_indices]),
            "measures": readonly(self._measures_arr[selected_indices]),
            "index": readonly(selected_indices),
            "metadata": readonly(self._metadata_arr[selected_indices]),
        }

    def as_pandas(self, include_solutions=True, include_metadata=False):
        """Converts the archive into an :class:`ArchiveDataFrame` (a child class
        of :class:`pandas.DataFrame`).

        The implementation of this method in :class:`ArchiveBase` creates a
        dataframe consisting of:

        - 1 column of integers (``np.int32``) for the index, named ``index``.
          See :meth:`index_of` for more info.
        - :attr:`measure_dim` columns for the measures, named ``measures_0,
          measures_1, ...``
        - 1 column for the objectives, named ``objective``
        - :attr:`solution_dim` columns for the solution parameters, named
          ``solution_0, solution_1, ...``
        - 1 column for the metadata objects, named ``metadata``

        In short, the dataframe looks like this:

        +-------+------------+------+-----------+------------+-----+----------+
        | index | measures_0 | ...  | objective | solution_0 | ... | metadata |
        +=======+============+======+===========+============+=====+==========+
        |       |            | ...  |           |            | ... |          |
        +-------+------------+------+-----------+------------+-----+----------+

        Compared to :class:`pandas.DataFrame`, the :class:`ArchiveDataFrame`
        adds methods and attributes which make it easier to manipulate archive
        data. For more information, refer to the :class:`ArchiveDataFrame`
        documentation.

        Args:
            include_solutions (bool): Whether to include solution columns.
            include_metadata (bool): Whether to include the metadata column.
                Note that methods like :meth:`~pandas.DataFrame.to_csv` may not
                properly save the dataframe since the metadata objects may not
                be representable in a CSV.
        Returns:
            ArchiveDataFrame: See above.
        """  # pylint: disable = line-too-long
        data = OrderedDict()
        indices = self._occupied_indices[:self._num_occupied]

        # Copy indices so we do not overwrite.
        data["index"] = np.copy(indices)

        measures_batch = self._measures_arr[indices]
        for i in range(self._measure_dim):
            data[f"measures_{i}"] = measures_batch[:, i]

        data["objective"] = self._objective_arr[indices]

        if include_solutions:
            solutions = self._solution_arr[indices]
            for i in range(self._solution_dim):
                data[f"solution_{i}"] = solutions[:, i]

        if include_metadata:
            data["metadata"] = self._metadata_arr[indices]

        return ArchiveDataFrame(
            data,
            copy=False,  # Fancy indexing above already results in copying.
        )

    def cqd_score(self,
                  iterations,
                  target_points,
                  penalties,
                  obj_min,
                  obj_max,
                  dist_max=None,
                  dist_ord=None):
        """Computes the CQD score of the archive.

        The Continuous Quality Diversity (CQD) score was introduced in
        `Kent 2022 <https://dl.acm.org/doi/10.1145/3520304.3534018>`_.

        .. note:: This method by default assumes that the archive has an
            ``upper_bounds`` and ``lower_bounds`` property which delineate the
            bounds of the measure space, as is the case in
            :class:`~ribs.archives.GridArchive`,
            :class:`~ribs.archives.CVTArchive`, and
            :class:`~ribs.archives.SlidingBoundariesArchive`.  If this is not
            the case, ``dist_max`` must be passed in, and ``target_points`` must
            be an array of custom points.

        Args:
            iterations (int): Number of times to compute the CQD score. We
                return the mean CQD score across these iterations.
            target_points (int or array-like): Number of target points to
                generate, or an (iterations, n, measure_dim) array which
                lists n target points to list on each iteration. When an int is
                passed, the points are sampled uniformly within the bounds of
                the measure space.
            penalties (int or array-like): Number of penalty values over which
                to compute the score (the values are distributed evenly over the
                range [0,1]). Alternatively, this may be a 1D array which
                explicitly lists the penalty values. Known as :math:`\\theta` in
                Kent 2022.
            obj_min (float): Minimum objective value, used when normalizing the
                objectives.
            obj_max (float): Maximum objective value, used when normalizing the
                objectives.
            dist_max (float): Maximum distance between points in measure space.
                Defaults to the distance between the extremes of the measure
                space bounds (the type of distance is computed with the order
                specified by ``dist_ord``). Known as :math:`\\delta_{max}` in
                Kent 2022.
            dist_ord: Order of the norm to use for calculating measure space
                distance; this is passed to :func:`numpy.linalg.norm` as the
                ``ord`` argument. See :func:`numpy.linalg.norm` for possible
                values. The default is to use Euclidean distance (L2 norm).
        Returns:
            The mean CQD score obtained with ``iterations`` rounds of
            calculations.
        Raises:
            RuntimeError: The archive does not have the bounds properties
                mentioned above, and dist_max is not specified or the target
                points are not provided.
            ValueError: target_points or penalties is an array with the wrong
                shape.
        """
        if (not (hasattr(self, "upper_bounds") and
                 hasattr(self, "lower_bounds")) and
            (dist_max is None or np.isscalar(target_points))):
            raise RuntimeError(
                "When the archive does not have lower_bounds and "
                "upper_bounds properties, dist_max must be specified, "
                "and target_points must be an array")

        if np.isscalar(target_points):
            # pylint: disable = no-member
            target_points = self._rng.uniform(
                low=self.lower_bounds,
                high=self.upper_bounds,
                size=(iterations, target_points, self.measure_dim),
            )
        else:
            # Copy since we return this.
            target_points = np.copy(target_points)
            if (target_points.ndim != 3 or
                    target_points.shape[0] != iterations or
                    target_points.shape[2] != self.measure_dim):
                raise ValueError(
                    "Expected target_points to be a 3D array with "
                    f"shape ({iterations}, n, {self.measure_dim}) "
                    "(i.e. shape (iterations, n, measure_dim)) but it had "
                    f"shape {target_points.shape}")

        if dist_max is None:
            # pylint: disable = no-member
            dist_max = np.linalg.norm(self.upper_bounds - self.lower_bounds,
                                      ord=dist_ord)

        if np.isscalar(penalties):
            penalties = np.linspace(0, 1, penalties)
        else:
            penalties = np.copy(penalties)  # Copy since we return this.
            check_is_1d(penalties, "penalties")

        index_batch = self._occupied_indices[:self._num_occupied]
        measures_batch = self._measures_arr[index_batch]
        objective_batch = self._objective_arr[index_batch]

        norm_objectives = objective_batch / (obj_max - obj_min)

        scores = np.zeros(iterations)

        for itr in range(iterations):
            # Distance calculation -- start by taking the difference between
            # each measure i and all the target points.
            distances = measures_batch[:, None] - target_points[itr]

            # (len(archive), n_target_points) array of distances.
            distances = np.linalg.norm(distances, ord=dist_ord, axis=2)

            norm_distances = distances / dist_max

            for penalty in penalties:
                # Known as omega in Kent 2022 -- a (len(archive),
                # n_target_points) array.
                values = norm_objectives[:, None] - penalty * norm_distances

                # (n_target_points,) array.
                max_values_per_target = np.max(values, axis=0)

                scores[itr] += np.sum(max_values_per_target)

        return CQDScoreResult(
            iterations=iterations,
            mean=np.mean(scores),
            scores=scores,
            target_points=target_points,
            penalties=penalties,
            obj_min=obj_min,
            obj_max=obj_max,
            dist_max=dist_max,
            dist_ord=dist_ord,
        )<|MERGE_RESOLUTION|>--- conflicted
+++ resolved
@@ -17,45 +17,6 @@
 # objective, measures (other classes can add other fields if they want).
 
 # TODO: store should be an abstract property?
-
-<<<<<<< HEAD
-# TODO: Refactor into mixins -- ArchiveBase should just be an interface.
-=======
-class ArchiveIterator:
-    """An iterator for an archive's elites."""
-
-    # pylint: disable = protected-access
-
-    def __init__(self, archive):
-        self.archive = archive
-        self.iter_idx = 0
-        self.state = archive._state.copy()
-
-    def __iter__(self):
-        """This is the iterator, so it returns itself."""
-        return self
-
-    def __next__(self):
-        """Raises RuntimeError if the archive was modified with add() or
-        clear()."""
-        if self.state != self.archive._state:
-            # This check should go first because a call to clear() would clear
-            # _occupied_indices and cause StopIteration to happen early.
-            raise RuntimeError(
-                "Archive was modified with add() or clear() during iteration.")
-        if self.iter_idx >= len(self.archive):
-            raise StopIteration
-
-        idx = self.archive._occupied_indices[self.iter_idx]
-        self.iter_idx += 1
-        return {
-            "solution": self.archive._solution_arr[idx],
-            "objective": self.archive._objective_arr[idx],
-            "measures": self.archive._measures_arr[idx],
-            "index": idx,
-            "metadata": self.archive._metadata_arr[idx],
-        }
->>>>>>> 22d40cea
 
 
 class ArchiveBase(ABC):  # pylint: disable = too-many-instance-attributes
