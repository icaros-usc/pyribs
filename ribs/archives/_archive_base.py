"""Provides ArchiveBase."""
from abc import ABC, abstractmethod
from collections import OrderedDict

import numpy as np
from numpy_groupies import aggregate_nb as aggregate

from ribs._utils import (check_1d_shape, check_batch_shape, check_is_1d,
                         check_solution_batch_dim)
from ribs.archives._archive_data_frame import ArchiveDataFrame
from ribs.archives._archive_stats import ArchiveStats
from ribs.archives._elite import Elite, EliteBatch


def readonly(arr):
    """Sets an array to be readonly."""
    arr.flags.writeable = False
    return arr


class ArchiveIterator:
    """An iterator for an archive's elites."""

    # pylint: disable = protected-access

    def __init__(self, archive):
        self.archive = archive
        self.iter_idx = 0
        self.state = archive._state.copy()

    def __iter__(self):
        """This is the iterator, so it returns itself."""
        return self

    def __next__(self):
        """Raises RuntimeError if the archive was modified with add() or
        clear()."""
        if self.state != self.archive._state:
            # This check should go first because a call to clear() would clear
            # _occupied_indices and cause StopIteration to happen early.
            raise RuntimeError(
                "Archive was modified with add() or clear() during iteration.")
        if self.iter_idx >= len(self.archive):
            raise StopIteration

        idx = self.archive._occupied_indices[self.iter_idx]
        self.iter_idx += 1
        return Elite(
            self.archive._solution_arr[idx],
            self.archive._objective_arr[idx],
            self.archive._measures_arr[idx],
            idx,
            self.archive._metadata_arr[idx],
        )


class ArchiveBase(ABC):  # pylint: disable = too-many-instance-attributes
    """Base class for archives.

    This class assumes all archives use a fixed-size container with cells that
    hold (1) information about whether the cell is occupied (bool), (2) a
    solution (1D array), (3) objective function evaluation of the solution
    (float), (4) measure space coordinates of the solution (1D array), and (5)
    any additional metadata associated with the solution (object). In this
    class, the container is implemented with separate numpy arrays that share
    common dimensions. Using the ``solution_dim``, ``cells`, and ``measure_dim``
    arguments in ``__init__``, these arrays are as follows:

    +------------------------+----------------------------+
    | Name                   |  Shape                     |
    +========================+============================+
    | ``_occupied_arr``      |  ``(cells,)``              |
    +------------------------+----------------------------+
    | ``_solution_arr``      |  ``(cells, solution_dim)`` |
    +------------------------+----------------------------+
    | ``_objective_arr``     |  ``(cells,)``              |
    +------------------------+----------------------------+
    | ``_measures_arr``      |  ``(cells, measure_dim)``  |
    +------------------------+----------------------------+
    | ``_metadata_arr``      |  ``(cells,)``              |
    +------------------------+----------------------------+

    All of these arrays are accessed via a common integer index. If we have
    index ``i``, we access its solution at ``_solution_arr[i]``, its measure
    values at ``_measures_arr[i]``, etc.

    Thus, child classes typically override the following methods:

    - ``__init__``: Child classes must invoke this class's ``__init__`` with the
      appropriate arguments.
    - :meth:`index_of`: Returns integer indices into the arrays above when
      given a batch of measures. Usually, each index has a meaning, e.g. in
      :class:`~ribs.archives.CVTArchive` it is the index of a centroid.
      Documentation for this method should describe the meaning of the index.

    .. note:: Attributes beginning with an underscore are only intended to be
        accessed by child classes (i.e. they are "protected" attributes).

    Args:
        solution_dim (int): Dimension of the solution space.
        cells (int): Number of cells in the archive. This is used to create the
            numpy arrays described above for storing archive info.
        measure_dim (int): The dimension of the measure space.
        learning_rate (float): The learning rate of the archive. Described in
            `Fontaine 2022 <https://arxiv.org/abs/2205.10752>`_.
        threshold_min (float): The default threshold value for all the cells.
        seed (int): Value to seed the random number generator. Set to None to
            avoid a fixed seed.
        dtype (str or data-type): Data type of the solutions, objectives,
            and measures. We only support ``"f"`` / ``np.float32`` and ``"d"`` /
            ``np.float64``.
    Attributes:
        _solution_dim (int): See ``solution_dim`` arg.
        _rng (numpy.random.Generator): Random number generator, used in
            particular for generating random elites.
        _cells (int): See ``cells`` arg.
        _measure_dim (int): See ``measure_dim`` arg.
        _occupied_arr (numpy.ndarray): Bool array storing whether each cell in
            the archive is occupied.
        _solution_arr (numpy.ndarray): Float array storing the solutions
            themselves.
        _objective_arr (numpy.ndarray): Float array storing the objective value
            of each solution.
        _measures_arr (numpy.ndarray): Float array storing the measure space
            coordinates of each solution.
        _metadata_arr (numpy.ndarray): Object array storing the metadata
            associated with each solution.
        _occupied_indices (numpy.ndarray): A ``(cells,)`` array of integer
            (``np.int32``) indices that are occupied in the archive. This could
            be a list, but for efficiency, we make it a fixed-size array, where
            only the first ``_num_occupied`` entries are valid.
        _num_occupied (int): Number of elites currently in the archive. This is
            used to index into ``_occupied_indices``.
    """

    def __init__(self,
                 solution_dim,
                 cells,
                 measure_dim,
                 learning_rate=1.0,
                 threshold_min=-np.inf,
                 seed=None,
                 dtype=np.float64):

        ## Intended to be accessed by child classes. ##
        self._solution_dim = solution_dim
        self._rng = np.random.default_rng(seed)
        self._cells = cells
        self._measure_dim = measure_dim
        self._dtype = self._parse_dtype(dtype)

        self._num_occupied = 0
        self._occupied_arr = np.zeros(self._cells, dtype=bool)
        self._occupied_indices = np.empty(self._cells, dtype=np.int32)

        self._solution_arr = np.empty((self._cells, solution_dim),
                                      dtype=self.dtype)
        self._objective_arr = np.empty(self._cells, dtype=self.dtype)
        self._measures_arr = np.empty((self._cells, self._measure_dim),
                                      dtype=self.dtype)
        self._metadata_arr = np.empty(self._cells, dtype=object)

        # threshold min can only be -np.inf if the learning rate is 1.
        if learning_rate != 1.0 and threshold_min == -np.inf:
<<<<<<< HEAD
            raise ValueError(
                "If learning_rate != 1.0, threshold min cannot be -inf (default)."
            )
=======
            raise ValueError("If learning_rate != 1.0, threshold min cannot "
                             "be -np.inf (default).")
>>>>>>> 3b0506d6
        self._learning_rate = self._dtype(learning_rate)
        self._threshold_min = self._dtype(threshold_min)
        self._threshold_arr = np.full(self._cells,
                                      threshold_min,
                                      dtype=self.dtype)

        self._stats = None
        self._stats_reset()

        self._best_elite = None

        # Tracks archive modifications by counting calls to clear() and add().
        self._state = {"clear": 0, "add": 0}

        ## Not intended to be accessed by children. ##
        self._seed = seed

    @staticmethod
    def _parse_dtype(dtype):
        """Parses the dtype passed into the constructor.

        Returns:
            np.float32 or np.float64
        Raises:
            ValueError: There is an error in the bounds configuration.
        """
        # First convert str dtype's to np.dtype.
        if isinstance(dtype, str):
            dtype = np.dtype(dtype)

        # np.dtype is not np.float32 or np.float64, but it compares equal.
        if dtype == np.float32:
            return np.float32
        if dtype == np.float64:
            return np.float64

        raise ValueError("Unsupported dtype. Must be np.float32 or np.float64")

    @property
    def cells(self):
        """int: Total number of cells in the archive."""
        return self._cells

    @property
    def empty(self):
        """bool: Whether the archive is empty."""
        return self._num_occupied == 0

    @property
    def measure_dim(self):
        """int: Dimensionality of the measure space."""
        return self._measure_dim

    @property
    def solution_dim(self):
        """int: Dimensionality of the solutions in the archive."""
        return self._solution_dim

    @property
    def stats(self):
        """:class:`ArchiveStats`: Statistics about the archive.

        See :class:`ArchiveStats` for more info.
        """
        return self._stats

    @property
    def best_elite(self):
        """:class:`Elite`: The elite with the highest objective in the archive.

        None if there are no elites in the archive.
        """
        return self._best_elite

    @property
    def dtype(self):
        """data-type: The dtype of the solutions, objective, and measures."""
        return self._dtype

    def __len__(self):
        """Number of elites in the archive."""
        return self._num_occupied

    def __iter__(self):
        """Creates an iterator over the :class:`Elite`'s in the archive.

        Example:

            ::

                for elite in archive:
                    elite.sol
                    elite.obj
                    ...
        """
        return ArchiveIterator(self)

    def _stats_reset(self):
        """Resets the archive stats."""
        self._stats = ArchiveStats(0, self.dtype(0.0), self.dtype(0.0), None,
                                   None)

    def _compute_new_thresholds(self, threshold_arr, objective_batch,
                                index_batch, learning_rate):
        """Update thresholds.

        Args:
            threshold_arr (np.ndarray): The threshold of the cells before
                updating. 1D array.
            objective_batch (np.ndarray): The objective values of the solution
                that is inserted into the archive for each cell. 1D array. We
                assume that the objective values are all higher than the
                thresholds of their respective cells.
            index_batch (np.ndarray): The archive index of the elements in
                objective batch.
        Returns:
            `new_threshold_batch` (A self.dtype array of new
            thresholds) and `threshold_update_indices` (A boolean
            array indicating which entries in `threshold_arr` should
            be updated.
        """
        if objective_batch.size == 0 or index_batch.size == 0:
            return np.array([], dtype=self.dtype), np.array([], dtype=bool)

        # Compute the number of objectives inserted into each cell.
        objective_sizes = aggregate(index_batch,
                                    objective_batch,
                                    func="len",
                                    fill_value=0,
                                    size=threshold_arr.size)

        # These indices are with respect to the archive, so we can directly pass
        # them to threshold_arr.
        threshold_update_indices = objective_sizes > 0

        # Compute the sum of the objectives inserted into each cell.
        objective_sums = aggregate(index_batch,
                                   objective_batch,
                                   func="sum",
                                   fill_value=np.nan,
                                   size=threshold_arr.size)

        # Throw away indices that we do not care about.
        objective_sizes = objective_sizes[threshold_update_indices]
        objective_sums = objective_sums[threshold_update_indices]

        # Sum of geometric series (1 - learning_rate)^i from i = 0 to i = n - 1.
        # See https://en.wikipedia.org/wiki/Geometric_series#Sum.
        ratio = self.dtype(1.0 - learning_rate)
        if ratio == 1.0:
            geometric_sums = objective_sizes
        else:
            geometric_sums = (1 - ratio**objective_sizes) / (1 - ratio)

        update = (learning_rate * (objective_sums / objective_sizes) *
                  geometric_sums)

        old_threshold = np.copy(threshold_arr[threshold_update_indices])
        # TODO: Fix this based on new CMA-ME behavior if needed?
        old_threshold[old_threshold == -np.inf] = 0
        prev = old_threshold * ratio**objective_sizes

        new_threshold_batch = prev + update

        return new_threshold_batch, threshold_update_indices

    def clear(self):
        """Removes all elites from the archive.

        After this method is called, the archive will be :attr:`empty`.
        """
        # Only ``self._occupied_indices`` and ``self._occupied_arr`` are
        # cleared, as a cell can have arbitrary values when its index is marked
        # as unoccupied.
        self._num_occupied = 0
        self._occupied_arr.fill(False)

        self._state["clear"] += 1
        self._state["add"] = 0

        self._stats_reset()
        self._best_elite = None

    @abstractmethod
    def index_of(self, measures_batch):
        """Returns archive indices for the given batch of measures.

        If you need to retrieve the index of the measures for a *single*
        solution, consider using :meth:`index_of_single`.

        Args:
            measures_batch (array-like): (batch_size, :attr:`measure_dim`)
                array of coordinates in measure space.
        Returns:
            (numpy.ndarray): (batch_size,) array with the indices of the
            batch of measures in the archive's storage arrays.
        """

    def index_of_single(self, measures):
        """Returns the index of the measures for one solution.

        While :meth:`index_of` takes in a *batch* of measures, this method takes
        in the measures for only *one* solution. If :meth:`index_of` is
        implemented correctly, this method should work immediately (i.e. `"out
        of the box" <https://idioms.thefreedictionary.com/Out-of-the-Box>`_).

        Args:
            measures (array-like): (:attr:`measure_dim`,) array of measures for
                a single solution.
        Returns:
            int or numpy.integer: Integer index of the measures in the archive's
            storage arrays.
        Raises:
            ValueError: ``measures`` is not of shape (:attr:`measure_dim`,).
        """
        measures = np.asarray(measures)
        check_1d_shape(measures, "measures", self.measure_dim, "measure_dim")
        return self.index_of(measures[None])[0]

    _ADD_WARNING = (" Note that starting in pyribs 0.5.0, add() takes in a "
                    "batch of solutions unlike in pyribs 0.4.0, where add() "
                    "only took in a single solution.")

    def add(self,
            solution_batch,
            objective_batch,
            measures_batch,
            metadata_batch=None):
        """Inserts a batch of solutions into the archive.

        Each solution is only inserted if it has a higher objective than the
        elite previously in the corresponding cell. If multiple solutions in the
        batch end up in the same cell, we only insert the solution with the
        highest objective. If multiple solutions end up in the same cell and tie
        for the highest objective, we insert the solution that appears first in
        the batch.

        .. note:: The indices of all arguments should "correspond" to each
            other, i.e. ``solution_batch[i]``, ``objective_batch[i]``,
            ``measures_batch[i]``, and ``metadata_batch[i]`` should be the
            solution parameters, objective, measures, and metadata for solution
            ``i``.

        Args:
            solution_batch (array-like): (batch_size, :attr:`solution_dim`)
                array of solution parameters.
            objective_batch (array-like): (batch_size,) array with objective
                function evaluations of the solutions.
            measures_batch (array-like): (batch_size, :attr:`measure_dim`)
                array with measure space coordinates of all the solutions.
            metadata_batch (array-like): (batch_size,) array of Python objects
                representing metadata for the solution. For instance, this could
                be a dict with several properties.

                .. warning:: Due to how NumPy's :func:`~numpy.asarray`
                    automatically converts array-like objects to arrays, passing
                    array-like objects as metadata may lead to unexpected
                    behavior. However, the metadata may be a dict or other
                    object which *contains* arrays, i.e. ``metadata_batch``
                    could be an array of dicts which contain arrays.
        Returns:
            tuple: 2-element tuple of (status_batch, value_batch) which
            describes the results of the additions. These outputs are
            particularly useful for algorithms such as CMA-ME.

            - **status_batch** (:class:`numpy.ndarray` of :class:`int`): An
              array of integers which represent the "status" obtained when
              attempting to insert each solution in the batch. Each item has the
              following possible values:

              - ``0``: The solution was not added to the archive.
              - ``1``: The solution improved the objective value of a cell
                which was already in the archive.
              - ``2``: The solution discovered a new cell in the archive.

              All statuses (and values, below) are computed with respect to the
              *current* archive. For example, if two solutions both introduce
              the same new archive cell, then both will be marked with ``2``.

              The alternative is to depend on the order of the solutions in the
              batch -- for example, if we have two solutions ``a`` and ``b``
              which introduce the same new cell in the archive, ``a`` could be
              inserted first with status ``2``, and ``b`` could be inserted
              second with status ``1`` because it improves upon ``a``. However,
              our implementation does **not** do this.

              To convert statuses to a more semantic format, cast all statuses
              to :class:`AddStatus` e.g. with ``[AddStatus(s) for s in
              status_batch]``.

            - **value_batch** (:attr:`dtype`): An array with values for each
              solution in the batch. The meaning of each ``value`` depends on
              the corresponding ``status``:

              - ``0`` (not added): The value is the "negative improvement," i.e.
                the objective of the solution passed in minus the objective of
                the elite still in the archive (this value is negative because
                the solution did not have a high enough objective to be added to
                the archive).
              - ``1`` (improve existing cell): The value is the "improvement,"
                i.e. the objective of the solution passed in minus the objective
                of the elite previously in the archive.
              - ``2`` (new cell): The value is just the objective of the
                solution.
        Raises:
            ValueError: The array arguments do not match their specified shapes.
        """
        self._state["add"] += 1

        ## Step 1: Validate input. ##

        solution_batch = np.asarray(solution_batch)
        check_batch_shape(solution_batch, "solution_batch", self.solution_dim,
                          "solution_dim", self._ADD_WARNING)
        batch_size = solution_batch.shape[0]

        objective_batch = np.asarray(objective_batch, self.dtype)
        check_is_1d(objective_batch, "objective_batch", self._ADD_WARNING)
        check_solution_batch_dim(objective_batch,
                                 "objective_batch",
                                 batch_size,
                                 is_1d=True,
                                 extra_msg=self._ADD_WARNING)

        measures_batch = np.asarray(measures_batch)
        check_batch_shape(measures_batch, "measures_batch", self.measure_dim,
                          "measure_dim", self._ADD_WARNING)
        check_solution_batch_dim(measures_batch,
                                 "measures_batch",
                                 batch_size,
                                 is_1d=False,
                                 extra_msg=self._ADD_WARNING)

        metadata_batch = (np.empty(batch_size, dtype=object) if
                          metadata_batch is None else np.asarray(metadata_batch,
                                                                 dtype=object))
        check_is_1d(metadata_batch, "metadata_batch", self._ADD_WARNING)
        check_solution_batch_dim(metadata_batch,
                                 "metadata_batch",
                                 batch_size,
                                 is_1d=True,
                                 extra_msg=self._ADD_WARNING)

        ## Step 2: Compute status_batch and value_batch ##

        # Retrieve indices.
        index_batch = self.index_of(measures_batch)

        # Copy old objectives since we will be modifying the objectives storage.
        old_objective_batch = np.copy(self._objective_arr[index_batch])
        old_threshold_batch = np.copy(self._threshold_arr[index_batch])

        # Compute the statuses -- these are all boolean arrays of length
        # batch_size.
        already_occupied = self._occupied_arr[index_batch]
        is_new = ~already_occupied
        improve_existing = (objective_batch >
                            old_threshold_batch) & already_occupied
        status_batch = np.zeros(batch_size, dtype=np.int32)
        status_batch[is_new] = 2
        status_batch[improve_existing] = 1

        # If threshold_min is -inf, then we want CMA-ME behavior, which
        # will compute the improvement value w.r.t zero. Otherwise, we will
        # use compute w.r.t. threshold_min.
        old_objective_batch[is_new] = self.dtype(0)
        old_threshold_batch[is_new] = (self.dtype(0) if self._threshold_min
                                       == -np.inf else self._threshold_min)
        value_batch = objective_batch - old_threshold_batch

        ## Step 3: Insert solutions into archive. ##

        # Return early if we cannot insert anything -- continuing would actually
        # throw a ValueError in aggregate() since index_batch[can_insert] would
        # be empty.
        can_insert = is_new | improve_existing
        if not np.any(can_insert):
            return status_batch, value_batch

        # Select only solutions that can be inserted into the archive.
        solution_batch_can = solution_batch[can_insert]
        objective_batch_can = objective_batch[can_insert]
        measures_batch_can = measures_batch[can_insert]
        index_batch_can = index_batch[can_insert]
        metadata_batch_can = metadata_batch[can_insert]
        old_objective_batch_can = old_objective_batch[can_insert]

        # Update the thresholds.
        new_thresholds, update_thresholds_indices = self._compute_new_thresholds(
            self._threshold_arr, objective_batch_can, index_batch_can,
            self._learning_rate)
        self._threshold_arr[update_thresholds_indices] = new_thresholds

        # Retrieve indices of solutions that should be inserted into the
        # archive. Currently, multiple solutions may be inserted at each
        # archive index, but we only want to insert the maximum among these
        # solutions. Thus, we obtain the argmax for each archive index.
        #
        # We use a fill_value of -1 to indicate archive indices which were not
        # covered in the batch. Note that the length of archive_argmax is only
        # max(index_batch[can_insert]), rather than the total number of grid
        # cells. However, this is okay because we only need the indices of the
        # solutions, which we store in should_insert.
        #
        # aggregate() always chooses the first item if there are ties, so the
        # first elite will be inserted if there is a tie. See their default
        # numpy implementation for more info:
        # https://github.com/ml31415/numpy-groupies/blob/master/numpy_groupies/aggregate_numpy.py#L107
        archive_argmax = aggregate(index_batch_can,
                                   objective_batch_can,
                                   func="argmax",
                                   fill_value=-1)
        should_insert = archive_argmax[archive_argmax != -1]

        # Select only solutions that will be inserted into the archive.
        solution_batch_insert = solution_batch_can[should_insert]
        objective_batch_insert = objective_batch_can[should_insert]
        measures_batch_insert = measures_batch_can[should_insert]
        index_batch_insert = index_batch_can[should_insert]
        metadata_batch_insert = metadata_batch_can[should_insert]
        old_objective_batch_insert = old_objective_batch_can[should_insert]

        # Set archive storage.
        self._objective_arr[index_batch_insert] = objective_batch_insert
        self._measures_arr[index_batch_insert] = measures_batch_insert
        self._solution_arr[index_batch_insert] = solution_batch_insert
        self._metadata_arr[index_batch_insert] = metadata_batch_insert
        self._occupied_arr[index_batch_insert] = True

        # Mark new indices as occupied.
        is_new_and_inserted = is_new[can_insert][should_insert]
        n_new = np.sum(is_new_and_inserted)
        self._occupied_indices[self._num_occupied:self._num_occupied +
                               n_new] = (
                                   index_batch_insert[is_new_and_inserted])
        self._num_occupied += n_new

        ## Step 4: Update archive stats. ##

        # Since we set the new solutions in the old objective batch to have
        # value 0.0, the objectives for new solutions are added in properly
        # here.
        new_qd_score = (
            self._stats.qd_score +
            np.sum(objective_batch_insert - old_objective_batch_insert))
        max_idx = np.argmax(objective_batch_insert)
        max_obj_insert = objective_batch_insert[max_idx]

        if self._stats.obj_max is None or max_obj_insert > self._stats.obj_max:
            new_obj_max = max_obj_insert
            self._best_elite = Elite(
                readonly(solution_batch_insert[max_idx]),
                objective_batch_insert[max_idx],
                readonly(measures_batch_insert[max_idx]),
                index_batch_insert[max_idx],
                metadata_batch_insert[max_idx],
            )
        else:
            new_obj_max = self._stats.obj_max

        self._stats = ArchiveStats(
            num_elites=len(self),
            coverage=self.dtype(len(self) / self.cells),
            qd_score=new_qd_score,
            obj_max=new_obj_max,
            obj_mean=new_qd_score / self.dtype(len(self)),
        )

        return status_batch, value_batch

    def add_single(self, solution, objective, measures, metadata=None):
        """Inserts a single solution into the archive.

        The solution is only inserted if it has a higher ``objective``
        than the elite previously in the corresponding cell.

        Args:
            solution (array-like): Parameters of the solution.
            objective (float): Objective function evaluation of the solution.
            measures (array-like): Coordinates in measure space of the solution.
            metadata (object): Python object representing metadata for the
                solution. For instance, this could be a dict with several
                properties.

                .. warning:: Due to how NumPy's :func:`~numpy.asarray`
                    automatically converts array-like objects to arrays, passing
                    array-like objects as metadata may lead to unexpected
                    behavior. However, the metadata may be a dict or other
                    object which *contains* arrays.
        Returns:
            tuple: 2-element tuple of (status, value) describing the result of
            the add operation. Refer to :meth:`add` for the meaning of the
            status and value.
        """
        self._state["add"] += 1

        solution = np.asarray(solution)
        check_1d_shape(solution, "solution", self.solution_dim, "solution_dim")

        # TODO: Check for inf and nan in objective and measures.
        objective = self.dtype(objective)

        measures = np.asarray(measures)
        check_1d_shape(measures, "measures", self.measure_dim, "measure_dim")
        index = self.index_of_single(measures)

<<<<<<< HEAD
=======
        # Only used for computing QD score.
>>>>>>> 3b0506d6
        old_objective = self._objective_arr[index]

        # Used for computing improvement value.
        old_threshold = self._threshold_arr[index]

        # New solutions require special settings for old_objective and
        # old_threshold.
        was_occupied = self._occupied_arr[index]
        if not was_occupied:
            old_objective = self.dtype(0)
            # If threshold_min is -inf, then we want CMA-ME behavior, which will
            # compute the improvement value w.r.t. zero for new solutions.
            # Otherwise, we will compute w.r.t. threshold_min.
            old_threshold = (self.dtype(0) if self._threshold_min == -np.inf
                             else self._threshold_min)

        status = 0  # NOT_ADDED
        # In the case where we want CMA-ME behavior, the old threshold is -inf
        # for new cells, which satisfies this if condition.
        if self._threshold_arr[index] < objective:
            if was_occupied:
                status = 1  # IMPROVE_EXISTING
            else:
                # Set this index to be occupied.
                self._occupied_arr[index] = True
                self._occupied_indices[self._num_occupied] = index
                self._num_occupied += 1

                status = 2  # NEW

            # This calculation works in the case where threshold_min is -inf
            # because old_threshold will be set to 0.0 instead.
            self._threshold_arr[index] = (old_threshold *
                                          (1.0 - self._learning_rate) +
                                          objective * self._learning_rate)

            # Insert into the archive.
            self._objective_arr[index] = objective
            self._measures_arr[index] = measures
            self._solution_arr[index] = solution
            self._metadata_arr[index] = metadata

        if status:
            # Update archive stats.
            new_qd_score = self._stats.qd_score + (objective - old_objective)

            if self._stats.obj_max is None or objective > self._stats.obj_max:
                new_obj_max = objective
                self._best_elite = Elite(
                    readonly(np.copy(self._solution_arr[index])),
                    objective,
                    readonly(np.copy(self._measures_arr[index])),
                    index,
                    metadata,
                )
            else:
                new_obj_max = self._stats.obj_max

            self._stats = ArchiveStats(
                num_elites=len(self),
                coverage=self.dtype(len(self) / self.cells),
                qd_score=new_qd_score,
                obj_max=new_obj_max,
                obj_mean=new_qd_score / self.dtype(len(self)),
            )

        return status, objective - old_threshold

    def elites_with_measures(self, measures_batch):
        """Retrieves the elites with measures in the same cells as the measures
        specified.

        This method operates in batch, i.e. it takes in a batch of measures and
        outputs an :namedtuple:`EliteBatch`. Since :namedtuple:`EliteBatch` is a
        namedtuple, it can be unpacked::

            solution_batch, objective_batch, measures_batch, \\
                index_batch, metadata_batch = archive.elites_with_measures(...)

        Or the fields may be accessed by name::

            elite_batch = archive.elites_with_measures(...)
            elite_batch.solution_batch
            elite_batch.objective_batch
            elite_batch.measures_batch
            elite_batch.index_batch
            elite_batch.metadata_batch

        If the cell associated with ``measures_batch[i]`` has an elite in it,
        then ``elite_batch.solution_batch[i]``,
        ``elite_batch.objective_batch[i]``, ``elite_batch.measures_batch[i]``,
        ``elite_batch.index_batch[i]``, and ``elite_batch.metadata_batch[i]``
        will be set to the properties of the elite. Note that
        ``elite_batch.measures_batch[i]`` may not be equal to
        ``measures_batch[i]`` since the measures only need to be in the same
        archive cell.

        If the cell associated with ``measures_batch[i]`` *does not* have any
        elite in it, then the corresponding outputs are set to empty values --
        namely:

        * ``elite_batch.solution_batch[i]`` will be an array of NaN
        * ``elite_batch.objective_batch[i]`` will be NaN
        * ``elite_batch.measures_batch[i]`` will be an array of NaN
        * ``elite_batch.index_batch[i]`` will be -1
        * ``elite_batch.metadata_batch[i]`` will be None

        If you need to retrieve a *single* elite associated with some measures,
        consider using :meth:`elites_with_measures_single`.

        Args:
            measures_batch (array-like): (batch_size, :attr:`measure_dim`)
                array of coordinates in measure space.
        Returns:
            EliteBatch: See above.
        Raises:
            ValueError: ``measures_batch`` is not of shape (batch_size,
                :attr:`measure_dim`).
        """
        measures_batch = np.asarray(measures_batch)
        check_batch_shape(measures_batch, "measures_batch", self.measure_dim,
                          "measure_dim")

        index_batch = self.index_of(measures_batch)
        occupied_batch = self._occupied_arr[index_batch]
        expanded_occupied_batch = occupied_batch[:, None]

        return EliteBatch(
            solution_batch=readonly(
                # For each occupied_batch[i], this np.where selects
                # self._solution_arr[index_batch][i] if occupied_batch[i] is
                # True. Otherwise, it uses the alternate value (a solution
                # array consisting of np.nan).
                np.where(
                    expanded_occupied_batch,
                    self._solution_arr[index_batch],
                    np.full(self._solution_dim, np.nan),
                )),
            objective_batch=readonly(
                np.where(
                    occupied_batch,
                    self._objective_arr[index_batch],
                    # Here the alternative is just a scalar np.nan.
                    np.nan,
                )),
            measures_batch=readonly(
                np.where(
                    expanded_occupied_batch,
                    self._measures_arr[index_batch],
                    # And here it is a measures array of np.nan.
                    np.full(self._measure_dim, np.nan),
                )),
            index_batch=readonly(
                np.where(
                    occupied_batch,
                    index_batch,
                    # Indices must be integers, so np.nan would not work, hence
                    # we use -1.
                    -1,
                )),
            metadata_batch=readonly(
                np.where(
                    occupied_batch,
                    self._metadata_arr[index_batch],
                    None,
                )),
        )

    def elites_with_measures_single(self, measures):
        """Retrieves the elite with measures in the same cell as the measures
        specified.

        While :meth:`elites_with_measures` takes in a *batch* of measures, this
        method takes in the measures for only *one* solution and returns a
        single :namedtuple:`Elite`.

        Args:
            measures (array-like): (:attr:`measure_dim`,) array of measures.
        Returns:
            If there is an elite with measures in the same cell as the measures
            specified, then this method returns an :namedtuple:`Elite` where all
            the fields hold the info of that elite. Otherwise, this method
            returns an :namedtuple:`Elite` filled with the same "empty" values
            described in :meth:`elites_with_measures`.
        Raises:
            ValueError: ``measures`` is not of shape (:attr:`measure_dim`,).
        """
        measures = np.asarray(measures)
        check_1d_shape(measures, "measures", self.measure_dim, "measure_dim")

        elite_batch = self.elites_with_measures(measures[None])
        return Elite(
            elite_batch.solution_batch[0],
            elite_batch.objective_batch[0],
            elite_batch.measures_batch[0],
            elite_batch.index_batch[0],
            elite_batch.metadata_batch[0],
        )

    def sample_elites(self, n):
        """Randomly samples elites from the archive.

        Currently, this sampling is done uniformly at random. Furthermore, each
        sample is done independently, so elites may be repeated in the sample.
        Additional sampling methods may be supported in the future.

        Since :namedtuple:`EliteBatch` is a namedtuple, the result can be
        unpacked (here we show how to ignore some of the fields)::

            solution_batch, objective_batch, measures_batch, *_ = \\
                archive.sample_elites(32)

        Or the fields may be accessed by name::

            elite = archive.sample_elites(16)
            elite.solution_batch
            elite.objective_batch
            ...

        Args:
            n (int): Number of elites to sample.
        Returns:
            EliteBatch: A batch of elites randomly selected from the archive.
        Raises:
            IndexError: The archive is empty.
        """
        if self.empty:
            raise IndexError("No elements in archive.")

        random_indices = self._rng.integers(self._num_occupied, size=n)
        selected_indices = self._occupied_indices[random_indices]

        return EliteBatch(
            readonly(self._solution_arr[selected_indices]),
            readonly(self._objective_arr[selected_indices]),
            readonly(self._measures_arr[selected_indices]),
            readonly(selected_indices),
            readonly(self._metadata_arr[selected_indices]),
        )

    def as_pandas(self, include_solutions=True, include_metadata=False):
        """Converts the archive into an :class:`ArchiveDataFrame` (a child class
        of :class:`pandas.DataFrame`).

        The implementation of this method in :class:`ArchiveBase` creates a
        dataframe consisting of:

        - 1 column of integers (``np.int32``) for the index, named ``index``.
          See :meth:`index_of` for more info.
        - :attr:`measure_dim` columns for the measures, named ``measure_0,
          measure_1, ...``
        - 1 column for the objectives, named ``objective``
        - :attr:`solution_dim` columns for the solution parameters, named
          ``solution_0, solution_1, ...``
        - 1 column for the metadata objects, named ``metadata``

        In short, the dataframe looks like this:

        +-------+------------+------+------------+-------------+-----+----------+
        | index | measure_0  | ...  | objective  | solution_0  | ... | metadata |
        +=======+============+======+============+=============+=====+==========+
        |       |            | ...  |            |             | ... |          |
        +-------+------------+------+------------+-------------+-----+----------+

        Compared to :class:`pandas.DataFrame`, the :class:`ArchiveDataFrame`
        adds methods and attributes which make it easier to manipulate archive
        data. For more information, refer to the :class:`ArchiveDataFrame`
        documentation.

        Args:
            include_solutions (bool): Whether to include solution columns.
            include_metadata (bool): Whether to include the metadata column.
                Note that methods like :meth:`~pandas.DataFrame.to_csv` may not
                properly save the dataframe since the metadata objects may not
                be representable in a CSV.
        Returns:
            ArchiveDataFrame: See above.
        """  # pylint: disable = line-too-long
        data = OrderedDict()
        indices = self._occupied_indices[:self._num_occupied]

        # Copy indices so we do not overwrite.
        data["index"] = np.copy(indices)

        measures_batch = self._measures_arr[indices]
        for i in range(self._measure_dim):
            data[f"measure_{i}"] = measures_batch[:, i]

        data["objective"] = self._objective_arr[indices]

        if include_solutions:
            solutions = self._solution_arr[indices]
            for i in range(self._solution_dim):
                data[f"solution_{i}"] = solutions[:, i]

        if include_metadata:
            data["metadata"] = self._metadata_arr[indices]

        return ArchiveDataFrame(
            data,
            copy=False,  # Fancy indexing above already results in copying.
        )<|MERGE_RESOLUTION|>--- conflicted
+++ resolved
@@ -162,14 +162,8 @@
 
         # threshold min can only be -np.inf if the learning rate is 1.
         if learning_rate != 1.0 and threshold_min == -np.inf:
-<<<<<<< HEAD
-            raise ValueError(
-                "If learning_rate != 1.0, threshold min cannot be -inf (default)."
-            )
-=======
             raise ValueError("If learning_rate != 1.0, threshold min cannot "
                              "be -np.inf (default).")
->>>>>>> 3b0506d6
         self._learning_rate = self._dtype(learning_rate)
         self._threshold_min = self._dtype(threshold_min)
         self._threshold_arr = np.full(self._cells,
@@ -676,10 +670,7 @@
         check_1d_shape(measures, "measures", self.measure_dim, "measure_dim")
         index = self.index_of_single(measures)
 
-<<<<<<< HEAD
-=======
         # Only used for computing QD score.
->>>>>>> 3b0506d6
         old_objective = self._objective_arr[index]
 
         # Used for computing improvement value.
