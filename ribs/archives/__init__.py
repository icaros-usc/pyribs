"""Archives store solutions found by a QD algorithm.

.. note:: After construction, each archive must be initialized by calling its
    ``initialize()`` method before it can be used. If you are using the
    optimizers in :mod:`ribs.optimizers`, this will be done automatically by
    the optimizer.
"""
from ribs.archives._archive_base import ArchiveBase
from ribs.archives._cvt_archive import CVTArchive
from ribs.archives._grid_archive import GridArchive
from ribs.archives._sliding_boundary_archive import SlidingBoundaryArchive

__all__ = [
    "GridArchive",
<<<<<<< HEAD
    "SlidingBoundaryArchive",
=======
    "CVTArchive",
    "ArchiveBase",
>>>>>>> 735661d6
]<|MERGE_RESOLUTION|>--- conflicted
+++ resolved
@@ -12,10 +12,7 @@
 
 __all__ = [
     "GridArchive",
-<<<<<<< HEAD
+    "CVTArchive",
     "SlidingBoundaryArchive",
-=======
-    "CVTArchive",
     "ArchiveBase",
->>>>>>> 735661d6
 ]