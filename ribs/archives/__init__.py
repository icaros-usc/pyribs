"""Archives store solutions found by a QD algorithm.

.. note:: After construction, each archive must be initialized by calling its
    ``initialize()`` method before it can be used. If you are using the
    optimizers in :mod:`ribs.optimizers`, this will be done automatically by
    the optimizer.
"""
from ribs.archives._archive_base import ArchiveBase
from ribs.archives._cvt_archive import CVTArchive
from ribs.archives._grid_archive import GridArchive

__all__ = [
    "ArchiveBase",
    "CVTArchive",
    "GridArchive",
<<<<<<< HEAD
    "ArchiveBase",
=======
    "GridArchiveConfig",
>>>>>>> 99774c8a
]<|MERGE_RESOLUTION|>--- conflicted
+++ resolved
@@ -13,9 +13,4 @@
     "ArchiveBase",
     "CVTArchive",
     "GridArchive",
-<<<<<<< HEAD
-    "ArchiveBase",
-=======
-    "GridArchiveConfig",
->>>>>>> 99774c8a
 ]