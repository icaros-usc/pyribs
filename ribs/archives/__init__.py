"""Archives store solutions found by a QD algorithm.

.. note:: After construction, each archive must be initialized by calling its
    ``initialize()`` method before it can be used. If you are using the
    optimizers in :mod:`ribs.optimizers`, this will be done automatically by
    the optimizer.
"""
from ribs.archives._archive_base import ArchiveBase
from ribs.archives._cvt_archive import CVTArchive
from ribs.archives._grid_archive import GridArchive

__all__ = [
    "CVTArchive",
    "GridArchive",
<<<<<<< HEAD
=======
    "GridArchiveConfig",
    "ArchiveBase",
>>>>>>> 8ba27ac7
]<|MERGE_RESOLUTION|>--- conflicted
+++ resolved
@@ -12,9 +12,5 @@
 __all__ = [
     "CVTArchive",
     "GridArchive",
-<<<<<<< HEAD
-=======
-    "GridArchiveConfig",
     "ArchiveBase",
->>>>>>> 8ba27ac7
 ]