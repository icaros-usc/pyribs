"""Contains the GridArchive."""
import numpy as np

<<<<<<< HEAD
from ribs._utils import check_batch_shape, check_finite, check_is_1d, np_scalar
from ribs.archives._archive_base import ArchiveBase
from ribs.archives._array_store import ArrayStore
=======
from ribs._utils import (check_batch_shape, check_finite, check_is_1d,
                         check_shape, np_scalar, validate_batch,
                         validate_single)
from ribs.archives._archive_base_2 import ArchiveBase
from ribs.archives._archive_stats import ArchiveStats
from ribs.archives._array_store import ArrayStore
from ribs.archives._cqd_score_result import CQDScoreResult
from ribs.archives._transforms import (batch_entries_with_threshold,
                                       compute_best_index,
                                       compute_objective_sum,
                                       single_entry_with_threshold)
from ribs.archives._utils import parse_dtype, validate_cma_mae_settings
>>>>>>> 46787bfa


class GridArchive(ArchiveBase):
    # pylint: disable = too-many-public-methods
    """An archive that divides each dimension into uniformly-sized cells.

    This archive is the container described in `Mouret 2015
    <https://arxiv.org/pdf/1504.04909.pdf>`_. It can be visualized as an
    n-dimensional grid in the measure space that is divided into a certain
    number of cells in each dimension. Each cell contains an elite, i.e., a
    solution that *maximizes* the objective function and has measures that lie
    within that cell.

    This archive also implements the idea of *soft archives* that have
    *thresholds*, as introduced in `Fontaine 2023
    <https://arxiv.org/abs/2205.10752>`_. To learn more about thresholds,
    including the ``learning_rate`` and ``threshold_min`` parameters, please
    refer to the tutorial :doc:`/tutorials/cma_mae`.

    By default, this archive stores the following data fields: ``solution``,
    ``objective``, ``measures``, ``threshold``, and ``index``. The ``threshold``
    is the value that a solution's objective value must exceed to be inserted
    into a cell, while the integer ``index`` uniquely identifies each cell.

    Args:
        solution_dim (int): Dimensionality of the solution space.
        dims (array-like of int): Number of cells in each dimension of the
            measure space, e.g. ``[20, 30, 40]`` indicates there should be 3
            dimensions with 20, 30, and 40 cells. (The number of dimensions is
            implicitly defined in the length of this argument).
        ranges (array-like of (float, float)): Upper and lower bound of each
            dimension of the measure space, e.g. ``[(-1, 1), (-2, 2)]``
            indicates the first dimension should have bounds :math:`[-1,1]`
            (inclusive), and the second dimension should have bounds
            :math:`[-2,2]` (inclusive). ``ranges`` should be the same length as
            ``dims``.
        epsilon (float): Due to floating point precision errors, a small epsilon
            is added when computing the archive indices in the :meth:`index_of`
            method -- refer to the implementation `here
            <../_modules/ribs/archives/_grid_archive.html#GridArchive.index_of>`_.
            Pass this parameter to configure that epsilon.
        learning_rate (float): The learning rate for threshold updates. Defaults
            to 1.0.
        threshold_min (float): The initial threshold value for all the cells.
        qd_score_offset (float): Archives often contain negative objective
            values, and if the QD score were to be computed with these negative
            objectives, the algorithm would be penalized for adding new cells
            with negative objectives. Thus, a standard practice is to normalize
            all the objectives so that they are non-negative by introducing an
            offset. This QD score offset will be *subtracted* from all
            objectives in the archive, e.g., if your objectives go as low as
            -300, pass in -300 so that each objective will be transformed as
            ``objective - (-300)``.
        seed (int): Value to seed the random number generator. Set to None to
            avoid a fixed seed.
        dtype (str or data-type or dict): Data type of the solutions,
            objectives, and measures. This can be ``"f"`` / ``np.float32``,
            ``"d"`` / ``np.float64``, or a dict specifying separate dtypes, of
            the form ``{"solution": <dtype>, "objective": <dtype>, "measures":
            <dtype>}``.
        extra_fields (dict): Description of extra fields of data that is stored
            next to elite data like solutions and objectives. The description is
            a dict mapping from a field name (str) to a tuple of ``(shape,
            dtype)``. For instance, ``{"foo": ((), np.float32), "bar": ((10,),
            np.float32)}`` will create a "foo" field that contains scalar values
            and a "bar" field that contains 10D values. Note that field names
            must be valid Python identifiers, and names already used in the
            archive are not allowed.
    Raises:
        ValueError: Invalid values for learning_rate and threshold_min.
        ValueError: Invalid names in extra_fields.
        ValueError: ``dims`` and ``ranges`` are not the same length.
    """

    def __init__(
        self,
        *,
        solution_dim,
        dims,
        ranges,
        learning_rate=None,
        threshold_min=-np.inf,
        epsilon=1e-6,
        qd_score_offset=0.0,
        seed=None,
        dtype=np.float64,
        extra_fields=None,
    ):
        self._rng = np.random.default_rng(seed)
        self._dims = np.array(dims, dtype=np.int32)

        ArchiveBase.__init__(
            self,
            solution_dim=solution_dim,
            objective_dim=(),
            measure_dim=len(self._dims),
        )

        # Set up the ArrayStore, which is a data structure that stores all the
        # elites' data in arrays sharing a common index.
        extra_fields = extra_fields or {}
        reserved_fields = {
            "solution", "objective", "measures", "threshold", "index"
        }
        if reserved_fields & extra_fields.keys():
            raise ValueError("The following names are not allowed in "
                             f"extra_fields: {reserved_fields}")
        dtype = parse_dtype(dtype)
        self._store = ArrayStore(
            field_desc={
                "solution": ((self.solution_dim,), dtype["solution"]),
                "objective": ((), dtype["objective"]),
                "measures": ((self.measure_dim,), dtype["measures"]),
                # Must be same dtype as the objective since they share
                # calculations.
                "threshold": ((), dtype["objective"]),
                **extra_fields,
            },
            capacity=np.prod(self._dims),
        )

        # Set up constant properties.
        if len(self._dims) != len(ranges):
            raise ValueError(f"dims (length {len(self._dims)}) and ranges "
                             f"(length {len(ranges)}) must be the same length")
        ranges = list(zip(*ranges))  # Rearrange into lower and upper bounds.
        self._lower_bounds = np.array(ranges[0], dtype=self.dtypes["measures"])
        self._upper_bounds = np.array(ranges[1], dtype=self.dtypes["measures"])
        self._interval_size = self._upper_bounds - self._lower_bounds
        self._boundaries = self._compute_boundaries(self._dims,
                                                    self._lower_bounds,
                                                    self._upper_bounds)
        self._epsilon = np_scalar(epsilon, dtype=self.dtypes["measures"])
        self._learning_rate, self._threshold_min = validate_cma_mae_settings(
            learning_rate, threshold_min, self.dtypes["threshold"])
        self._qd_score_offset = np_scalar(qd_score_offset,
                                          self.dtypes["objective"])

        # Set up statistics.
        self._stats = None
        self._best_elite = None
        # Sum of all objective values in the archive; useful for computing
        # qd_score and obj_mean.
        self._objective_sum = None
        self._stats_reset()

    @staticmethod
    def _compute_boundaries(dims, lower_bounds, upper_bounds):
        """Computes grid cell boundaries of the archive."""
        boundaries = []
        for dim, lower_bound, upper_bound in zip(dims, lower_bounds,
                                                 upper_bounds):
            boundaries.append(np.linspace(lower_bound, upper_bound, dim + 1))
        return boundaries

    ## Properties inherited from ArchiveBase ##

    @property
    def field_list(self):
        return self._store.field_list

    @property
    def stats(self):
        return self._stats

    @property
    def empty(self):
        return len(self._store) == 0

<<<<<<< HEAD
        self._boundaries = self._compute_boundaries(self._dims,
                                                    self._lower_bounds,
                                                    self._upper_bounds)

    @staticmethod
    def _compute_boundaries(dims, lower_bounds, upper_bounds):
        """Computes grid cell boundaries of the archive."""
        boundaries = []
        for dim, lower_bound, upper_bound in zip(dims, lower_bounds,
                                                 upper_bounds):
            boundaries.append(np.linspace(lower_bound, upper_bound, dim + 1))
        return boundaries
=======
    @property
    def dtypes(self):
        return self._store.dtypes

    ## Properties that are not in ArchiveBase ##
    ## Roughly ordered by the parameter list in the constructor. ##

    @property
    def best_elite(self):
        """dict: The elite with the highest objective in the archive.

        None if there are no elites in the archive.

        .. note::
            If the archive is non-elitist (this occurs when using the archive
            with a learning rate which is not 1.0, as in CMA-MAE), then this
            best elite may no longer exist in the archive because it was
            replaced with an elite with a lower objective value. This can happen
            because in non-elitist archives, new solutions only need to exceed
            the *threshold* of the cell they are being inserted into, not the
            *objective* of the elite currently in the cell. See :pr:`314` for
            more info.

        .. note::
            The best elite will contain a "threshold" key. This threshold is the
            threshold of the best elite's cell after the best elite was inserted
            into the archive.
        """
        return self._best_elite
>>>>>>> 46787bfa

    @property
    def dims(self):
        """(measure_dim,) numpy.ndarray: Number of cells in each dimension."""
        return self._dims

    @property
    def cells(self):
        """int: Total number of cells in the archive."""
        return self._store.capacity

    @property
    def lower_bounds(self):
        """(measure_dim,) numpy.ndarray: Lower bound of each dimension."""
        return self._lower_bounds

    @property
    def upper_bounds(self):
        """(measure_dim,) numpy.ndarray: Upper bound of each dimension."""
        return self._upper_bounds

    @property
    def interval_size(self):
        """(measure_dim,) numpy.ndarray: The size of each dim (upper_bounds -
        lower_bounds)."""
        return self._interval_size

    @property
    def boundaries(self):
        """list of numpy.ndarray: The boundaries of the cells in each dimension.

        Entry ``i`` in this list is an array that contains the boundaries of the
        cells in dimension ``i``. The array contains ``self.dims[i] + 1``
        entries laid out like this::

            Archive cells:  | 0 | 1 |   ...   |    self.dims[i]    |
            boundaries[i]:  0   1   2   self.dims[i] - 1     self.dims[i]

        Thus, ``boundaries[i][j]`` and ``boundaries[i][j + 1]`` are the lower
        and upper bounds of cell ``j`` in dimension ``i``. To access the lower
        bounds of all the cells in dimension ``i``, use ``boundaries[i][:-1]``,
        and to access all the upper bounds, use ``boundaries[i][1:]``.
        """
        return self._boundaries

    @property
    def epsilon(self):
        """dtypes["measures"]: Epsilon for computing archive indices. Refer to
        the documentation for this class."""
        return self._epsilon

    @property
    def learning_rate(self):
        """float: The learning rate for threshold updates."""
        return self._learning_rate

    @property
    def threshold_min(self):
        """float: The initial threshold value for all the cells."""
        return self._threshold_min

    @property
    def qd_score_offset(self):
        """float: The offset which is subtracted from objective values when
        computing the QD score."""
        return self._qd_score_offset

    ## dunder methods ##

    def __len__(self):
        return len(self._store)

    def __iter__(self):
        return iter(self._store)

    ## Utilities ##

    def _stats_reset(self):
        """Resets the archive stats."""
        zero = np_scalar(0.0, dtype=self.dtypes["objective"])

        self._stats = ArchiveStats(
            num_elites=0,
            coverage=zero,
            qd_score=zero,
            norm_qd_score=zero,
            obj_max=None,
            obj_mean=None,
        )
        self._best_elite = None
        self._objective_sum = zero

    def _stats_update(self, new_objective_sum, new_best_index):
        """Updates statistics based on a new sum of objective values
        (new_objective_sum) and the index of a potential new best elite
        (new_best_index)."""
        self._objective_sum = new_objective_sum
        new_qd_score = (self._objective_sum -
                        np_scalar(len(self), dtype=self.dtypes["objective"]) *
                        self._qd_score_offset)

        _, new_best_elite = self._store.retrieve([new_best_index])

        if (self._stats.obj_max is None or
                new_best_elite["objective"] > self._stats.obj_max):
            # Convert batched values to single values.
            new_best_elite = {k: v[0] for k, v in new_best_elite.items()}

            new_obj_max = new_best_elite["objective"]
            self._best_elite = new_best_elite
        else:
            new_obj_max = self._stats.obj_max

        self._stats = ArchiveStats(
            num_elites=len(self),
            coverage=np_scalar(len(self) / self.cells,
                               dtype=self.dtypes["objective"]),
            qd_score=new_qd_score,
            norm_qd_score=np_scalar(new_qd_score / self.cells,
                                    dtype=self.dtypes["objective"]),
            obj_max=new_obj_max,
            obj_mean=np_scalar(self._objective_sum / len(self),
                               dtype=self.dtypes["objective"]),
        )

    def index_of(self, measures):
        """Returns archive indices for the given batch of measures.

        First, values are clipped to the bounds of the measure space. Then, the
        values are mapped to indices in the grid, e.g., cell 5 along dimension 0
        and cell 3 along dimension 1. We convert these grid indices to integer
        indices with :func:`numpy.ravel_multi_index` and return the result.

        To convert between integer and grid indices, we also provide utility
        methods :meth:`grid_to_int_index` and :meth:`int_to_grid_index`.

        As an example, grid indices can be used to access :attr:`boundaries` of
        a measure value's cell. For example, the following retrieves the lower
        and upper bounds of the cell along dimension 0::

            # Access only element 0 since this method operates in batch.
            idx = archive.int_to_grid_index(archive.index_of(...))[0]

            lower = archive.boundaries[0][idx[0]]
            upper = archive.boundaries[0][idx[0] + 1]

        Args:
            measures (array-like): (batch_size, :attr:`measure_dim`) array of
                coordinates in measure space.
        Returns:
            numpy.ndarray: (batch_size,) array of integer indices representing
            the flattened grid coordinates.
        Raises:
            ValueError: ``measures`` is not of shape (batch_size,
                :attr:`measure_dim`).
            ValueError: ``measures`` has non-finite values (inf or NaN).
        """
        measures = np.asarray(measures)
        check_batch_shape(measures, "measures", self.measure_dim, "measure_dim")
        check_finite(measures, "measures")

        # Adding epsilon accounts for floating point precision errors from
        # transforming measures. We then cast to int32 to obtain integer
        # indices.
        grid_indices = ((self._dims *
                         (measures - self._lower_bounds) + self._epsilon) /
                        self._interval_size).astype(np.int32)

        # Clip indices to the archive dimensions (for example, for 20 cells, we
        # want indices to run from 0 to 19).
        grid_indices = np.clip(grid_indices, 0, self._dims - 1)

        return self.grid_to_int_index(grid_indices)

    def index_of_single(self, measures):
        """Returns the index of the measures for one solution.

        See :meth:`index_of`.

        Args:
            measures (array-like): (:attr:`measure_dim`,) array of measures for
                a single solution.
        Returns:
            int or numpy.integer: Integer index of the measures in the archive's
            storage arrays.
        Raises:
            ValueError: ``measures`` is not of shape (:attr:`measure_dim`,).
            ValueError: ``measures`` has non-finite values (inf or NaN).
        """
        measures = np.asarray(measures)
        check_shape(measures, "measures", self.measure_dim, "measure_dim")
        check_finite(measures, "measures")
        return self.index_of(measures[None])[0]

    def grid_to_int_index(self, grid_indices):
        """Converts a batch of grid indices into a batch of integer indices.

        Refer to :meth:`index_of` for more info.

        Args:
            grid_indices (array-like): (batch_size, :attr:`measure_dim`)
                array of indices in the archive grid.
        Returns:
            numpy.ndarray: (batch_size,) array of integer indices.
        Raises:
            ValueError: ``grid_indices`` is not of shape (batch_size,
                :attr:`measure_dim`)
        """
        grid_indices = np.asarray(grid_indices)
        check_batch_shape(grid_indices, "grid_indices", self.measure_dim,
                          "measure_dim")

        return np.ravel_multi_index(grid_indices.T, self._dims).astype(np.int32)

    def int_to_grid_index(self, int_indices):
        """Converts a batch of indices into indices in the archive's grid.

        Refer to :meth:`index_of` for more info.

        Args:
            int_indices (array-like): (batch_size,) array of integer
                indices such as those output by :meth:`index_of`.
        Returns:
            numpy.ndarray: (batch_size, :attr:`measure_dim`) array of indices
            in the archive grid.
        Raises:
            ValueError: ``int_indices`` is not of shape (batch_size,).
        """
        int_indices = np.asarray(int_indices)
        check_is_1d(int_indices, "int_indices")

        return np.asarray(np.unravel_index(
            int_indices,
            self._dims,
        )).T.astype(np.int32)

<<<<<<< HEAD
    def retessellate(self, new_dims):
        """Updates the resolution of this archive to the given dimensions.

        Upon resizing the archive, this method re-inserts the solutions that are
        currently contained in the archive. Note that if the new grid resolution
        is smaller than the old grid resolution, some solutions may be dropped,
        as solutions originally from different cells may now land in the same
        cell, and only the highest-objective elite in each cell is retained.

        Also note that the current implementation does not support archive
        thresholds from CMA-MAE, i.e., the learning rate must be 1. The
        thresholds within each cell should correspond to how well the measure
        space within that cell has been explored, and thereby should correspond
        to the measure space volume within that cell. It is an open research
        problem as to how the new thresholds should be determined after
        retessellating.

        Args:
            new_dims (array-like of int):  Number of cells in each dimension of
                the measure space, e.g., ``[20, 30, 40]`` indicates there should
                be 3 dimensions with 20, 30, and 40 cells. The format is
                identical to the ``dims`` argument in ``__init__``.

        Raises:
            ValueError: Attempted to retessellate an archive with learning rate
                not equal to 1.
            ValueError: The measure space dimensionality in ``new_dims`` does
                not match the current measure space dimensionality.
        """
        if not np.isclose(self.learning_rate, 1):
            raise ValueError("Cannot retessellate an archive with "
                             "learning rate not equal to 1.")
        if len(new_dims) != self.measure_dim:
            raise ValueError(
                "The measure space dimensionality indicated in `new_dims` "
                f"is {len(new_dims)}, but this archive has a measure space "
                f"dimensionality of {self.measure_dim}.")

        cur_data = self.data()
        del cur_data['index']
        # Note: No need to clear the store since we just replace it below.

        self._dims = np.array(new_dims, dtype=np.int32)
        self._boundaries = self._compute_boundaries(self._dims,
                                                    self._lower_bounds,
                                                    self._upper_bounds)
        self._store = ArrayStore(self._store.field_desc,
                                 capacity=np.prod(self._dims))

        self.add(**cur_data)
=======
    ## Methods for writing to the archive ##

    def add(self, solution, objective, measures, **fields):
        """Inserts a batch of solutions into the archive.

        Each solution is only inserted if it has a higher ``objective`` than the
        threshold of the corresponding cell. For the default values of
        ``learning_rate`` and ``threshold_min``, this threshold is simply the
        objective value of the elite previously in the cell.  If multiple
        solutions in the batch end up in the same cell, we only insert the
        solution with the highest objective. If multiple solutions end up in the
        same cell and tie for the highest objective, we insert the solution that
        appears first in the batch.

        For the default values of ``learning_rate`` and ``threshold_min``, the
        threshold for each cell is updated by taking the maximum objective value
        among all the solutions that landed in the cell, resulting in the same
        behavior as in the vanilla MAP-Elites archive. However, for other
        settings, the threshold is updated with the batch update rule described
        in the appendix of `Fontaine 2023 <https://arxiv.org/abs/2205.10752>`_.

        .. note:: The indices of all arguments should "correspond" to each
            other, i.e., ``solution[i]``, ``objective[i]``,
            ``measures[i]``, and should be the solution parameters,
            objective, and measures for solution ``i``.

        Args:
            solution (array-like): (batch_size, :attr:`solution_dim`) array of
                solution parameters.
            objective (array-like): (batch_size,) array with objective function
                evaluations of the solutions.
            measures (array-like): (batch_size, :attr:`measure_dim`) array with
                measure space coordinates of all the solutions.
            fields (keyword arguments): Additional data for each solution. Each
                argument should be an array with batch_size as the first
                dimension.

        Returns:
            dict: Information describing the result of the add operation. The
            dict contains the following keys:

            - ``"status"`` (:class:`numpy.ndarray` of :class:`int`): An array of
              integers that represent the "status" obtained when attempting to
              insert each solution in the batch. Each item has the following
              possible values:

              - ``0``: The solution was not added to the archive.
              - ``1``: The solution improved the objective value of a cell
                which was already in the archive.
              - ``2``: The solution discovered a new cell in the archive.

              All statuses (and values, below) are computed with respect to the
              *current* archive. For example, if two solutions both introduce
              the same new archive cell, then both will be marked with ``2``.

              The alternative is to depend on the order of the solutions in the
              batch -- for example, if we have two solutions ``a`` and ``b``
              that introduce the same new cell in the archive, ``a`` could be
              inserted first with status ``2``, and ``b`` could be inserted
              second with status ``1`` because it improves upon ``a``. However,
              our implementation does **not** do this.

              To convert statuses to a more semantic format, cast all statuses
              to :class:`AddStatus`, e.g., with ``[AddStatus(s) for s in
              add_info["status"]]``.

            - ``"value"`` (:class:`numpy.ndarray` of
              :attr:`dtypes` ["objective"]): An array with values for each
              solution in the batch. With the default values of ``learning_rate
              = 1.0`` and ``threshold_min = -np.inf``, the meaning of each value
              depends on the corresponding ``status`` and is identical to that
              in CMA-ME (`Fontaine 2020 <https://arxiv.org/abs/1912.02400>`_):

              - ``0`` (not added): The value is the "negative improvement,"
                i.e., the objective of the solution passed in minus the
                objective of the elite still in the archive (this value is
                negative because the solution did not have a high enough
                objective to be added to the archive).
              - ``1`` (improve existing cell): The value is the "improvement,"
                i.e., the objective of the solution passed in minus the
                objective of the elite previously in the archive.
              - ``2`` (new cell): The value is just the objective of the
                solution.

              In contrast, for other values of ``learning_rate`` and
              ``threshold_min``, each value is equivalent to the objective value
              of the solution minus the threshold of its corresponding cell in
              the archive.

        Raises:
            ValueError: The array arguments do not match their specified shapes.
            ValueError: ``objective`` or ``measures`` has non-finite values (inf
                or NaN).
        """
        data = validate_batch(
            self,
            {
                "solution": solution,
                "objective": objective,
                "measures": measures,
                **fields,
            },
        )

        add_info = self._store.add(
            self.index_of(data["measures"]),
            data,
            {
                "dtype": self.dtypes["threshold"],
                "learning_rate": self._learning_rate,
                "threshold_min": self._threshold_min,
                "objective_sum": self._objective_sum,
            },
            [
                batch_entries_with_threshold,
                compute_objective_sum,
                compute_best_index,
            ],
        )

        objective_sum = add_info.pop("objective_sum")
        best_index = add_info.pop("best_index")
        if not np.all(add_info["status"] == 0):
            self._stats_update(objective_sum, best_index)

        return add_info

    def add_single(self, solution, objective, measures, **fields):
        """Inserts a single solution into the archive.

        The solution is only inserted if it has a higher ``objective`` than the
        threshold of the corresponding cell. For the default values of
        ``learning_rate`` and ``threshold_min``, this threshold is simply the
        objective value of the elite previously in the cell.  The threshold is
        also updated if the solution was inserted.

        .. note::
            To make it more amenable to modifications, this method's
            implementation is designed to be readable at the cost of
            performance, e.g., none of its operations are modified. :meth:`add`
            should be used if performance is required.

        Args:
            solution (array-like): Parameters of the solution.
            objective (float): Objective function evaluation of the solution.
            measures (array-like): Coordinates in measure space of the solution.
            fields (keyword arguments): Additional data for the solution.

        Returns:
            dict: Information describing the result of the add operation. The
            dict contains ``status`` and ``value`` keys; refer to :meth:`add`
            for the meaning of status and value.

        Raises:
            ValueError: The array arguments do not match their specified shapes.
            ValueError: ``objective`` is non-finite (inf or NaN) or ``measures``
                has non-finite values.
        """
        data = validate_single(
            self,
            {
                "solution": solution,
                "objective": objective,
                "measures": measures,
                **fields,
            },
        )

        for name, arr in data.items():
            data[name] = np.expand_dims(arr, axis=0)

        add_info = self._store.add(
            np.expand_dims(self.index_of_single(measures), axis=0),
            data,
            {
                "dtype": self.dtypes["threshold"],
                "learning_rate": self._learning_rate,
                "threshold_min": self._threshold_min,
                "objective_sum": self._objective_sum,
            },
            [
                single_entry_with_threshold,
                compute_objective_sum,
                compute_best_index,
            ],
        )

        objective_sum = add_info.pop("objective_sum")
        best_index = add_info.pop("best_index")

        for name, arr in add_info.items():
            add_info[name] = arr[0]

        if add_info["status"]:
            self._stats_update(objective_sum, best_index)

        return add_info

    def clear(self):
        """Removes all elites in the archive."""
        self._store.clear()
        self._stats_reset()

    ## Methods for reading from the archive ##
    ## Refer to ArchiveBase for documentation of these methods. ##

    def retrieve(self, measures):
        measures = np.asarray(measures)
        check_batch_shape(measures, "measures", self.measure_dim, "measure_dim")
        check_finite(measures, "measures")

        occupied, data = self._store.retrieve(self.index_of(measures))
        unoccupied = ~occupied

        for name, arr in data.items():
            if arr.dtype == object:
                fill_val = None
            elif name == "index":
                fill_val = -1
            elif np.issubdtype(arr.dtype, np.integer):
                fill_val = 0
            else:  # Floating-point and other fields.
                fill_val = np.nan

            arr[unoccupied] = fill_val

        return occupied, data

    def retrieve_single(self, measures):
        measures = np.asarray(measures)
        check_shape(measures, "measures", self.measure_dim, "measure_dim")
        check_finite(measures, "measures")

        occupied, data = self.retrieve(measures[None])

        return occupied[0], {field: arr[0] for field, arr in data.items()}

    def data(self, fields=None, return_type="dict"):
        return self._store.data(fields, return_type)

    def sample_elites(self, n):
        if self.empty:
            raise IndexError("No elements in archive.")

        random_indices = self._rng.integers(len(self._store), size=n)
        selected_indices = self._store.occupied_list[random_indices]
        _, elites = self._store.retrieve(selected_indices)
        return elites

    ## CQD Score ##

    def cqd_score(self,
                  iterations,
                  target_points,
                  penalties,
                  obj_min,
                  obj_max,
                  dist_max=None,
                  dist_ord=None):
        """Computes the CQD score of the archive.

        The Continuous Quality Diversity (CQD) score was introduced in
        `Kent 2022 <https://dl.acm.org/doi/10.1145/3520304.3534018>`_.

        .. note:: This method by default assumes that the archive has an
            ``upper_bounds`` and ``lower_bounds`` property which delineate the
            bounds of the measure space, as is the case in
            :class:`~ribs.archives.GridArchive`,
            :class:`~ribs.archives.CVTArchive`, and
            :class:`~ribs.archives.SlidingBoundariesArchive`.  If this is not
            the case, ``dist_max`` must be passed in, and ``target_points`` must
            be an array of custom points.

        Args:
            iterations (int): Number of times to compute the CQD score. The mean
                CQD score across these iterations is returned.
            target_points (int or array-like): Number of target points to
                generate, or an (iterations, n, measure_dim) array which
                lists n target points to list on each iteration. When an int is
                passed, the points are sampled uniformly within the bounds of
                the measure space.
            penalties (int or array-like): Number of penalty values over which
                to compute the score (the values are distributed evenly over the
                range [0,1]). Alternatively, this may be a 1D array which
                explicitly lists the penalty values. Known as :math:`\\theta` in
                Kent 2022.
            obj_min (float): Minimum objective value, used when normalizing the
                objectives.
            obj_max (float): Maximum objective value, used when normalizing the
                objectives.
            dist_max (float): Maximum distance between points in measure space.
                Defaults to the distance between the extremes of the measure
                space bounds (the type of distance is computed with the order
                specified by ``dist_ord``). Known as :math:`\\delta_{max}` in
                Kent 2022.
            dist_ord: Order of the norm to use for calculating measure space
                distance; this is passed to :func:`numpy.linalg.norm` as the
                ``ord`` argument. See :func:`numpy.linalg.norm` for possible
                values. The default is to use Euclidean distance (L2 norm).
        Returns:
            The mean CQD score obtained with ``iterations`` rounds of
            calculations.
        Raises:
            RuntimeError: The archive does not have the bounds properties
                mentioned above, and dist_max is not specified or the target
                points are not provided.
            ValueError: target_points or penalties is an array with the wrong
                shape.
        """
        if (not (hasattr(self, "upper_bounds") and
                 hasattr(self, "lower_bounds")) and
            (dist_max is None or np.isscalar(target_points))):
            raise RuntimeError(
                "When the archive does not have lower_bounds and "
                "upper_bounds properties, dist_max must be specified, "
                "and target_points must be an array")

        if np.isscalar(target_points):
            # pylint: disable = no-member
            target_points = self._rng.uniform(
                low=self.lower_bounds,
                high=self.upper_bounds,
                size=(iterations, target_points, self.measure_dim),
            )
        else:
            # Copy since this is returned.
            target_points = np.copy(target_points)
            if (target_points.ndim != 3 or
                    target_points.shape[0] != iterations or
                    target_points.shape[2] != self.measure_dim):
                raise ValueError(
                    "Expected target_points to be a 3D array with "
                    f"shape ({iterations}, n, {self.measure_dim}) "
                    "(i.e. shape (iterations, n, measure_dim)) but it had "
                    f"shape {target_points.shape}")

        if dist_max is None:
            # pylint: disable = no-member
            dist_max = np.linalg.norm(self.upper_bounds - self.lower_bounds,
                                      ord=dist_ord)

        if np.isscalar(penalties):
            penalties = np.linspace(0, 1, penalties)
        else:
            penalties = np.copy(penalties)  # Copy since this is returned.
            check_is_1d(penalties, "penalties")

        objective_batch = self._store.data("objective")
        measures_batch = self._store.data("measures")

        norm_objectives = objective_batch / (obj_max - obj_min)

        scores = np.zeros(iterations)

        for itr in range(iterations):
            # Distance calculation -- start by taking the difference between
            # each measure i and all the target points.
            distances = measures_batch[:, None] - target_points[itr]

            # (len(archive), n_target_points) array of distances.
            distances = np.linalg.norm(distances, ord=dist_ord, axis=2)

            norm_distances = distances / dist_max

            for penalty in penalties:
                # Known as omega in Kent 2022 -- a (len(archive),
                # n_target_points) array.
                values = norm_objectives[:, None] - penalty * norm_distances

                # (n_target_points,) array.
                max_values_per_target = np.max(values, axis=0)

                scores[itr] += np.sum(max_values_per_target)

        return CQDScoreResult(
            iterations=iterations,
            mean=np.mean(scores),
            scores=scores,
            target_points=target_points,
            penalties=penalties,
            obj_min=obj_min,
            obj_max=obj_max,
            dist_max=dist_max,
            dist_ord=dist_ord,
        )
>>>>>>> 46787bfa
<|MERGE_RESOLUTION|>--- conflicted
+++ resolved
@@ -1,11 +1,6 @@
 """Contains the GridArchive."""
 import numpy as np
 
-<<<<<<< HEAD
-from ribs._utils import check_batch_shape, check_finite, check_is_1d, np_scalar
-from ribs.archives._archive_base import ArchiveBase
-from ribs.archives._array_store import ArrayStore
-=======
 from ribs._utils import (check_batch_shape, check_finite, check_is_1d,
                          check_shape, np_scalar, validate_batch,
                          validate_single)
@@ -18,7 +13,6 @@
                                        compute_objective_sum,
                                        single_entry_with_threshold)
 from ribs.archives._utils import parse_dtype, validate_cma_mae_settings
->>>>>>> 46787bfa
 
 
 class GridArchive(ArchiveBase):
@@ -188,20 +182,6 @@
     def empty(self):
         return len(self._store) == 0
 
-<<<<<<< HEAD
-        self._boundaries = self._compute_boundaries(self._dims,
-                                                    self._lower_bounds,
-                                                    self._upper_bounds)
-
-    @staticmethod
-    def _compute_boundaries(dims, lower_bounds, upper_bounds):
-        """Computes grid cell boundaries of the archive."""
-        boundaries = []
-        for dim, lower_bound, upper_bound in zip(dims, lower_bounds,
-                                                 upper_bounds):
-            boundaries.append(np.linspace(lower_bound, upper_bound, dim + 1))
-        return boundaries
-=======
     @property
     def dtypes(self):
         return self._store.dtypes
@@ -231,7 +211,6 @@
             into the archive.
         """
         return self._best_elite
->>>>>>> 46787bfa
 
     @property
     def dims(self):
@@ -468,58 +447,6 @@
             self._dims,
         )).T.astype(np.int32)
 
-<<<<<<< HEAD
-    def retessellate(self, new_dims):
-        """Updates the resolution of this archive to the given dimensions.
-
-        Upon resizing the archive, this method re-inserts the solutions that are
-        currently contained in the archive. Note that if the new grid resolution
-        is smaller than the old grid resolution, some solutions may be dropped,
-        as solutions originally from different cells may now land in the same
-        cell, and only the highest-objective elite in each cell is retained.
-
-        Also note that the current implementation does not support archive
-        thresholds from CMA-MAE, i.e., the learning rate must be 1. The
-        thresholds within each cell should correspond to how well the measure
-        space within that cell has been explored, and thereby should correspond
-        to the measure space volume within that cell. It is an open research
-        problem as to how the new thresholds should be determined after
-        retessellating.
-
-        Args:
-            new_dims (array-like of int):  Number of cells in each dimension of
-                the measure space, e.g., ``[20, 30, 40]`` indicates there should
-                be 3 dimensions with 20, 30, and 40 cells. The format is
-                identical to the ``dims`` argument in ``__init__``.
-
-        Raises:
-            ValueError: Attempted to retessellate an archive with learning rate
-                not equal to 1.
-            ValueError: The measure space dimensionality in ``new_dims`` does
-                not match the current measure space dimensionality.
-        """
-        if not np.isclose(self.learning_rate, 1):
-            raise ValueError("Cannot retessellate an archive with "
-                             "learning rate not equal to 1.")
-        if len(new_dims) != self.measure_dim:
-            raise ValueError(
-                "The measure space dimensionality indicated in `new_dims` "
-                f"is {len(new_dims)}, but this archive has a measure space "
-                f"dimensionality of {self.measure_dim}.")
-
-        cur_data = self.data()
-        del cur_data['index']
-        # Note: No need to clear the store since we just replace it below.
-
-        self._dims = np.array(new_dims, dtype=np.int32)
-        self._boundaries = self._compute_boundaries(self._dims,
-                                                    self._lower_bounds,
-                                                    self._upper_bounds)
-        self._store = ArrayStore(self._store.field_desc,
-                                 capacity=np.prod(self._dims))
-
-        self.add(**cur_data)
-=======
     ## Methods for writing to the archive ##
 
     def add(self, solution, objective, measures, **fields):
@@ -768,6 +695,59 @@
         selected_indices = self._store.occupied_list[random_indices]
         _, elites = self._store.retrieve(selected_indices)
         return elites
+
+    ## retessellate ##
+
+    def retessellate(self, new_dims):
+        """Updates the resolution of this archive to the given dimensions.
+
+        Upon resizing the archive, this method re-inserts the solutions that are
+        currently contained in the archive. Note that if the new grid resolution
+        is smaller than the old grid resolution, some solutions may be dropped,
+        as solutions originally from different cells may now land in the same
+        cell, and only the highest-objective elite in each cell is retained.
+
+        Also note that the current implementation does not support archive
+        thresholds from CMA-MAE, i.e., the learning rate must be 1. The
+        thresholds within each cell should correspond to how well the measure
+        space within that cell has been explored, and thereby should correspond
+        to the measure space volume within that cell. It is an open research
+        problem as to how the new thresholds should be determined after
+        retessellating.
+
+        Args:
+            new_dims (array-like of int):  Number of cells in each dimension of
+                the measure space, e.g., ``[20, 30, 40]`` indicates there should
+                be 3 dimensions with 20, 30, and 40 cells. The format is
+                identical to the ``dims`` argument in ``__init__``.
+
+        Raises:
+            ValueError: Attempted to retessellate an archive with learning rate
+                not equal to 1.
+            ValueError: The measure space dimensionality in ``new_dims`` does
+                not match the current measure space dimensionality.
+        """
+        if not np.isclose(self.learning_rate, 1):
+            raise ValueError("Cannot retessellate an archive with "
+                             "learning rate not equal to 1.")
+        if len(new_dims) != self.measure_dim:
+            raise ValueError(
+                "The measure space dimensionality indicated in `new_dims` "
+                f"is {len(new_dims)}, but this archive has a measure space "
+                f"dimensionality of {self.measure_dim}.")
+
+        cur_data = self.data()
+        del cur_data['index']
+        # Note: No need to clear the store since we just replace it below.
+
+        self._dims = np.array(new_dims, dtype=np.int32)
+        self._boundaries = self._compute_boundaries(self._dims,
+                                                    self._lower_bounds,
+                                                    self._upper_bounds)
+        self._store = ArrayStore(self._store.field_desc,
+                                 capacity=np.prod(self._dims))
+
+        self.add(**cur_data)
 
     ## CQD Score ##
 
@@ -904,5 +884,4 @@
             obj_max=obj_max,
             dist_max=dist_max,
             dist_ord=dist_ord,
-        )
->>>>>>> 46787bfa
+        )