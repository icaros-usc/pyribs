"""Contains the GridArchive."""
import numpy as np
import pandas as pd

from ribs.archives._archive_base import ArchiveBase


class GridArchive(ArchiveBase):
    """An archive that divides each dimension into a fixed number of bins.

    This archive is the container described in the original MAP-Elites paper:
    https://arxiv.org/pdf/1504.04909.pdf. It can be visualized as an
    n-dimensional grid in the behavior space that is divided into a certain
    number of bins in each dimension. Each bin contains an elite, i.e. a
    solution that `maximizes` the objective function for the behavior values in
    that bin.

    Args:
        dims (array-like of int): Number of bins in each dimension of the
            behavior space, e.g. ``[20, 30, 40]`` indicates there should be 3
            dimensions with 20, 30, and 40 bins. (The number of dimensions is
            implicitly defined in the length of this argument).
        ranges (array-like of (float, float)): Upper and lower bound of each
            dimension of the behavior space, e.g. ``[(-1, 1), (-2, 2)]``
            indicates the first dimension should have bounds ``(-1, 1)``, and
            the second dimension should have bounds ``(-2, 2)``.
<<<<<<< HEAD
        seed (float or int): Value to seed the random number generator. Set to
            None to avoid any seeding.
    Attributes:
        dims (np.ndarray): Number of bins in each dimension.
        lower_bounds (np.ndarray): Lower bound of each dimension.
        upper_bounds (np.ndarray): Upper bound of each dimension.
        interval_size (np.ndarray): The size of each dimension (``upper_bounds -
            lower_bounds``).
    """

    def __init__(self, dims, ranges, seed=None):
        self.dims = np.array(dims)
        behavior_dim = len(self.dims)
=======
        config (None or dict or GridArchiveConfig): Configuration object. If
            None, a default GridArchiveConfig is constructed. A dict may also be
            passed in, in which case its arguments will be passed into
            GridArchiveConfig.
    """

    def __init__(self, dims, ranges, config=None):
        self._config = create_config(config, GridArchiveConfig)
        self._dims = np.array(dims)
        behavior_dim = len(self._dims)
>>>>>>> 99774c8a
        ArchiveBase.__init__(
            self,
            storage_dims=tuple(self._dims),
            behavior_dim=behavior_dim,
<<<<<<< HEAD
            seed=seed,
=======
            seed=self._config.seed,
>>>>>>> 99774c8a
        )

        ranges = list(zip(*ranges))
        self._lower_bounds = np.array(ranges[0])
        self._upper_bounds = np.array(ranges[1])
        self._interval_size = self._upper_bounds - self._lower_bounds

    @property
    def config(self):
        """GridArchiveConfig: Configuration object."""
        return self._config

    @property
    def dims(self):
        """(behavior_dim,) np.ndarray: Number of bins in each dimension."""
        return self._dims

    @property
    def lower_bounds(self):
        """(behavior_dim,) np.ndarray: Lower bound of each dimension."""
        return self._lower_bounds

    @property
    def upper_bounds(self):
        """(behavior_dim,) np.ndarray: Upper bound of each dimension."""
        return self._upper_bounds

    @property
    def interval_size(self):
        """(behavior_dim,) np.ndarray: The size of each dim (upper_bounds -
        lower_bounds)."""
        return self._interval_size

    def _get_index(self, behavior_values):
        # Adding epsilon to behavior values accounts for floating point
        # precision errors from transforming behavior values. Subtracting
        # epsilon from upper bounds makes sure we do not have indices outside
        # the grid.
        epsilon = 1e-9
        behavior_values = np.clip(behavior_values + epsilon, self._lower_bounds,
                                  self._upper_bounds - epsilon)
        index = ((behavior_values - self._lower_bounds) \
                / self._interval_size) * self._dims
        return tuple(index.astype(int))

    def as_pandas(self):
        """Converts the archive into a Pandas dataframe.

        Returns:
            A dataframe where each row is an elite in the archive. The dataframe
            has ``behavior_dim`` columns called ``index-{i}`` for the archive
            index, ``behavior_dim`` columns called ``behavior-{i}`` for the
            behavior values, 1 column for the objective function value called
            ``objective``, and ``solution_dim`` columns called ``solution-{i}``
            for the solution values.
        """
        column_titles = [
            *[f"index-{i}" for i in range(self._behavior_dim)],
            *[f"behavior-{i}" for i in range(self._behavior_dim)],
            "objective",
            *[f"solution-{i}" for i in range(self._solution_dim)],
        ]

        rows = []
        for index in self._occupied_indices:
            row = [
                *index,
                *self._behavior_values[index],
                self._objective_values[index],
                *self._solutions[index],
            ]
            rows.append(row)

        return pd.DataFrame(rows, columns=column_titles)<|MERGE_RESOLUTION|>--- conflicted
+++ resolved
@@ -24,52 +24,24 @@
             dimension of the behavior space, e.g. ``[(-1, 1), (-2, 2)]``
             indicates the first dimension should have bounds ``(-1, 1)``, and
             the second dimension should have bounds ``(-2, 2)``.
-<<<<<<< HEAD
         seed (float or int): Value to seed the random number generator. Set to
             None to avoid any seeding.
-    Attributes:
-        dims (np.ndarray): Number of bins in each dimension.
-        lower_bounds (np.ndarray): Lower bound of each dimension.
-        upper_bounds (np.ndarray): Upper bound of each dimension.
-        interval_size (np.ndarray): The size of each dimension (``upper_bounds -
-            lower_bounds``).
     """
 
     def __init__(self, dims, ranges, seed=None):
-        self.dims = np.array(dims)
-        behavior_dim = len(self.dims)
-=======
-        config (None or dict or GridArchiveConfig): Configuration object. If
-            None, a default GridArchiveConfig is constructed. A dict may also be
-            passed in, in which case its arguments will be passed into
-            GridArchiveConfig.
-    """
-
-    def __init__(self, dims, ranges, config=None):
-        self._config = create_config(config, GridArchiveConfig)
         self._dims = np.array(dims)
         behavior_dim = len(self._dims)
->>>>>>> 99774c8a
         ArchiveBase.__init__(
             self,
             storage_dims=tuple(self._dims),
             behavior_dim=behavior_dim,
-<<<<<<< HEAD
             seed=seed,
-=======
-            seed=self._config.seed,
->>>>>>> 99774c8a
         )
 
         ranges = list(zip(*ranges))
         self._lower_bounds = np.array(ranges[0])
         self._upper_bounds = np.array(ranges[1])
         self._interval_size = self._upper_bounds - self._lower_bounds
-
-    @property
-    def config(self):
-        """GridArchiveConfig: Configuration object."""
-        return self._config
 
     @property
     def dims(self):
