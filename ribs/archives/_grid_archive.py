--- conflicted
+++ resolved
@@ -70,26 +70,6 @@
             *subtracted* from all objectives in the archive, e.g., if your objectives go
             as low as -300, pass in -300 so that each objective will be transformed as
             ``objective - (-300)``.
-<<<<<<< HEAD
-        seed (int): Value to seed the random number generator. Set to None to
-            avoid a fixed seed.
-        dtype (str or data-type or dict): Data type of the solutions,
-            objectives, and measures. This can be ``"f"`` / ``np.float32``,
-            ``"d"`` / ``np.float64``, or a dict specifying separate dtypes, of
-            the form ``{"solution": <dtype>, "objective": <dtype>, "measures":
-            <dtype>}``.
-        extra_fields (dict): Description of extra fields of data that is stored
-            next to elite data like solutions and objectives. The description is
-            a dict mapping from a field name (str) to a tuple of ``(shape,
-            dtype)``. For instance, ``{"foo": ((), np.float32), "bar": ((10,),
-            np.float32)}`` will create a "foo" field that contains scalar values
-            and a "bar" field that contains 10D values. Note that field names
-            must be valid Python identifiers, and names already used in the
-            archive are not allowed.
-        xp (array_namespace): Optional array namespace. Should be compatible
-            with the array API standard, or supported by array-api-compat.
-            Defaults to ``numpy``.
-=======
         seed (int): Value to seed the random number generator. Set to None to avoid a
             fixed seed.
         dtype (str or data-type or dict): Data type of the solutions, objectives, and
@@ -103,7 +83,6 @@
             "foo" field that contains scalar values and a "bar" field that contains 10D
             values. Note that field names must be valid Python identifiers, and names
             already used in the archive are not allowed.
->>>>>>> 8ae4c489
     Raises:
         ValueError: Invalid values for learning_rate and threshold_min.
         ValueError: Invalid names in extra_fields.
@@ -398,15 +377,9 @@
             / self._interval_size
         ).astype(np.int32)
 
-<<<<<<< HEAD
-        # Clip indices to the archive dimensions (for example, for 20 cells, we
-        # want indices to run from 0 to 19).
-        grid_indices = self._xp.clip(grid_indices, 0, self._dims - 1)
-=======
         # Clip indices to the archive dimensions (for example, for 20 cells, we want
         # indices to run from 0 to 19).
         grid_indices = np.clip(grid_indices, 0, self._dims - 1)
->>>>>>> 8ae4c489
 
         return self.grid_to_int_index(grid_indices)
 
