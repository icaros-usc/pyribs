--- conflicted
+++ resolved
@@ -159,12 +159,7 @@
         self._boundaries = self._compute_boundaries(
             self._dims, self._lower_bounds, self._upper_bounds
         )
-<<<<<<< HEAD
-        self._epsilon = self.dtypes["measures"](epsilon)
-        # TODO: Fix call to dtype
-=======
         self._epsilon = np.asarray(epsilon, dtype=self.dtypes["measures"])
->>>>>>> b8cdd15d
         self._learning_rate, self._threshold_min = validate_cma_mae_settings(
             learning_rate, threshold_min, self.dtypes["threshold"]
         )
