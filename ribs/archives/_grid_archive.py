--- conflicted
+++ resolved
@@ -103,7 +103,6 @@
         # precision errors from transforming behavior values. Subtracting
         # epsilon from upper bounds makes sure we do not have indices outside
         # the grid.
-<<<<<<< HEAD
         behavior_values = np.minimum(
             np.maximum(behavior_values + _EPSILON, lower_bounds),
             upper_bounds - _EPSILON)
@@ -111,16 +110,10 @@
         return (behavior_values - lower_bounds) / interval_size * dims
 
     def _get_index(self, behavior_values):
-        index = GridArchive._get_index_numba(behavior_values, self.upper_bounds,
-                                             self.lower_bounds,
-                                             self.interval_size, self.dims)
-=======
-        epsilon = 1e-9
-        behavior_values = np.clip(behavior_values + epsilon, self._lower_bounds,
-                                  self._upper_bounds - epsilon)
-        index = ((behavior_values - self._lower_bounds) \
-                / self._interval_size) * self._dims
->>>>>>> 41ead703
+        index = GridArchive._get_index_numba(behavior_values,
+                                             self._upper_bounds,
+                                             self._lower_bounds,
+                                             self._interval_size, self._dims)
         return tuple(index.astype(int))
 
     def as_pandas(self):
