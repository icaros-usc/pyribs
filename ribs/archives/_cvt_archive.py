"""Contains the CVTArchive class."""
import numpy as np
import pandas as pd
from scipy.cluster.vq import kmeans
from scipy.spatial import cKDTree  # pylint: disable=no-name-in-module

from ribs.archives._archive_base import ArchiveBase


class CVTArchive(ArchiveBase):
    """An archive that divides the space into a fixed number of bins.

    This archive originates in the CVT-MAP-Elites paper
    https://ieeexplore.ieee.org/document/8000667. It uses Centroidal Voronoi
    Tesselation (CVT) to divide an n-dimensional behavior space into k bins. The
    CVT is created by sampling points uniformly from the n-dimensional behavior
    space and using k-means clustering to identify k centroids. When items are
    inserted into the archive, we identify their bin by identifying the closest
    centroid in behavior space (using Euclidean distance). For k-means
    clustering, we use `scipy.cluster.vq
    <https://docs.scipy.org/doc/scipy/reference/cluster.vq.html>`_.

    Finding the closest centroid is done in O(bins) time (i.e. brute force) by
    default. If you set ``use_kd_tree``, it can be done in roughly
    O(log bins) time using `scipy.spatial.cKDTree
    <https://docs.scipy.org/doc/scipy/reference/generated/scipy.spatial.cKDTree.html>`_.
    However, using this k-D tree lowers performance for small numbers of bins.
    The following plot compares the runtime of brute force vs k-D tree when
    inserting 100k samples into a 2D archive with varying numbers of bins (we
    took the minimum over 5 runs for each data point, as recommended `here
    <https://docs.python.org/3/library/timeit.html#timeit.Timer.repeat>`_). Note
    the logarithmic scales. This plot was generated on a reasonably modern
    laptop.

    .. image:: _static/imgs/cvt_add_plot.png
        :alt: Runtime to insert 100k entries into CVTArchive

    As we can see, archives with more than 1k bins seem to have faster insertion
    when using a k-D tree than when using brute force, so **we recommend
    setting** ``use_kd_tree`` **if you have at least 1k bins in
    your** ``CVTArchive``. See `benchmarks/cvt_add.py
    <https://github.com/icaros-usc/pyribs/tree/master/benchmarks/cvt_add.py>`_
    in the project repo for more information about how this plot was generated.

    Args:
        ranges (array-like of (float, float)): Upper and lower bound of each
            dimension of the behavior space, e.g. ``[(-1, 1), (-2, 2)]``
            indicates the first dimension should have bounds ``(-1, 1)``, and
            the second dimension should have bounds ``(-2, 2)``. Note that the
            length of this array defines the dimensionality of the behavior
            space.
        bins (int): The number of bins to use in the archive, equivalent to the
            number of areas in the CVT.
<<<<<<< HEAD
        samples (int or array-like): If it is an int, this specifies the number
            of samples to generate when creating the CVT. Otherwise, this must
            be a (num_samples, behavior_dim) array where samples[i] is a sample
            to use when creating the CVT. It can be useful to pass in custom
            samples when there are restrictions on what samples in the behavior
            space are possible.
        k_means_threshold (float): When finding the centroids at the beginning,
            k-means will terminate when the difference in distortion between
            iterations goes below this threshold (see `here
            <https://docs.scipy.org/doc/scipy/reference/cluster.vq.html>`_ for
            more info).
        use_kd_tree (bool): If True, use a k-D tree for finding the closest
            centroid when inserting into the archive. This may result in a
            speedup for larger dimensions; refer to
            :class:`~ribs.archives.CVTArchive` for more info.
        seed (float or int): Value to seed the random number generator. Set to
            None to avoid any seeding.
    Attributes:
        lower_bounds (np.ndarray): Lower bound of each dimension.
        upper_bounds (np.ndarray): Upper bound of each dimension.
        samples: The samples used in creating the CVT. This attribute may be
            None until :meth:`initialize is called.
        centroids: The centroids used in the CVT. This attribute is none until
            :meth:`initialize` is called.
    """

    def __init__(self,
                 ranges,
                 bins,
                 samples=100_000,
                 k_means_threshold=1e-6,
                 use_kd_tree=False,
                 seed=None):
=======
        samples (array-like): A (num_samples, behavior_dim) array where
            samples[i] is a sample to use when creating the CVT. These samples
            may be passed in instead of generating the samples uniformly at
            random (u.a.r.) -- this can be useful when, for instance, samples
            generated u.a.r. in the behavior space are not physically possible,
            such as in the case of trajectories represented by a series of
            points.
        config (None or dict or CVTArchiveConfig): Configuration object. If
            None, a default CVTArchiveConfig is constructed. A dict may also be
            passed in, in which case its arguments will be passed into
            CVTArchiveConfig.
    """

    def __init__(self, ranges, bins, samples=None, config=None):
        self._config = create_config(config, CVTArchiveConfig)
>>>>>>> 99774c8a
        ArchiveBase.__init__(
            self,
            storage_dims=(bins,),
            behavior_dim=len(ranges),
<<<<<<< HEAD
            seed=seed,
=======
            seed=self._config.seed,
>>>>>>> 99774c8a
        )

        ranges = list(zip(*ranges))
        self._lower_bounds = np.array(ranges[0])
        self._upper_bounds = np.array(ranges[1])

        self._bins = bins
<<<<<<< HEAD
        self._k_means_threshold = k_means_threshold
        self._use_kd_tree = use_kd_tree
        self.samples = samples
        self.centroids = None
=======
        self._samples = samples
        self._centroids = None
>>>>>>> 99774c8a
        self._centroid_kd_tree = None

    @property
    def config(self):
        """CVTArchiveConfig: Configuration object."""
        return self._config

    @property
    def lower_bounds(self):
        """(behavior_dim,) np.ndarray: Lower bound of each dimension."""
        return self._lower_bounds

    @property
    def upper_bounds(self):
        """(behavior_dim,) np.ndarray: Upper bound of each dimension."""
        return self._upper_bounds

    @property
    def samples(self):
        """(num_samples, behavior_dim) np.ndarray: The samples used in creating
        the CVT. May be None until :meth:`initialize` is called."""
        return self._samples

    @property
    def centroids(self):
        """(num_centroids, behavior_dim) np.ndarray: The centroids used in the
        CVT. None until :meth:`initialize` is called."""
        return self._centroids

    def initialize(self, solution_dim):
        """Initializes the archive.

        This method may take a while to run. In addition to allocating storage
        space, it runs k-means to create an approximate CVT, and it creates a
        k-D tree containing the centroids found by k-means.

        Args:
            solution_dim (int): The dimension of the solution space. The array
                for storing solutions is created with shape
                ``(*self._storage_dims, solution_dim)``.
        """
        ArchiveBase.initialize(self, solution_dim)

<<<<<<< HEAD
        self.samples = self._rng.uniform(
            self.lower_bounds,
            self.upper_bounds,
            size=(self.samples, self._behavior_dim),
        ) if isinstance(self.samples, int) else np.array(self.samples)

        self.centroids = kmeans(
            self.samples,
            self._bins,
            iter=1,
            thresh=self._k_means_threshold,
        )[0]

        if self._use_kd_tree:
            self._centroid_kd_tree = cKDTree(self.centroids)

    def _get_index(self, behavior_values):
        if self._use_kd_tree:
=======
        self._samples = (np.array(self._samples)
                         if self._samples is not None else self._rng.uniform(
                             self._lower_bounds,
                             self._upper_bounds,
                             size=(self._config.samples, self._behavior_dim),
                         ))
        self._centroids = kmeans(
            self._samples,
            self._bins,
            iter=1,
            thresh=self._config.k_means_threshold,
        )[0]

        if self._config.use_kd_tree:
            self._centroid_kd_tree = cKDTree(self._centroids)

    def _get_index(self, behavior_values):
        if self._config.use_kd_tree:
>>>>>>> 99774c8a
            return self._centroid_kd_tree.query(behavior_values)[1]

        # Default: calculate nearest neighbor with brute force.
        distances = np.expand_dims(behavior_values, axis=0) - self._centroids
        distances = np.sum(np.square(distances), axis=1)
        return np.argmin(distances)

    def as_pandas(self):
        """Converts the archive into a Pandas dataframe.

        Returns:
            A dataframe where each row is an elite in the archive. The dataframe
            consists of 1 ``index`` column indicating the index of the centroid
            in ``self._centroids``, ``behavior_dim`` columns called
            ``centroid-{i}`` for the coordinates of the centroid,
            ``behavior_dim`` columns called ``behavior-{i}`` for the behavior
            values, 1 column for the objective function value called
            ``objective``, and ``solution_dim`` columns called ``solution-{i}``
            for the solution values.
        """
        column_titles = [
            "index",
            *[f"centroid-{i}" for i in range(self._behavior_dim)],
            *[f"behavior-{i}" for i in range(self._behavior_dim)],
            "objective",
            *[f"solution-{i}" for i in range(self._solution_dim)],
        ]

        rows = []
        for index in self._occupied_indices:
            row = [
                index,
                *self._centroids[index],
                *self._behavior_values[index],
                self._objective_values[index],
                *self._solutions[index],
            ]
            rows.append(row)

        return pd.DataFrame(rows, columns=column_titles)<|MERGE_RESOLUTION|>--- conflicted
+++ resolved
@@ -51,7 +51,6 @@
             space.
         bins (int): The number of bins to use in the archive, equivalent to the
             number of areas in the CVT.
-<<<<<<< HEAD
         samples (int or array-like): If it is an int, this specifies the number
             of samples to generate when creating the CVT. Otherwise, this must
             be a (num_samples, behavior_dim) array where samples[i] is a sample
@@ -69,13 +68,6 @@
             :class:`~ribs.archives.CVTArchive` for more info.
         seed (float or int): Value to seed the random number generator. Set to
             None to avoid any seeding.
-    Attributes:
-        lower_bounds (np.ndarray): Lower bound of each dimension.
-        upper_bounds (np.ndarray): Upper bound of each dimension.
-        samples: The samples used in creating the CVT. This attribute may be
-            None until :meth:`initialize is called.
-        centroids: The centroids used in the CVT. This attribute is none until
-            :meth:`initialize` is called.
     """
 
     def __init__(self,
@@ -85,32 +77,11 @@
                  k_means_threshold=1e-6,
                  use_kd_tree=False,
                  seed=None):
-=======
-        samples (array-like): A (num_samples, behavior_dim) array where
-            samples[i] is a sample to use when creating the CVT. These samples
-            may be passed in instead of generating the samples uniformly at
-            random (u.a.r.) -- this can be useful when, for instance, samples
-            generated u.a.r. in the behavior space are not physically possible,
-            such as in the case of trajectories represented by a series of
-            points.
-        config (None or dict or CVTArchiveConfig): Configuration object. If
-            None, a default CVTArchiveConfig is constructed. A dict may also be
-            passed in, in which case its arguments will be passed into
-            CVTArchiveConfig.
-    """
-
-    def __init__(self, ranges, bins, samples=None, config=None):
-        self._config = create_config(config, CVTArchiveConfig)
->>>>>>> 99774c8a
         ArchiveBase.__init__(
             self,
             storage_dims=(bins,),
             behavior_dim=len(ranges),
-<<<<<<< HEAD
             seed=seed,
-=======
-            seed=self._config.seed,
->>>>>>> 99774c8a
         )
 
         ranges = list(zip(*ranges))
@@ -118,21 +89,11 @@
         self._upper_bounds = np.array(ranges[1])
 
         self._bins = bins
-<<<<<<< HEAD
         self._k_means_threshold = k_means_threshold
         self._use_kd_tree = use_kd_tree
-        self.samples = samples
-        self.centroids = None
-=======
         self._samples = samples
         self._centroids = None
->>>>>>> 99774c8a
         self._centroid_kd_tree = None
-
-    @property
-    def config(self):
-        """CVTArchiveConfig: Configuration object."""
-        return self._config
 
     @property
     def lower_bounds(self):
@@ -170,45 +131,24 @@
         """
         ArchiveBase.initialize(self, solution_dim)
 
-<<<<<<< HEAD
-        self.samples = self._rng.uniform(
-            self.lower_bounds,
-            self.upper_bounds,
-            size=(self.samples, self._behavior_dim),
-        ) if isinstance(self.samples, int) else np.array(self.samples)
+        self._samples = self._rng.uniform(
+            self._lower_bounds,
+            self._upper_bounds,
+            size=(self._samples, self._behavior_dim),
+        ) if isinstance(self._samples, int) else np.array(self._samples)
 
-        self.centroids = kmeans(
-            self.samples,
+        self._centroids = kmeans(
+            self._samples,
             self._bins,
             iter=1,
             thresh=self._k_means_threshold,
         )[0]
 
         if self._use_kd_tree:
-            self._centroid_kd_tree = cKDTree(self.centroids)
+            self._centroid_kd_tree = cKDTree(self._centroids)
 
     def _get_index(self, behavior_values):
         if self._use_kd_tree:
-=======
-        self._samples = (np.array(self._samples)
-                         if self._samples is not None else self._rng.uniform(
-                             self._lower_bounds,
-                             self._upper_bounds,
-                             size=(self._config.samples, self._behavior_dim),
-                         ))
-        self._centroids = kmeans(
-            self._samples,
-            self._bins,
-            iter=1,
-            thresh=self._config.k_means_threshold,
-        )[0]
-
-        if self._config.use_kd_tree:
-            self._centroid_kd_tree = cKDTree(self._centroids)
-
-    def _get_index(self, behavior_values):
-        if self._config.use_kd_tree:
->>>>>>> 99774c8a
             return self._centroid_kd_tree.query(behavior_values)[1]
 
         # Default: calculate nearest neighbor with brute force.
