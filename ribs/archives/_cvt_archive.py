--- conflicted
+++ resolved
@@ -85,7 +85,14 @@
         dtype (str or data-type): Data type of the solutions, objectives,
             and measures. We only support ``"f"`` / ``np.float32`` and ``"d"`` /
             ``np.float64``.
-<<<<<<< HEAD
+        extra_fields (dict): Description of extra fields of data that is stored
+            next to elite data like solutions and objectives. The description is
+            a dict mapping from a field name (str) to a tuple of ``(shape,
+            dtype)``. For instance, ``{"foo": ((), np.float32), "bar": ((10,),
+            np.float32)}`` will create a "foo" field that contains scalar values
+            and a "bar" field that contains 10D values. Note that field names
+            must be valid Python identifiers, and names already used in the
+            archive are not allowed.
         custom_centroids (array-like): If passed in, this (cells, measure_dim)
             array will be used as the centroids of the CVT instead of generating
             new ones. In this case, ``samples`` will be ignored, and
@@ -96,16 +103,6 @@
             "halton". Default method is "kmeans". These methods are derived from
             Mouret 2023: https://dl.acm.org/doi/pdf/10.1145/3583133.3590726.
             Note: Samples are only used when method is "kmeans".
-=======
-        extra_fields (dict): Description of extra fields of data that is stored
-            next to elite data like solutions and objectives. The description is
-            a dict mapping from a field name (str) to a tuple of ``(shape,
-            dtype)``. For instance, ``{"foo": ((), np.float32), "bar": ((10,),
-            np.float32)}`` will create a "foo" field that contains scalar values
-            and a "bar" field that contains 10D values. Note that field names
-            must be valid Python identifiers, and names already used in the
-            archive are not allowed.
->>>>>>> e0ec6dbe
         samples (int or array-like): If it is an int, this specifies the number
             of samples to generate when creating the CVT. Otherwise, this must
             be a (num_samples, measure_dim) array where samples[i] is a sample
@@ -138,11 +135,7 @@
                  qd_score_offset=0.0,
                  seed=None,
                  dtype=np.float64,
-<<<<<<< HEAD
-=======
                  extra_fields=None,
-                 samples=100_000,
->>>>>>> e0ec6dbe
                  custom_centroids=None,
                  centroid_method="kmeans",
                  samples=100_000,
