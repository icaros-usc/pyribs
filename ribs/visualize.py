"""Miscellaneous visualization tools.

These functions are similar to matplotlib functions like
:func:`~matplotlib.pyplot.scatter` and :func:`~matplotlib.pyplot.pcolormesh`.
When called, these functions default to creating plots on the current axis.
After plotting, functions like :func:`~matplotlib.pyplot.xlabel` and
:func:`~matplotlib.pyplot.title` may be used to further modify the axis.
Alternatively, if using maplotlib's object-oriented API, pass the `ax` parameter
to these functions.

.. note:: This module only works with ``ribs[visualize]`` installed. As such, it
    is not imported with ``import ribs``, and it must be explicitly imported
    with ``import ribs.visualize``.

.. autosummary::
    :toctree:

    ribs.visualize.grid_archive_heatmap
    ribs.visualize.cvt_archive_heatmap
    ribs.visualize.sliding_boundaries_archive_heatmap
    ribs.visualize.parallel_axes_plot
"""
import matplotlib
import matplotlib.pyplot as plt
import numpy as np
from matplotlib import axes
from matplotlib.cm import ScalarMappable
from scipy.spatial import Voronoi  # pylint: disable=no-name-in-module

# Matplotlib functions tend to have a ton of args.
# pylint: disable = too-many-arguments

__all__ = [
    "grid_archive_heatmap",
    "cvt_archive_heatmap",
    "sliding_boundaries_archive_heatmap",
    "parallel_axes_plot",
]


def _retrieve_cmap(cmap):
    """Retrieves colormap from matplotlib."""
    if isinstance(cmap, str):
        return matplotlib.cm.get_cmap(cmap)
    if isinstance(cmap, list):
        return matplotlib.colors.ListedColormap(cmap)
    return cmap


def grid_archive_heatmap(archive,
                         ax=None,
                         transpose_bcs=False,
                         cmap="magma",
                         square=None,
                         aspect=None,
                         vmin=None,
                         vmax=None,
                         cbar="auto",
                         pcm_kwargs=None,
                         cbar_kwargs=None):
    """Plots heatmap of a :class:`~ribs.archives.GridArchive` with 2D behavior
    space.

    Essentially, we create a grid of cells and shade each cell with a color
    corresponding to the objective value of that cell's elite. This method uses
    :func:`~matplotlib.pyplot.pcolormesh` to generate the grid. For further
    customization, pass extra kwargs to :func:`~matplotlib.pyplot.pcolormesh`
    through the ``pcm_kwargs`` parameter. For instance, to create black
    boundaries of width 0.1, pass in ``pcm_kwargs={"edgecolor": "black",
    "linewidth": 0.1}``.

    Examples:
        .. plot::
            :context: close-figs

            >>> import numpy as np
            >>> import matplotlib.pyplot as plt
            >>> from ribs.archives import GridArchive
            >>> from ribs.visualize import grid_archive_heatmap
            >>> # Populate the archive with the negative sphere function.
            >>> archive = GridArchive([20, 20], [(-1, 1), (-1, 1)])
            >>> archive.initialize(solution_dim=2)
            >>> for x in np.linspace(-1, 1, 100):
            ...     for y in np.linspace(-1, 1, 100):
            ...         archive.add(solution=np.array([x,y]),
            ...                     objective_value=-(x**2 + y**2),
            ...                     behavior_values=np.array([x,y]))
            >>> # Plot a heatmap of the archive.
            >>> plt.figure(figsize=(8, 6))
            >>> grid_archive_heatmap(archive)
            >>> plt.title("Negative sphere function")
            >>> plt.xlabel("x coords")
            >>> plt.ylabel("y coords")
            >>> plt.show()


    Args:
        archive (GridArchive): A 2D GridArchive.
        ax (matplotlib.axes.Axes): Axes on which to plot the heatmap. If None,
            the current axis will be used.
        transpose_bcs (bool): By default, the first BC in the archive will
            appear along the x-axis, and the second will be along the y-axis. To
            switch this (i.e. to transpose the axes), set this to True.
        cmap (str, list, matplotlib.colors.Colormap): Colormap to use when
            plotting intensity. Either the name of a colormap, a list of RGB or
            RGBA colors (i.e. an Nx3 or Nx4 array), or a colormap object.
        square (bool): [DEPRECATED]
        aspect ('auto', 'equal', float) [optional]: the aspect ratio of the heatmap. Defaults to 'auto' for 2D and 0.5 for 1D. 'equal' is the same as ``aspect=1``.
        vmin (float): Minimum objective value to use in the plot. If None, the
            minimum objective value in the archive is used.
        vmax (float): Maximum objective value to use in the plot. If None, the
            maximum objective value in the archive is used.
        cbar (str, matplotlib.axes.Axes): By default, this is set to 'auto' which displays the colorbar on the archive's current Axes. If None, then colorbar is not displayed. If this is an Axes object, displays the colorbar on the specified Axes
        pcm_kwargs (dict): Additional kwargs to pass to
            :func:`~matplotlib.pyplot.pcolormesh`.
        cbar_kwargs (dict): Additional kwargs to pass to :func:`~matplotlib.figure.Figure.colorbar`

    Raises:
        ValueError: The archive is not 2D.
    """
    if square is not None:
        raise ValueError(
            "The argument 'square' is deprecated and will not be "
            "supported in future versions. Use 'aspect' to set the "
            "heatmap's aspect ratio instead")
    if archive.behavior_dim not in [1, 2]:
<<<<<<< HEAD
        raise ValueError("Heatmaps are only supported for 1D and 2D grid archives")
=======
        raise ValueError("Heatmaps are only supported for 1D and 2D archives")
>>>>>>> ff677c73
    if not (cbar == "auto" or isinstance(cbar, axes.Axes) or cbar is None):
        raise ValueError(
            f"Invalid arg cbar={cbar}; must be 'auto', None, or matplotlib.axes.Axes"
        )

    if aspect is None:
        # Handles default aspects for different dims.
        if archive.behavior_dim == 1:
            aspect = 0.5
        else:
            aspect = "auto"

    if aspect is not None and not (isinstance(aspect, float) or
                                   aspect in ["equal", "auto"]):
        raise ValueError(
            f"Invalid arg aspect='{aspect}'; must be 'auto', 'equal', or float")

    # Try getting the colormap early in case it fails.
    cmap = _retrieve_cmap(cmap)

    if archive.behavior_dim == 1:
        # Retrieve data from archive. There should be only 2 bounds; upper and lower since its 1D
        lower_bounds = archive.lower_bounds
        upper_bounds = archive.upper_bounds
        x_dim = archive.dims[0]
        x_bounds = archive.boundaries[0]
        y_bounds = np.array([0, 1])  # by default x-y aspect ratio

        # Color for each cell in the heatmap.
        colors = np.full((1, x_dim), np.nan)
        for elite in archive:
            # TODO: Do not require calling numpy?
            idx = np.unravel_index(elite.index, archive.dims)
            colors[0, idx] = elite.objective

        # Initialize the axis.
        ax = plt.gca() if ax is None else ax
        ax.set_xlim(lower_bounds[0], upper_bounds[0])

        # default to 0.3 to make it look good
        ax.set_aspect(aspect)

        # Create the plot.
        pcm_kwargs = {} if pcm_kwargs is None else pcm_kwargs
        objectives = archive.as_pandas().batch_objectives()
        vmin = np.min(objectives) if vmin is None else vmin
        vmax = np.max(objectives) if vmax is None else vmax
        t = ax.pcolormesh(x_bounds,
                          y_bounds,
                          colors,
                          cmap=cmap,
                          vmin=vmin,
                          vmax=vmax,
                          **pcm_kwargs)
    elif archive.behavior_dim == 2:
        # Retrieve data from archive.
        lower_bounds = archive.lower_bounds
        upper_bounds = archive.upper_bounds
        x_dim, y_dim = archive.dims
        x_bounds = archive.boundaries[0]
        y_bounds = archive.boundaries[1]

        # Color for each cell in the heatmap.
        colors = np.full((y_dim, x_dim), np.nan)
        for elite in archive:
            # TODO: Do not require calling numpy?
            idx = np.unravel_index(elite.index, archive.dims)
            colors[idx[1], idx[0]] = elite.objective

        if transpose_bcs:
            # Since the archive is 2D, transpose by swapping the x and y boundaries
            # and by flipping the bounds (the bounds are arrays of length 2).
            x_bounds, y_bounds = y_bounds, x_bounds
            lower_bounds = np.flip(lower_bounds)
            upper_bounds = np.flip(upper_bounds)
            colors = colors.T

        # Initialize the axis.
        ax = plt.gca() if ax is None else ax
        ax.set_xlim(lower_bounds[0], upper_bounds[0])
        ax.set_ylim(lower_bounds[1], upper_bounds[1])

        ax.set_aspect(aspect)

        # Create the plot.
        pcm_kwargs = {} if pcm_kwargs is None else pcm_kwargs
        objectives = archive.as_pandas().batch_objectives()
        vmin = np.min(objectives) if vmin is None else vmin
        vmax = np.max(objectives) if vmax is None else vmax
        t = ax.pcolormesh(x_bounds,
                          y_bounds,
                          colors,
                          cmap=cmap,
                          vmin=vmin,
                          vmax=vmax,
                          **pcm_kwargs)

    # Create the colorbar.
    cbar_kwargs = {} if cbar_kwargs is None else cbar_kwargs
    if cbar == "auto":
        ax.figure.colorbar(t, ax=ax, **cbar_kwargs)
    elif isinstance(cbar, axes.Axes):
        cbar.figure.colorbar(t, ax=cbar, **cbar_kwargs)


def cvt_archive_heatmap(archive,
                        ax=None,
                        plot_centroids=True,
                        plot_samples=False,
                        transpose_bcs=False,
                        cmap="magma",
                        square=None,
                        aspect="auto",
                        ms=1,
                        lw=0.5,
                        vmin=None,
                        vmax=None,
                        cbar="auto",
                        cbar_kwargs=None):
    """Plots heatmap of a :class:`~ribs.archives.CVTArchive` with 2D behavior
    space.

    Essentially, we create a Voronoi diagram and shade in each cell with a
    color corresponding to the objective value of that cell's elite.

    Depending on how many cells are in the archive, ``ms`` and ``lw`` may need
    to be tuned. If there are too many cells, the Voronoi diagram and centroid
    markers will make the entire image appear black. In that case, try turning
    off the centroids with ``plot_centroids=False`` or even removing the lines
    completely with ``lw=0``.

    Examples:

        .. plot::
            :context: close-figs

            >>> import numpy as np
            >>> import matplotlib.pyplot as plt
            >>> from ribs.archives import CVTArchive
            >>> from ribs.visualize import cvt_archive_heatmap
            >>> # Populate the archive with the negative sphere function.
            >>> archive = CVTArchive(100, [(-1, 1), (-1, 1)])
            >>> archive.initialize(solution_dim=2)
            >>> for x in np.linspace(-1, 1, 100):
            ...     for y in np.linspace(-1, 1, 100):
            ...         archive.add(solution=np.array([x,y]),
            ...                     objective_value=-(x**2 + y**2),
            ...                     behavior_values=np.array([x,y]))
            >>> # Plot a heatmap of the archive.
            >>> plt.figure(figsize=(8, 6))
            >>> cvt_archive_heatmap(archive)
            >>> plt.title("Negative sphere function")
            >>> plt.xlabel("x coords")
            >>> plt.ylabel("y coords")
            >>> plt.show()

    Args:
        archive (CVTArchive): A 2D CVTArchive.
        ax (matplotlib.axes.Axes): Axes on which to plot the heatmap. If None,
            the current axis will be used.
        plot_centroids (bool): Whether to plot the cluster centroids.
        plot_samples (bool): Whether to plot the samples used when generating
            the clusters.
        transpose_bcs (bool): By default, the first BC in the archive will
            appear along the x-axis, and the second will be along the y-axis. To
            switch this (i.e. to transpose the axes), set this to True.
        cmap (str, list, matplotlib.colors.Colormap): Colormap to use when
            plotting intensity. Either the name of a colormap, a list of RGB or
            RGBA colors (i.e. an Nx3 or Nx4 array), or a colormap object.
        square (bool): [DEPRECATED]
        aspect ('auto', 'equal', float) [optional]: the aspect ratio of the heatmap. Defaults to 'auto' for 2D. 'equal' is the same as ``aspect=1``.
        ms (float): Marker size for both centroids and samples.
        lw (float): Line width when plotting the voronoi diagram.
        vmin (float): Minimum objective value to use in the plot. If None, the
            minimum objective value in the archive is used.
        vmax (float): Maximum objective value to use in the plot. If None, the
            maximum objective value in the archive is used.
        cbar (str, matplotlib.axes.Axes): By default, this is set to 'auto' which displays the colorbar on the archive's current Axes. If None, then colorbar is not displayed. If this is an Axes object, displays the colorbar on the specified Axes
        cbar_kwargs (dict): Additional kwargs to pass to :func:`~matplotlib.figure.Figure.colorbar`
    Raises:
        ValueError: The archive is not 2D.
    """
    # pylint: disable = too-many-locals

    if square is not None:
        raise ValueError(
            "The argument 'square' is deprecated and will not be "
            "supported in future versions. Use 'aspect' to set the "
            "heatmap's aspect ratio instead")
    if archive.behavior_dim != 2:
        raise ValueError("Heatmaps are only supported for 2D CVT archives")
    if not (cbar == "auto" or isinstance(cbar, axes.Axes) or cbar is None):
        raise ValueError(
            f"Invalid arg cbar={cbar}; must be 'auto', None, or matplotlib.axes.Axes"
        )

    if aspect is None:
        # Handles default aspects for different dims.
        if archive.behavior_dim == 1:
            aspect = 0.5
        else:
            aspect = "auto"

    if aspect is not None and not (isinstance(aspect, float) or
                                   aspect in ["equal", "auto"]):
        raise ValueError(
            f"Invalid arg aspect='{aspect}'; must be 'auto', 'equal', or float")

    # Try getting the colormap early in case it fails.
    cmap = _retrieve_cmap(cmap)

    # Retrieve data from archive.
    lower_bounds = archive.lower_bounds
    upper_bounds = archive.upper_bounds
    centroids = archive.centroids
    samples = archive.samples
    if transpose_bcs:
        lower_bounds = np.flip(lower_bounds)
        upper_bounds = np.flip(upper_bounds)
        centroids = np.flip(centroids, axis=1)
        samples = np.flip(samples, axis=1)

    # Retrieve and initialize the axis.
    ax = plt.gca() if ax is None else ax
    ax.set_xlim(lower_bounds[0], upper_bounds[0])
    ax.set_ylim(lower_bounds[1], upper_bounds[1])
    if square:
        ax.set_aspect("equal")

    # Add faraway points so that the edge regions of the Voronoi diagram are
    # filled in. Refer to
    # https://stackoverflow.com/questions/20515554/colorize-voronoi-diagram
    # for more info.
    interval = upper_bounds - lower_bounds
    scale = 1000
    faraway_pts = [
        upper_bounds + interval * scale,  # Far upper right.
        upper_bounds + interval * [-1, 1] * scale,  # Far upper left.
        lower_bounds + interval * [-1, -1] * scale,  # Far bottom left.
        lower_bounds + interval * [1, -1] * scale,  # Far bottom right.
    ]
    vor = Voronoi(np.append(centroids, faraway_pts, axis=0))

    # Calculate objective value for each region. `vor.point_region` contains
    # the region index of each point.
    region_obj = [None] * len(vor.regions)
    min_obj, max_obj = np.inf, -np.inf
    pt_to_obj = {elite.index: elite.objective for elite in archive}
    for pt_idx, region_idx in enumerate(
            vor.point_region[:-4]):  # Exclude faraway_pts.
        if region_idx != -1 and pt_idx in pt_to_obj:
            obj = pt_to_obj[pt_idx]
            min_obj = min(min_obj, obj)
            max_obj = max(max_obj, obj)
            region_obj[region_idx] = obj

    # Override objective value range.
    min_obj = min_obj if vmin is None else vmin
    max_obj = max_obj if vmax is None else vmax

    # Shade the regions.
    for region, objective in zip(vor.regions, region_obj):
        # This check is O(n), but n is typically small, and creating
        # `polygon` is also O(n) anyway.
        if -1 not in region:
            if objective is None:
                color = "white"
            else:
                normalized_obj = np.clip(
                    (objective - min_obj) / (max_obj - min_obj), 0.0, 1.0)
                color = cmap(normalized_obj)
            polygon = [vor.vertices[i] for i in region]
            ax.fill(*zip(*polygon), color=color, ec="k", lw=lw)

    # Create a colorbar.
    mappable = ScalarMappable(cmap=cmap)
    mappable.set_clim(min_obj, max_obj)

    # Create the colorbar.
    cbar_kwargs = {} if cbar_kwargs is None else cbar_kwargs
    if cbar == "auto":
        ax.figure.colorbar(mappable, ax=ax, **cbar_kwargs)
    elif isinstance(cbar, axes.Axes):
        cbar.figure.colorbar(mappable, ax=cbar, **cbar_kwargs)

    # Plot the sample points and centroids.
    if plot_samples:
        ax.plot(samples[:, 0], samples[:, 1], "o", c="gray", ms=ms)
    if plot_centroids:
        ax.plot(centroids[:, 0], centroids[:, 1], "ko", ms=ms)


def sliding_boundaries_archive_heatmap(archive,
                                       ax=None,
                                       transpose_bcs=False,
                                       cmap="magma",
                                       square=False,
                                       ms=None,
                                       boundary_lw=0,
                                       vmin=None,
                                       vmax=None):
    """Plots heatmap of a :class:`~ribs.archives.SlidingBoundariesArchive` with
    2D behavior space.

    Since the boundaries of :class:`ribs.archives.SlidingBoundariesArchive` are
    dynamic, we plot the heatmap as a scatter plot, in which each marker is an
    elite and its color represents the objective value. Boundaries can
    optionally be drawn by setting ``boundary_lw`` to a positive value.

    Examples:
        .. plot::
            :context: close-figs

            >>> import numpy as np
            >>> import matplotlib.pyplot as plt
            >>> from ribs.archives import SlidingBoundariesArchive
            >>> from ribs.visualize import sliding_boundaries_archive_heatmap
            >>> archive = SlidingBoundariesArchive([10, 20],
            ...                                  [(-1, 1), (-1, 1)],
            ...                                  seed=42)
            >>> archive.initialize(solution_dim=2)
            >>> # Populate the archive with the negative sphere function.
            >>> rng = np.random.default_rng(10)
            >>> for _ in range(1000):
            ...     x, y = rng.uniform((-1, -1), (1, 1))
            ...     archive.add(
            ...         solution=np.array([x,y]),
            ...         objective_value=-(x**2 + y**2),
            ...         behavior_values=np.array([x, y]),
            ...     )
            >>> # Plot heatmaps of the archive.
            >>> fig, (ax1, ax2) = plt.subplots(1, 2, figsize=(16,6))
            >>> fig.suptitle("Negative sphere function")
            >>> sliding_boundaries_archive_heatmap(archive, ax=ax1,
            ...                                  boundary_lw=0.5)
            >>> sliding_boundaries_archive_heatmap(archive, ax=ax2)
            >>> ax1.set_title("With boundaries")
            >>> ax2.set_title("Without boundaries")
            >>> ax1.set(xlabel='x coords', ylabel='y coords')
            >>> ax2.set(xlabel='x coords', ylabel='y coords')
            >>> plt.show()


    Args:
        archive (SlidingBoundariesArchive): A 2D SlidingBoundariesArchive.
        ax (matplotlib.axes.Axes): Axes on which to plot the heatmap. If None,
            the current axis will be used.
        transpose_bcs (bool): By default, the first BC in the archive will
            appear along the x-axis, and the second will be along the y-axis. To
            switch this (i.e. to transpose the axes), set this to True.
        cmap (str, list, matplotlib.colors.Colormap): Colormap to use when
            plotting intensity. Either the name of a colormap, a list of RGB or
            RGBA colors (i.e. an Nx3 or Nx4 array), or a colormap object.
        square (bool): If True, set the axes aspect ratio to be "equal".
        ms (float): Marker size for the solutions.
        boundary_lw (float): Line width when plotting the boundaries. Set to 0
            to have no boundaries.
        vmin (float): Minimum objective value to use in the plot. If None, the
            minimum objective value in the archive is used.
        vmax (float): Maximum objective value to use in the plot. If None, the
            maximum objective value in the archive is used.
    Raises:
        ValueError: The archive is not 2D.
    """
    if archive.behavior_dim != 2:
        raise ValueError("Cannot plot heatmap for non-2D archive.")

    df = archive.as_pandas()

    # Try getting the colormap early in case it fails.
    cmap = _retrieve_cmap(cmap)

    # Retrieve data from archive.
    behaviors = df.batch_behaviors()
    x = behaviors[:, 0]
    y = behaviors[:, 1]
    x_boundary = archive.boundaries[0]
    y_boundary = archive.boundaries[1]
    lower_bounds = archive.lower_bounds
    upper_bounds = archive.upper_bounds

    if transpose_bcs:
        # Since the archive is 2D, transpose by swapping the x and y behavior
        # values and boundaries and by flipping the bounds (the bounds are
        # arrays of length 2).
        x, y = y, x
        x_boundary, y_boundary = y_boundary, x_boundary
        lower_bounds = np.flip(lower_bounds)
        upper_bounds = np.flip(upper_bounds)

    # Initialize the axis.
    ax = plt.gca() if ax is None else ax
    ax.set_xlim(lower_bounds[0], upper_bounds[0])
    ax.set_ylim(lower_bounds[1], upper_bounds[1])

    if square:
        ax.set_aspect("equal")

    # Create the plot.
    objectives = df.batch_objectives()
    vmin = np.min(objectives) if vmin is None else vmin
    vmax = np.max(objectives) if vmax is None else vmax
    t = ax.scatter(x, y, s=ms, c=objectives, cmap=cmap, vmin=vmin, vmax=vmax)
    if boundary_lw > 0.0:
        ax.vlines(x_boundary,
                  lower_bounds[0],
                  upper_bounds[0],
                  color='k',
                  linewidth=boundary_lw)
        ax.hlines(y_boundary,
                  lower_bounds[1],
                  upper_bounds[1],
                  color='k',
                  linewidth=boundary_lw)

    # Create the colorbar.
    ax.figure.colorbar(t, ax=ax, pad=0.1)


def parallel_axes_plot(archive,
                       ax=None,
                       bc_order=None,
                       cmap="magma",
                       linewidth=1.5,
                       alpha=0.8,
                       vmin=None,
                       vmax=None,
                       sort_archive=False,
                       cbar_orientation='horizontal',
                       cbar_pad=0.1):
    """Visualizes archive elites in behavior space with a parallel axes plot.

    This visualization is meant to show the coverage of the behavior space at a
    glance. Each axis represents one behavioral dimension, and each line in the
    diagram represents one elite in the archive. Three main things are evident
    from this plot:

    - **Behavior space coverage,** as determined by the amount of the axis that
      has lines passing through it. If the lines are passing through all parts
      of the axis, then there is likely good coverage for that BC.

    - **Correlation between neighboring BCs.** In the below example, we see
      perfect correlation between ``behavior_0`` and ``behavior_1``, since none
      of the lines cross each other. We also see the perfect negative
      correlation between ``behavior_3`` and ``behavior_4``, indicated by the
      crossing of all lines at a single point.

    - **Whether certain values of the behavior dimensions affect the objective
      value strongly.** In the below example, we see ``behavior_2`` has many
      elites with high objective near zero. This is more visible when
      ``sort_archive`` is passed in, as elites with higher objective values
      will be plotted on top of individuals with lower objective values.

    Examples:
        .. plot::
            :context: close-figs

            >>> import numpy as np
            >>> import matplotlib.pyplot as plt
            >>> from ribs.archives import GridArchive
            >>> from ribs.visualize import parallel_axes_plot
            >>> # Populate the archive with the negative sphere function.
            >>> archive = GridArchive(
            ...               [20, 20, 20, 20, 20],
            ...               [(-1, 1), (-1, 1), (-1, 1), (-1, 1), (-1, 1)]
            ...           )
            >>> archive.initialize(solution_dim=3)
            >>> for x in np.linspace(-1, 1, 100):
            ...     for y in np.linspace(0, 1, 100):
            ...         for z in np.linspace(-1, 1, 100):
            ...             archive.add(
            ...                 solution=np.array([x,y,z]),
            ...                 objective_value=-(x**2 + y**2 + z**2),
            ...                 behavior_values=np.array([0.5*x,x,y,z,-0.5*z]),
            ...             )
            >>> # Plot a heatmap of the archive.
            >>> plt.figure(figsize=(8, 6))
            >>> parallel_axes_plot(archive)
            >>> plt.title("Negative sphere function")
            >>> plt.ylabel("axis values")
            >>> plt.show()

    Args:
        archive (ArchiveBase): Any ribs archive.
        ax (matplotlib.axes.Axes): Axes on which to create the plot.
            If None, the current axis will be used.
        bc_order (list of int or list of (int, str)): If this is a list of ints,
            it specifies the axes order for BCs (e.g. ``[2, 0, 1]``). If this is
            a list of tuples, each tuple takes the form ``(int, str)`` where the
            int specifies the BC index and the str specifies a name for the BC
            (e.g. ``[(1, "y-value"), (2, "z-value"), (0, "x-value)]``). The
            order specified does not need to have the same number of elements as
            the number of behaviors in the archive, e.g. ``[1, 3]`` or
            ``[1, 2, 3, 2]``.
        cmap (str, list, matplotlib.colors.Colormap): Colormap to use when
            plotting intensity. Either the name of a colormap, a list of RGB or
            RGBA colors (i.e. an Nx3 or Nx4 array), or a colormap object.
        linewidth (float): Line width for each elite in the plot.
        alpha (float): Opacity of the line for each elite (passing a low value
            here may be helpful if there are many archive elites, as more
            elites would be visible).
        vmin (float): Minimum objective value to use in the plot. If None, the
            minimum objective value in the archive is used.
        vmax (float): Maximum objective value to use in the plot. If None, the
            maximum objective value in the archive is used.
        sort_archive (boolean): if true, sorts the archive so that the highest
            performing elites are plotted on top of lower performing elites.

            .. warning:: This may be slow for large archives.
        cbar_orientation (str): The orientation of the colorbar. Use either
            ``'vertical'`` or ``'horizontal'``
        cbar_pad (float): The amount of padding to use for the colorbar.

    Raises:
        ValueError: ``cbar_orientation`` has an invalid value.
        ValueError: The bcs provided do not exist in the archive.
        TypeError: bc_order is not a list of all ints or all tuples.
    """
    # Try getting the colormap early in case it fails.
    cmap = _retrieve_cmap(cmap)

    # Check that the orientation input is correct.
    if cbar_orientation not in ['vertical', 'horizontal']:
        raise ValueError("cbar_orientation mus be 'vertical' or 'horizontal' "
                         f"but is '{cbar_orientation}'")

    # If there is no order specified, plot in increasing numerical order.
    if bc_order is None:
        cols = np.arange(archive.behavior_dim)
        axis_labels = [f"behavior_{i}" for i in range(archive.behavior_dim)]
        lower_bounds = archive.lower_bounds
        upper_bounds = archive.upper_bounds

    # Use the requested behaviors (may be less than the original number of bcs).
    else:
        # Check for errors in specification.
        if all(isinstance(bc, int) for bc in bc_order):
            cols = np.array(bc_order)
            axis_labels = [f"behavior_{i}" for i in cols]
        elif all(
                len(bc) == 2 and isinstance(bc[0], int) and
                isinstance(bc[1], str) for bc in bc_order):
            cols, axis_labels = zip(*bc_order)
            cols = np.array(cols)
        else:
            raise TypeError("bc_order must be a list of ints or a list of"
                            "tuples in the form (int, str)")

        if np.max(cols) >= archive.behavior_dim:
            raise ValueError(f"Invalid Behavior: requested behavior index "
                             f"{np.max(cols)}, but archive only has "
                             f"{archive.behavior_dim} behaviors.")
        if any(bc < 0 for bc in cols):
            raise ValueError("Invalid Behavior: requested a negative behavior"
                             " index.")

        # Find the indices of the requested order.
        lower_bounds = archive.lower_bounds[cols]
        upper_bounds = archive.upper_bounds[cols]

    host_ax = plt.gca() if ax is None else ax  # Try to get current axis.
    df = archive.as_pandas(include_solutions=False)
    vmin = df["objective"].min() if vmin is None else vmin
    vmax = df["objective"].max() if vmax is None else vmax
    norm = matplotlib.colors.Normalize(vmin=vmin, vmax=vmax, clip=True)
    if sort_archive:
        df.sort_values("objective", inplace=True)
    objectives = df.batch_objectives()
    ys = df.batch_behaviors()[:, cols]
    y_ranges = upper_bounds - lower_bounds

    # Transform all data to be in the first axis coordinates.
    normalized_ys = np.zeros_like(ys)
    normalized_ys[:, 0] = ys[:, 0]
    normalized_ys[:, 1:] = (
        (ys[:, 1:] - lower_bounds[1:]) / y_ranges[1:] * y_ranges[0] +
        lower_bounds[0])

    # Copy the axis for the other bcs.
    axes = [host_ax] + [host_ax.twinx() for i in range(len(cols) - 1)]
    for i, axis in enumerate(axes):
        axis.set_ylim(lower_bounds[i], upper_bounds[i])
        axis.spines['top'].set_visible(False)
        axis.spines['bottom'].set_visible(False)
        if axis != host_ax:
            axis.spines['left'].set_visible(False)
            axis.yaxis.set_ticks_position('right')
            axis.spines["right"].set_position(("axes", i / (len(cols) - 1)))

    host_ax.set_xlim(0, len(cols) - 1)
    host_ax.set_xticks(range(len(cols)))
    host_ax.set_xticklabels(axis_labels)
    host_ax.tick_params(axis='x', which='major', pad=7)
    host_ax.spines['right'].set_visible(False)
    host_ax.xaxis.tick_top()

    for elite_ys, objective in zip(normalized_ys, objectives):
        # Draw straight lines between the axes in the appropriate color.
        color = cmap(norm(objective))
        host_ax.plot(range(len(cols)),
                     elite_ys,
                     c=color,
                     alpha=alpha,
                     linewidth=linewidth)

    # Create a colorbar.
    mappable = ScalarMappable(cmap=cmap)
    mappable.set_clim(vmin, vmax)
    host_ax.figure.colorbar(mappable,
                            pad=cbar_pad,
                            orientation=cbar_orientation)<|MERGE_RESOLUTION|>--- conflicted
+++ resolved
@@ -116,7 +116,7 @@
         cbar_kwargs (dict): Additional kwargs to pass to :func:`~matplotlib.figure.Figure.colorbar`
 
     Raises:
-        ValueError: The archive is not 2D.
+        ValueError: The archive's dimension is not supported (not 1D or 2D).
     """
     if square is not None:
         raise ValueError(
@@ -124,11 +124,7 @@
             "supported in future versions. Use 'aspect' to set the "
             "heatmap's aspect ratio instead")
     if archive.behavior_dim not in [1, 2]:
-<<<<<<< HEAD
         raise ValueError("Heatmaps are only supported for 1D and 2D grid archives")
-=======
-        raise ValueError("Heatmaps are only supported for 1D and 2D archives")
->>>>>>> ff677c73
     if not (cbar == "auto" or isinstance(cbar, axes.Axes) or cbar is None):
         raise ValueError(
             f"Invalid arg cbar={cbar}; must be 'auto', None, or matplotlib.axes.Axes"
@@ -308,6 +304,7 @@
             maximum objective value in the archive is used.
         cbar (str, matplotlib.axes.Axes): By default, this is set to 'auto' which displays the colorbar on the archive's current Axes. If None, then colorbar is not displayed. If this is an Axes object, displays the colorbar on the specified Axes
         cbar_kwargs (dict): Additional kwargs to pass to :func:`~matplotlib.figure.Figure.colorbar`
+
     Raises:
         ValueError: The archive is not 2D.
     """
