--- conflicted
+++ resolved
@@ -1,8 +1,3 @@
-<<<<<<< HEAD
-"""Optimizers for use across emitters.
-
-Optimizers based on evolution strategies inherit from :class:`OptimizerBase`.
-=======
 """Various optimizers which are employed across emitters.
 
 There are gradient-based optimizers which inherit from :class:`GradientOptBase`
@@ -19,12 +14,10 @@
 For evolution strategies (inheriting from :class:`EvolutionStrategyBase`):
 
 * ``cma_es``: :class:`CMAEvolutionStrategy`
->>>>>>> 7756c604
 
 .. autosummary::
     :toctree:
 
-<<<<<<< HEAD
     ribs.emitters.opt.CMAEvolutionStrategy
     ribs.emitters.opt.LMMAEvolutionStrategy
     ribs.emitters.opt.OpenAIEvolutionStrategy
@@ -33,11 +26,13 @@
     ribs.emitters.opt.GradientAscentOpt
     ribs.emitters.opt.EvolutionStrategyBase
 """
+from ribs.emitters.opt._adam_opt import AdamOpt
 from ribs.emitters.opt._cma_es import CMAEvolutionStrategy
-from ribs.emitters.opt._gradients import AdamOpt, GradientAscentOpt
+from ribs.emitters.opt._evolution_strategy_base import EvolutionStrategyBase
+from ribs.emitters.opt._gradient_ascent_opt import GradientAscentOpt
+from ribs.emitters.opt._gradient_opt_base import GradientOptBase
 from ribs.emitters.opt._lm_ma_es import LMMAEvolutionStrategy
 from ribs.emitters.opt._openai_es import OpenAIEvolutionStrategy
-from ribs.emitters.opt._evolution_strategy_base import EvolutionStrategyBase
 from ribs.emitters.opt._sep_cma_es import SeparableCMAEvolutionStrategy
 
 __all__ = [
@@ -50,64 +45,14 @@
     "EvolutionStrategyBase",
 ]
 
-_NAME_TO_OPTIMIZER_MAP = {
-    "CMAEvolutionStrategy": CMAEvolutionStrategy,
-    "SeparableCMAEvolutionStrategy": SeparableCMAEvolutionStrategy,
-    "LMMAEvolutionStrategy": LMMAEvolutionStrategy,
-    "OpenAIEvolutionStrategy": OpenAIEvolutionStrategy,
-    "AdamOpt": AdamOpt,
-    "GradientAscentOpt": GradientAscentOpt,
-    "cma_es": CMAEvolutionStrategy,
-    "sep_cma_es": SeparableCMAEvolutionStrategy,
-    "lm_ma_es": LMMAEvolutionStrategy,
-    "openai_es": OpenAIEvolutionStrategy,
-=======
-    ribs.emitters.opt.GradientAscentOpt
-    ribs.emitters.opt.AdamOpt
-    ribs.emitters.opt.GradientOptBase
-    ribs.emitters.opt.CMAEvolutionStrategy
-    ribs.emitters.opt.EvolutionStrategyBase
-"""
-from ribs.emitters.opt._adam_opt import AdamOpt
-from ribs.emitters.opt._cma_es import CMAEvolutionStrategy
-from ribs.emitters.opt._evolution_strategy_base import EvolutionStrategyBase
-from ribs.emitters.opt._gradient_ascent_opt import GradientAscentOpt
-from ribs.emitters.opt._gradient_opt_base import GradientOptBase
-
-__all__ = [
-    "AdamOpt",
-    "GradientAscentOpt",
-    "GradientOptBase",
-    "CMAEvolutionStrategy",
-    "EvolutionStrategyBase",
-]
-
 _NAME_TO_GRAD_OPT_MAP = {
     "AdamOpt": AdamOpt,
     "GradientAscentOpt": GradientAscentOpt,
->>>>>>> 7756c604
     "adam": AdamOpt,
     "gradient_ascent": GradientAscentOpt,
 }
 
 
-<<<<<<< HEAD
-def _get_optimizer(klass):
-    """Returns a optimizer class based on its name.
-
-    Args:
-        klass (str): This parameter has to be the full or abbreviated optimizer
-            name.
-
-    Returns:
-        The corresponding optimizer class.
-    """
-    # TODO we might want to allow klass to be the actually class of the
-    # optimizer, i.e. _get_optimizer(CMAEvolutionStrategy).
-    if klass in _NAME_TO_OPTIMIZER_MAP:
-        return _NAME_TO_OPTIMIZER_MAP[klass]
-    raise ValueError(f"Unknown optimizer '{klass}'.")
-=======
 def _get_grad_opt(klass, theta0, lr, grad_opt_kwargs):
     """Returns a gradient optimizer class based on its name.
 
@@ -135,7 +80,14 @@
 
 
 _NAME_TO_ES_MAP = {
+    "CMAEvolutionStrategy": CMAEvolutionStrategy,
+    "SeparableCMAEvolutionStrategy": SeparableCMAEvolutionStrategy,
+    "LMMAEvolutionStrategy": LMMAEvolutionStrategy,
+    "OpenAIEvolutionStrategy": OpenAIEvolutionStrategy,
     "cma_es": CMAEvolutionStrategy,
+    "sep_cma_es": SeparableCMAEvolutionStrategy,
+    "lm_ma_es": LMMAEvolutionStrategy,
+    "openai_es": OpenAIEvolutionStrategy,
 }
 
 
@@ -160,5 +112,4 @@
             return es
         raise ValueError(f"Callable `{klass}` did not return an instance "
                          "of EvolutionStrategyBase.")
-    raise ValueError(f"`{klass}` is neither a callable nor a string")
->>>>>>> 7756c604
+    raise ValueError(f"`{klass}` is neither a callable nor a string")