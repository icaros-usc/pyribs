--- conflicted
+++ resolved
@@ -67,14 +67,13 @@
             invalid.
     """
 
-<<<<<<< HEAD
     def __init__(
         self,
         archive,
         *,
         x0,
         sigma0,
-        ranker,
+        ranker="2imp",
         evolution_strategy="cma_es",
         selection_rule="filter",
         restart_rule="no_improvement",
@@ -83,19 +82,6 @@
         seed=None,
         **kwargs,
     ):
-=======
-    def __init__(self,
-                 archive,
-                 *,
-                 x0,
-                 sigma0,
-                 ranker="2imp",
-                 selection_rule="filter",
-                 restart_rule="no_improvement",
-                 bounds=None,
-                 batch_size=None,
-                 seed=None):
->>>>>>> a307df32
         self._rng = np.random.default_rng(seed)
         self._x0 = np.array(x0, dtype=archive.dtype)
         check_1d_shape(self._x0, "x0", archive.solution_dim,
