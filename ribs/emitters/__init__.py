"""Emitters output new candidate solutions in QD algorithms."""
from ribs.emitters._emitter_base import EmitterBase
from ribs.emitters._gaussian_emitter import GaussianEmitter
from ribs.emitters._iso_line_emitter import IsoLineEmitter

__all__ = [
    "GaussianEmitter",
    "IsoLineEmitter",
<<<<<<< HEAD
=======
    "IsoLineEmitterConfig",
    "EmitterBase",
>>>>>>> 8ba27ac7
]<|MERGE_RESOLUTION|>--- conflicted
+++ resolved
@@ -6,9 +6,5 @@
 __all__ = [
     "GaussianEmitter",
     "IsoLineEmitter",
-<<<<<<< HEAD
-=======
-    "IsoLineEmitterConfig",
     "EmitterBase",
->>>>>>> 8ba27ac7
 ]