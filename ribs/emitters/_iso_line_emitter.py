--- conflicted
+++ resolved
@@ -31,19 +31,9 @@
             generating solutions.
         line_sigma (float): Scale factor for the line distribution used when
             generating solutions.
+        batch_size (int): Number of solutions to send back in the ask() method.
         seed (float or int): Value to seed the random number generator. Set to
             None to avoid seeding.
-        batch_size (int): Number of solutions to send back in the ask() method.
-    Attributes:
-        x0 (np.ndarray): See args.
-        iso_sigma (float): See args.
-        line_sigma (float): See args.
-<<<<<<< HEAD
-        solution_dim (int): The (1D) dimension of solutions produced by this
-            emitter.
-        batch_size (int): Number of solutions to generate on each call to ask().
-=======
->>>>>>> 99774c8a
     """
 
     def __init__(self,
@@ -51,28 +41,13 @@
                  archive,
                  iso_sigma=0.01,
                  line_sigma=0.2,
-<<<<<<< HEAD
                  batch_size=64,
                  seed=None):
-        self.x0 = np.array(x0)
-        self.iso_sigma = iso_sigma
-        self.line_sigma = line_sigma
-
-        EmitterBase.__init__(self, len(self.x0), batch_size, archive, seed)
-=======
-                 config=None):
-        self._config = create_config(config, IsoLineEmitterConfig)
         self._x0 = np.array(x0)
         self._iso_sigma = iso_sigma
         self._line_sigma = line_sigma
 
-        EmitterBase.__init__(self, len(self._x0), self._config.batch_size,
-                             archive, self._config.seed)
-
-    @property
-    def config(self):
-        """IsoLineEmitter: Configuration object."""
-        return self._config
+        EmitterBase.__init__(self, len(self._x0), batch_size, archive, seed)
 
     @property
     def x0(self):
@@ -91,7 +66,6 @@
         """float: Scale factor for the line distribution used when generating
         solutions."""
         return self._line_sigma
->>>>>>> 99774c8a
 
     def ask(self):
         """Generates ``self.batch_size`` solutions.
