"""Provides the GaussianEmitter."""
import numpy as np
from numba import jit

from ribs.emitters._emitter_base import EmitterBase


class GaussianEmitter(EmitterBase):
    """Emits solutions by adding Gaussian noise to existing archive solutions.

    If the archive is empty, calls to ask() will generate solutions from a
    user-specified Gaussian distribution with mean ``x0`` and standard deviation
    ``sigma0``. Otherwise, this emitter selects solutions from the archive and
    generates solutions from a Gaussian distribution centered around each
    solution with standard deviation ``sigma0``.

    Args:
        x0 (array-like): Center of the Gaussian distribution from which to
            sample solutions when the archive is empty.
        sigma0 (float or array-like): Standard deviation of the Gaussian
            distribution, both when the archive is empty and afterwards. Note we
            assume the Gaussian is diagonal, so if this argument is an array, it
            must be 1D.
        archive (ribs.archives.ArchiveBase): An archive to use when creating and
            inserting solutions. For instance, this can be
            :class:`ribs.archives.GridArchive`.
        bounds (None or array-like): Bounds of the solution space. Solutions are
            clipped to these bounds. Pass None to indicate there are no bounds.

            Pass an array-like to specify the bounds for each dim. Each element
            in this array-like can be None to indicate no bound, or a tuple of
            ``(lower_bound, upper_bound)``, where ``lower_bound`` or
            ``upper_bound`` may be None to indicate no bound.
        batch_size (int): Number of solutions to send back in the ask() method.
        seed (float or int): Value to seed the random number generator. Set to
            None to avoid seeding.
    Raises:
        ValueError: There is an error in the bounds configuration.
    """

    def __init__(self,
                 x0,
                 sigma0,
                 archive,
                 bounds=None,
                 batch_size=64,
                 seed=None):
        self._x0 = np.array(x0)
        self._sigma0 = sigma0 if isinstance(sigma0, float) else np.array(sigma0)

        EmitterBase.__init__(
            self,
            len(self._x0),
            bounds,
            batch_size,
            archive,
            seed,
        )

    @property
    def x0(self):
        """np.ndarray: Center of the Gaussian distribution from which to sample
        solutions when the archive is empty."""
        return self._x0

    @property
    def sigma0(self):
        """float or np.ndarray: Standard deviation of the (diagonal) Gaussian
        distribution."""
        return self._sigma0

<<<<<<< HEAD
    @property
    def lower_bounds(self):
        """float or np.ndarray: Lower bounds of the solution space."""
        return self._lower_bounds

    @property
    def upper_bounds(self):
        """float or np.ndarray: Upper bounds of the solution space."""
        return self._upper_bounds

    @staticmethod
    @jit(nopython=True)
    def _ask_clip_helper(parents, noise, lower_bounds, upper_bounds):
        return np.minimum(np.maximum(parents + noise, lower_bounds),
                          upper_bounds)

=======
>>>>>>> cbaef513
    def ask(self):
        """Creates solutions by adding Gaussian noise to elites in the archive.

        If the archive is empty, solutions are drawn from a (diagonal) Gaussian
        distribution centered at ``self.x0``. Otherwise, each solution is drawn
        from a distribution centered at a randomly chosen elite. In either case,
        the standard deviation is ``self.sigma0``.

        Returns:
            ``(self.batch_size, self.solution_dim)`` array -- contains
            ``batch_size`` new solutions to evaluate.
        """
        if self._archive.is_empty():
            parents = np.expand_dims(self._x0, axis=0)
        else:
            parents = [
                self._archive.get_random_elite()[0]
                for _ in range(self.batch_size)
            ]

        noise = self._rng.normal(scale=self._sigma0,
                                 size=(self.batch_size, self.solution_dim))
<<<<<<< HEAD
        return self._ask_clip_helper(np.array(parents), noise,
                                     self._lower_bounds, self._upper_bounds)
=======
        return np.clip(parents + noise, self.lower_bounds, self.upper_bounds)
>>>>>>> cbaef513
<|MERGE_RESOLUTION|>--- conflicted
+++ resolved
@@ -69,25 +69,6 @@
         distribution."""
         return self._sigma0
 
-<<<<<<< HEAD
-    @property
-    def lower_bounds(self):
-        """float or np.ndarray: Lower bounds of the solution space."""
-        return self._lower_bounds
-
-    @property
-    def upper_bounds(self):
-        """float or np.ndarray: Upper bounds of the solution space."""
-        return self._upper_bounds
-
-    @staticmethod
-    @jit(nopython=True)
-    def _ask_clip_helper(parents, noise, lower_bounds, upper_bounds):
-        return np.minimum(np.maximum(parents + noise, lower_bounds),
-                          upper_bounds)
-
-=======
->>>>>>> cbaef513
     def ask(self):
         """Creates solutions by adding Gaussian noise to elites in the archive.
 
@@ -110,9 +91,6 @@
 
         noise = self._rng.normal(scale=self._sigma0,
                                  size=(self.batch_size, self.solution_dim))
-<<<<<<< HEAD
+
         return self._ask_clip_helper(np.array(parents), noise,
-                                     self._lower_bounds, self._upper_bounds)
-=======
-        return np.clip(parents + noise, self.lower_bounds, self.upper_bounds)
->>>>>>> cbaef513
+                                     self._lower_bounds, self._upper_bounds)