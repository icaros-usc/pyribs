--- conflicted
+++ resolved
@@ -120,13 +120,7 @@
       - uses: actions/checkout@v4
       - uses: conda-incubator/setup-miniconda@v2
         with:
-<<<<<<< HEAD
-          python-version: "3.8"
-      - name: Create virtual env
-        run: python -m venv ./venv && source ./venv/bin/activate
-=======
           python-version: 3.8
->>>>>>> 8a5be855
       - name: Install deps
         shell: bash -el {0}
         run: pip install .[visualize]
