--- conflicted
+++ resolved
@@ -6,12 +6,9 @@
 
 #### API
 
-<<<<<<< HEAD
 - **Backwards-incompatible:** Remove transforms from archive add operations
   ({pr}`525`)
-=======
 - Add retessellate method to GridArchive ({pr}`516`)
->>>>>>> 48429910
 - **Backwards-incompatible:** Tidy up operator implementation ({pr}`507`,
   {pr}`510`)
 - Drop Python 3.8 support and remove pinned requirements {{pr}`497`)
