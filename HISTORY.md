# History

## 0.5.0 (Forthcoming)

### Changelog

#### API

- Add normalized QD score to ArchiveStats (#276)
- **Backwards-incompatible:** Make ArchiveStats a dataclass (#275)
- **Backwards-incompatible:** Add shape checks to `tell()` and `tell_dqd()`
  methods (#269)
- Add method for computing CQD score in archives (#252)
- **Backwards-incompatible:** Deprecate positional arguments in constructors
  (#261)
- **Backwards-incompatible:** Allow custom initialization in Gaussian and
  IsoLine emitters (#259, #265)
- Implement CMA-MAE archive thresholds (#256, #260)
  - Revive the old implementation of `add_single` removed in (#221)
  - Add separate tests for `add_single` and `add` with single solution
- Fix all examples and tutorials (#253)
- Add restart timer to `EvolutionStrategyEmitter` and
  `GradientArborescenceEmitter`(#255)
- Rename fields and update documentation (#249, #250)
  - **Backwards-incompatible:** rename `Optimizer` to `Scheduler`
  - **Backwards-incompatible:** rename `objective_value` to `objective`
  - **Backwards-incompatible:** rename `behavior_value`/`bcs` to `measures`
  - **Backwards-incompatible:** `behavior_dim` in archives is now `measure_dim`
  - Rename `n_solutions` to `batch_size` in `Scheduler`.
- Add `GradientArborescenceEmitter`, which is used to implement CMA-MEGA (#240,
  #263, #264)
- Update emitter `tell()` docstrings to no longer say "Inserts entries into
  archive" (#247)
- Expose `emitter.restarts` as a property (#248)
- Specify that `x0` is 1D for all emitters (#244)
- Add `best_elite` property for archives (#237)
- Rename methods in ArchiveDataFrame and rename as_pandas behavior columns
  (#236)
- Re-run CVTArchive benchmarks and update CVTArchive (#235)
  - **Backwards-incompatible:** `use_kd_tree` now defaults to True since the k-D
    tree is always faster than brute force in benchmarks.
- Allow adding solutions one at a time in optimizer (#233)
- Minimize numba usage (#232)
- **Backwards-incompatible:** Implement batch addition in archives (#221, #242)
  - `add` now adds a batch of solutions to the archive
  - `add_single` adds a single solution
- `emitter.tell` now takes in `status_batch` and `value_batch` (#227)
- Make epsilon configurable in archives (#226)
- **Backwards-incompatible:** Remove ribs.factory (#225, #228)
- **Backwards-incompatible:** Replaced `ImprovementEmitter`,
  `RandomDirectionEmitter`, and `OptimizingEmitter` with
  `EvolutionStrategyEmitter` (#220, #223)
- Raise ValueError for incorrect array shapes in archive methods (#219)
- Add elites_with_measures_single method for getting elite for a single
  solution's measures (#215)
- Introduced the Ranker object, which is responsible for ranking the solutions
  based on different objectives (#209, #222, #245)
- Add index_of_single method for getting index of measures for one solution
  (#214)
- **Backwards-incompatible:** Replace elite_with_behavior with batched
  elites_with_measures method in archives (#213)
- **Backwards-incompatible:** Replace get_index with batched index_of method in
  archives (#208)
  - Also added `grid_to_int_index` and `int_to_grid_index` methods for
    `GridArchive` and `SlidingBoundariesArchive`
- **Backwards-incompatible:** Made it such that each archive is initialized
  fully in its constructor instead of needing a separate
  .initialize(solution_dim) call (#200)
- **Backwards-incompatible:** Add `sigma`, `sigma0` options to
  `gaussian_emitter` and `iso_line_emitter` (#199)
  - `gaussian_emitter` constructor requires `sigma`; `sigma0` is optional.
  - `iso_line_emitter` constructor takes in optional parameter `sigma0`.
- **Backwards-incompatible:** Add `cbar`, `aspect` options for
  `cvt_archive_heatmap` (#197)
- **Backwards-incompatible:** Add `aspect` option to `grid_archive_heatmap` +
  support for 1D heatmaps (#196)
  - `square` option no longer works
- **Backwards-incompatible:** Add `cbar` option to `grid_archive_heatmap` (#193)
- **Backwards-incompatible:** Replace `get_random_elite()` with batched
  `sample_elites()` method (#192)
- **Backwards-incompatible:** Add EliteBatch and rename fields in Elite (#191)
- **Backwards-incompatible:** Rename bins to cells for consistency with
  literature (#189)
  - Archive constructors now take in `cells` argument instead of `bins`
  - Archive now have a `cells` property rather than a `bins` property
- **Backwards-incompatible:** Only use integer indices in archives (#185)
  - `ArchiveBase`
    - Replaced `storage_dims` (tuple of int) with `storage_dim` (int)
    - `_occupied_indices` is now a fixed-size array with `_num_occupied`
      indicating its current usage, and `_occupied_indices_cols` has been
      removed
    - `index_of` must now return an integer

#### Bugs

- Fix boundary lines in sliding boundaries archive heatmap (#271)

#### Documentation

<<<<<<< HEAD
- Add CMA-MAE tutorial (#273)
=======
- Update README (#279)
>>>>>>> 723a0bf3
- Add sphinx-codeautolink to docs (#206)
- Fix documentation rendering issues on ReadTheDocs (#205)
- Fix typos and formatting in docstrings of `ribs/visualize.py` (#203)
- Add in-comment type hint rich linking (#204)
- Upgrade Sphinx dependencies (#202)

#### Improvements

- Move threadpoolctl from optimizer to CMA-ES (#241)
- Remove unnecessary emitter benchmarks (#231)
- Build docs during CI/CD workflow (#211)
- Drop Python 3.6 and add Python 3.10 support (#181)
- Add procedure for updating changelog (#182)
- Add 'visualize' extra and remove 'all' extra (#183,#184)

## 0.4.0 (2021-07-19)

To learn about this release, see our blog post: https://pyribs.org/blog/0-4-0

### Changelog

#### API

- Add ribs.visualize.parallel_axes_plot for analyzing archives with
  high-dimensional BCs (#92)
- **Backwards-incompatible:** Reduce attributes and parameters in EmitterBase to
  make it easier to extend (#101)
- In Optimizer, support emitters that return any number of solutions in ask()
  (#101)
- **Backwards-incompatible:** Store metadata in archives as described in #87
  (#103, #114, #115, #119)
- **Backwards-incompatible:** Rename "index" to "index_0" in
  CVTArchive.as_pandas for API consistency (#113)
- **Backwards-incompatible:** Make index_of() public in archives to emphasize
  each index's meaning (#128)
- **Backwards-incompatible:** Add index to get_random_elite() and
  elite_with_behavior() in archives (#129)
- Add clear() method to archive (#140, #146)
- Represent archive elites with an Elite namedtuple (#142)
- Add len and iter methods to archives (#151, #152)
- Add statistics to archives (#100, #157)
- Improve manipulation of elites by modifying as_pandas (#123, #149, #153, #158,
  #168)
- Add checks for optimizer array and list shapes (#166)

#### Documentation

- Add bibtex citations for tutorials (#122)
- Remove network training from Fooling MNIST tutorial (#161)
- Fix video display for lunar lander in Colab (#163)
- Fix Colab links in stable docs (#164)

#### Improvements

- Add support for Python 3.9 (#84)
- Test with pinned versions (#110)
- Increase minimum required versions for scipy and numba (#110)
- Refactor as_pandas tests (#114)
- Expand CI/CD to test examples and tutorials (#117)
- Tidy up existing tests (#120, #127)
- Fix vocab in various areas (#138)
- Fix dependency issues in tests (#139)
- Remove tox from CI (#143)
- Replace "entry" with "elite" in tests (#144)
- Use new archive API in ribs.visualize implementation (#155)

## 0.3.1 (2021-03-05)

This release features various bug fixes and improvements. In particular, we have
added tests for SlidingBoundariesArchive and believe it is ready for more
rigorous use.

### Changelog

- Move SlidingBoundariesArchive out of experimental by adding tests and fixing
  bugs (#93)
- Added nicer figures to the Sphere example with `grid_archive_heatmap` (#86)
- Added testing for Windows and MacOS (#83)
- Fixed package metadata e.g. description

## 0.3.0 (2021-02-05)

pyribs is now in beta. Since our alpha release (0.2.0), we have polished the
library and added new tutorials and examples to our documentation.

### Changelog

- Added a Lunar Lander example that extends the lunar lander tutorial (#70)
- Added New Tutorial: Illuminating the Latent Space of an MNIST GAN (#78)
- GridArchive: Added a boundaries attribute with the upper and lower bounds of
  each dimension's bins (#76)
- Fixed a bug where CMA-ME emitters do not work with float32 archives (#74)
- Fixed a bug where Optimizer is able to take in non-unique emitter instances
  (#75)
- Fixed a bug where GridArchive failed for float32 due to a small epsilon (#81)
- Fix issues with bounds in the SlidingBoundaryArchive (#77)
- Added clearer error messages for archives (#82)
- Modified the Python requirements to allow any version above 3.6.0 (#68)
- The wheel is now fixed so that it only supports py3 rather than py2 and py3
  (#68)
- Miscellaneous documentation fixes (#71)

## 0.2.0 (2021-01-29)

- Alpha release

## 0.2.1 (2021-01-29)

- Package metadata fixes (author, email, url)
- Miscellaneous documentation improvements

## 0.1.1 (2021-01-29)

- Test release (now removed)

## 0.1.0 (2020-09-11)

- Test release (now removed)

## 0.0.0 (2020-09-11)

- pyribs begins<|MERGE_RESOLUTION|>--- conflicted
+++ resolved
@@ -97,11 +97,8 @@
 
 #### Documentation
 
-<<<<<<< HEAD
 - Add CMA-MAE tutorial (#273)
-=======
 - Update README (#279)
->>>>>>> 723a0bf3
 - Add sphinx-codeautolink to docs (#206)
 - Fix documentation rendering issues on ReadTheDocs (#205)
 - Fix typos and formatting in docstrings of `ribs/visualize.py` (#203)
