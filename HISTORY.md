# History

## (Forthcoming)

### Changelog

#### API

- Support array backends via Python array API Standard ({issue}`570`)
- **Backwards-incompatible:** Remove raw_dict methods from ArrayStore
  ({pr}`575`)

#### Improvements

<<<<<<< HEAD
- Add type annotations and use ty for type checking ({pr}`606`)
- Migrate from pylint to ruff for linting ({pr}`605`)
=======
- Migrate from pylint to ruff for linting ({pr}`605`, {pr}`607`)
>>>>>>> 6b43c006
- Replace isort with ruff import check ({pr}`603`)

## 0.8.2

This release focuses on improving documentation for pyribs, particularly by
adding the
[QDAIF tutorial](https://docs.pyribs.org/en/stable/tutorials/qdaif.html).

### Changelog

#### Documentation

- Migrate docs to sphinx-immaterial theme ({pr}`596`)
- Misc documentation fixes ({pr}`588`, {pr}`595`, {pr}`597`)
- Add QDAIF tutorial ({pr}`587`, {pr}`589`, {pr}`590`, {pr}`594`, {pr}`600`)
- Make all metrics start from values in archive stats ({pr}`586`)
- Update dependencies for lunar lander ({pr}`585`)

#### Improvements

- Migrate from yapf to ruff for formatting ({pr}`581`, {pr}`582`, {pr}`583`)

## 0.8.1

This release makes some minor updates to 0.8.0.

### Changelog

#### API

- **Backwards-incompatible:** Remove convenience extras ribs[pymoo] and
  ribs[pycma] ({pr}`567`)

#### Documentation

- Update Discord and X links in README ({pr}`566`)

## 0.8.0

To learn about this release, see our page on What's New in v0.8.0:
https://docs.pyribs.org/en/stable/whats-new.html

### Changelog

#### API

- Implement BOP-Elites by adding BayesianOptimizationEmitter and
  BayesianOptimizationScheduler; add BOP-Elites demo ({pr}`496`)
- Allow result_archive to be positional arg in schedulers ({pr}`557`)
- **Backwards-incompatible:** Make `num_active` a keyword-only arg in
  BanditScheduler ({pr}`557`)
- Add CategoricalArchive ({pr}`549`)
- Support solutions with non-1D shapes ({pr}`550`)
- **Backwards-incompatible:** Move cqd_score into a separate function
  ({pr}`537`)
- **Backwards-incompatible:** Make archive field_list and dtypes props include
  index ({pr}`532`)
- **Backwards-incompatible:** Remove thresholds from SlidingBoundariesArchive
  ({pr}`527`)
- **Backwards-incompatible:** Remove transforms from archive add operations
  ({pr}`525`)
- Add retessellate method to GridArchive ({pr}`516`)
- **Backwards-incompatible:** Tidy up operator implementation ({pr}`507`,
  {pr}`510`)
- Drop Python 3.8 support and remove pinned requirements {{pr}`497`)
- **Backwards-incompatible:** BanditScheduler: Add emitter_pool and active attr;
  remove emitters attr ({pr}`494`)
- Add DensityArchive and DensityRanker for Density Descent Search ({pr}`483`,
  {pr}`504`, {pr}`487`, {pr}`543`, {pr}`546`)
- Add NoveltyRanker for novelty search ({pr}`477`)
- Add proximity_archive_plot for visualizing ProximityArchive ({pr}`476`,
  {pr}`480`, {pr}`523`)
- Support novelty search with local competition in ProximityArchive ({pr}`481`)
- Add ProximityArchive for novelty search ({pr}`472`, {pr}`479`, {pr}`484`,
  {pr}`521`, {pr}`527`)
- Support diversity optimization in Scheduler.tell ({pr}`473`)
- Allow specifying separate dtypes for solution, objective, and measures
  ({pr}`471`)
- Replace archive.dtype with archive.dtypes dict that holds dtype of every field
  ({pr}`470`)

#### Bugs

- Make emitter bounds dtype match solution dtype ({pr}`519`)
- Fix `BanditScheduler` behaviour: the number of active emitters remains stable
  ({pr}`489`)

#### Documentation

- Add Novelty Search with Kheperax tutorial ({pr}`552`)
- Add Supported Algorithms page ({pr}`559`)
- Add cqd_score example ({pr}`537`)
- Update sphere example for consistency ({pr}`505`)
- Tutorial edits ({pr}`500`, {pr}`553`, {pr}`554`)
- Add version selector to docs ({pr}`495`)
- Update gymnasium and lunar lander version ({pr}`493`)
- Add tutorial page on Optuna integration ({pr}`492`)
- Switch from std to var in arm tutorial ({pr}`486`)
- Fix documentation conf for readthedocs deprecations ({pr}`485`)
- Add novelty search with CMA-ES to sphere example ({pr}`478`, {pr}`482`)
- Clarify errors in scheduler docstrings ({pr}`488`)

#### Improvements

- Remove `np_scalar` util by making archive dtypes be numpy scalar types
  ({pr}`534`)
- Refactor archives into single-file implementations ({pr}`518`, {pr}`521`,
  {pr}`526`, {pr}`528`, {pr}`529`, {pr}`530`, {pr}`533`, {pr}`535`)
- Make ArrayStore.data return ArchiveDataFrame instead of DataFrame ({pr}`522`)
- Migrate to pyproject.toml ({pr}`514`)
- Set vmin and vmax to None if archive is empty in ribs.visualize ({pr}`513`,
  {pr}`523`)
- Remove operators from GaussianEmitter and IsoLineEmitter ({pr}`508`)
- Update QDax visualizations to match QDax 0.5.0 ({pr}`502`)
- Skip qdax tests if qdax not installed ({pr}`491`)
- Move yapf after isort in pre-commit ({pr}`490`)
- Remove `_cells` attribute from ArchiveBase ({pr}`475`)
- Upgrade setup-miniconda to v3 due to deprecation ({pr}`464`)

## 0.7.1

This release introduces the
[QDHF tutorial](https://docs.pyribs.org/en/stable/tutorials/qdhf.html)! It also
makes a couple of minor usability improvements, such as better error checking.

### Changelog

#### API

- Support Python 3.12 ({pr}`390`)

#### Improvements

- Add qd score to lunar lander example ({pr}`458`)
- Raise error if `result_archive` and `archive` have different fields
  ({pr}`461`)
- Warn user if resampling for bounds takes too long in ESs ({pr}`462`)

#### Documentation

- Add QDHF tutorial ({pr}`459`)

#### Bugs

- Fix solution retrieval in lunar lander eval ({pr}`457`)

## 0.7.0

To learn about this release, see our page on What's New in v0.7.0:
https://docs.pyribs.org/en/stable/whats-new/v0.7.0.html

### Changelog

#### API

- Add GeneticAlgorithmEmitter with Internal Operator Support ({pr} `427`)
- Support alternative centroid generation methods in CVTArchive ({pr}`417`,
  {pr}`437`)
- Add PyCMAEvolutionStrategy for using pycma in ES emitters ({pr}`434`)
- **Backwards-incompatible:** Add ranking values to evolution strategy tell
  method ({pr}`438`)
- **Backwards-incompatible:** Move evolution strategy bounds to init ({pr}`436`)
- **Backwards-incompatible:** Use seed instead of rng in ranker ({pr}`432`)
- **Backwards-incompatible:** Replace status and value with add_info ({pr}`430`)
- Support custom data fields in archive, emitters, and scheduler ({pr}`421`,
  {pr}`429`)
- **Backwards-incompatible:** Remove `_batch` from parameter names ({pr}`422`,
  {pr}`424`, {pr}`425`, {pr}`426`, {pr}`428`)
- Add Gaussian, IsoLine Operators and Refactor GaussianEmitter/IsoLineEmitter
  ({pr}`418`)
- **Backwards-incompatible:** Remove metadata in favor of custom fields
  ({pr}`420`)
- Add Base Operator Interface and Emitter Operator Retrieval ({pr}`416`)
- **Backwards-incompatible:** Return occupied booleans in retrieve ({pr}`414`)
- **Backwards-incompatible:** Deprecate `as_pandas` in favor of
  `data(return_type="pandas")` ({pr}`408`)
- **Backwards-incompatible:** Replace ArchiveDataFrame batch methods with
  `get_field` ({pr}`413`)
- Add field_list and data methods to archives ({pr}`412`)
- Include threshold in `archive.best_elite` ({pr}`409`)
- **Backwards-incompatible:** Replace Elite and EliteBatch with dicts
  ({pr}`397`)
- **Backwards-incompatible:** Rename `measure_*` columns to `measures_*` in
  `as_pandas` ({pr}`396`)
- Add ArrayStore data structure ({pr}`395`, {pr}`398`, {pr}`400`, {pr}`402`,
  {pr}`403`, {pr}`404`, {pr}`406`, {pr}`407`, {pr}`411`)
- Add GradientOperatorEmitter to support OMG-MEGA and OG-MAP-Elites ({pr}`348`)

#### Improvements

- Raise error when threshold_min is set but learning_rate is not ({pr}`453`)
- Fix interval_size in CVTArchive and SlidingBoundariesArchive ({pr}`452`)
- Allow overriding ES in sphere example ({pr}`439`)
- Use NumPy SeedSequence in emitters ({pr}`431`, {pr}`440`)
- Use numbers types when checking arguments ({pr}`419`)
- Reimplement ArchiveBase using ArrayStore ({pr}`399`)
- Use chunk computation in CVT brute force calculation to reduce memory usage
  ({pr}`394`)
- Test pyribs installation in tutorials ({pr}`384`)
- Add cron job for testing installation ({pr}`389`, {pr}`401`)
- Fix broken cross-refs in docs ({pr}`393`)

#### Documentation

- Tidy up LSI MNIST notebook ({pr}`444`)

## 0.6.4

Small release that adds the scalable CMA-MAE tutorial.

### Changelog

#### Documentation

- Add tutorial on scalable CMA-MAE variants ({pr}`433`, {pr}`443`)

## 0.6.3

Small patch release due to deprecation issues.

### Changelog

#### Improvements

- Replace np.product with np.prod due to deprecation ({pr}`385`)

## 0.6.2

Small patch release due to installation issues in our tutorials.

### Changelog

#### API

- Import ribs[visualize] in tutorials that need it ({pr}`379`)

#### Improvements

- Switch to a branch-based release model ({pr}`382`)

## 0.6.1

(This release was removed)

## 0.6.0

### Changelog

#### API

- Drop Python 3.7 support and upgrade dependencies ({pr}`350`)
- Add visualization of QDax repertoires ({pr}`353`)
- Improve cvt_archive_heatmap flexibility ({pr}`354`)
- Clip Voronoi regions in cvt_archive_heatmap ({pr}`356`)
- **Backwards-incompatible:** Allow using kwargs for colorbar in
  parallel_axes_plot ({pr}`358`)
  - Removes cbar_orientaton and cbar_pad args for parallel_axes_plot
- Add `rasterized` arg for heatmaps ({pr}`359`)
- Support 1D cvt_archive_heatmap ({pr}`362`)
- Add 3D plots for CVTArchive ({pr}`371`)
- Add visualization of 3D QDax repertoires ({pr}`373`)
- Enable plotting custom data in visualizations ({pr}`374`)

#### Documentation

- Use dask instead of multiprocessing for lunar lander tutorial ({pr}`346`)
- pip install swig before gymnasium[box2d] in lunar lander tutorial ({pr}`346`)
- Fix lunar lander dependency issues ({pr}`366`, {pr}`367`)
- Simplify DQD tutorial imports ({pr}`369`)
- Improve visualization docs examples ({pr}`372`)

#### Improvements

- Improve developer workflow with pre-commit ({pr}`351`, {pr}`363`)
- Speed up 2D cvt_archive_heatmap by order of magnitude ({pr}`355`)
- Refactor visualize module into multiple files ({pr}`357`)
- Refactor visualize tests into multiple files ({pr}`370`)
- Add GitHub link roles in documentation ({pr}`361`)
- Refactor argument validation utilities ({pr}`365`)
- Use Conda envs in all CI jobs ({pr}`368`)
- Split tutorial CI into multiple jobs ({pr}`375`)

## 0.5.2

This release contains miscellaneous edits to our documentation from v0.5.1.
Furthermore, the library is updated to support Python 3.11, removed deprecated
options, and strengthened with more robust checks and error messages in the
schedulers.

### Changelog

#### API

- Support Python 3.11 ({pr}`342`)
- Check that emitters passed in are lists/iterables in scheduler ({pr}`341`)
- Fix Matplotlib `get_cmap` deprecation ({pr}`340`)
- **Backwards-incompatible:** Default `plot_centroids` to False when plotting
  ({pr}`339`)
- Raise error messages when `ask` is called without `ask_dqd` ({pr}`338`)

#### Documentation

- Add BibTex citation for GECCO 2023 ({pr}`337`)

#### Improvements

- Update distribution dependencies ({pr}`344`)

## 0.5.1

This release contains miscellaneous edits to our documentation from v0.5.0.
There were no changes to library functionality in this release.

## 0.5.0

To learn about this release, see our page on What's New in v0.5.0:
https://docs.pyribs.org/en/stable/whats-new/v0.5.0.html

### Changelog

#### API

- Schedulers warn if no solutions are inserted into archive ({pr}`320`)
- Implement `BanditScheduler` ({pr}`299`)
- **Backwards-incompatible:** Implement Scalable CMA-ES Optimizers ({pr}`274`,
  {pr}`288`)
- Make ribs.emitters.opt public ({pr}`281`)
- Add normalized QD score to ArchiveStats ({pr}`276`)
- **Backwards-incompatible:** Make ArchiveStats a dataclass ({pr}`275`)
- **Backwards-incompatible:** Add shape checks to `tell()` and `tell_dqd()`
  methods ({pr}`269`)
- Add method for computing CQD score in archives ({pr}`252`)
- **Backwards-incompatible:** Deprecate positional arguments in constructors
  ({pr}`261`)
- **Backwards-incompatible:** Allow custom initialization in Gaussian and
  IsoLine emitters ({pr}`259`, {pr}`265`)
- Implement CMA-MAE archive thresholds ({pr}`256`, {pr}`260`, {pr}`314`)
  - Revive the old implementation of `add_single` removed in ({pr}`221`)
  - Add separate tests for `add_single` and `add` with single solution
- Fix all examples and tutorials ({pr}`253`)
- Add restart timer to `EvolutionStrategyEmitter` and
  `GradientArborescenceEmitter`({pr}`255`)
- Rename fields and update documentation ({pr}`249`, {pr}`250`)
  - **Backwards-incompatible:** rename `Optimizer` to `Scheduler`
  - **Backwards-incompatible:** rename `objective_value` to `objective`
  - **Backwards-incompatible:** rename `behavior_value`/`bcs` to `measures`
  - **Backwards-incompatible:** `behavior_dim` in archives is now `measure_dim`
  - Rename `n_solutions` to `batch_size` in `Scheduler`.
- Add `GradientArborescenceEmitter`, which is used to implement CMA-MEGA
  ({pr}`240`, {pr}`263`, {pr}`264`, {pr}`282`, {pr}`321`)
- Update emitter `tell()` docstrings to no longer say "Inserts entries into
  archive" ({pr}`247`)
- Expose `emitter.restarts` as a property ({pr}`248`)
- Specify that `x0` is 1D for all emitters ({pr}`244`)
- Add `best_elite` property for archives ({pr}`237`)
- Rename methods in ArchiveDataFrame and rename as_pandas behavior columns
  ({pr}`236`)
- Re-run CVTArchive benchmarks and update CVTArchive ({pr}`235`, {pr}`329`)
  - **Backwards-incompatible:** `use_kd_tree` now defaults to True since the k-D
    tree is always faster than brute force in benchmarks.
- Allow adding solutions one at a time in optimizer ({pr}`233`)
- Minimize numba usage ({pr}`232`)
- **Backwards-incompatible:** Implement batch addition in archives ({pr}`221`,
  {pr}`242`)
  - `add` now adds a batch of solutions to the archive
  - `add_single` adds a single solution
- `emitter.tell` now takes in `status_batch` and `value_batch` ({pr}`227`)
- Make epsilon configurable in archives ({pr}`226`)
- **Backwards-incompatible:** Remove ribs.factory ({pr}`225`, {pr}`228`)
- **Backwards-incompatible:** Replaced `ImprovementEmitter`,
  `RandomDirectionEmitter`, and `OptimizingEmitter` with
  `EvolutionStrategyEmitter` ({pr}`220`, {pr}`223`, {pr}`278`)
- Raise ValueError for incorrect array shapes in archive methods ({pr}`219`)
- Introduced the Ranker object, which is responsible for ranking the solutions
  based on different objectives ({pr}`209`, {pr}`222`, {pr}`245`)
- Add index_of_single method for getting index of measures for one solution
  ({pr}`214`)
- **Backwards-incompatible:** Replace elite_with_behavior with retrieve and
  retrieve_single in archives ({pr}`213`, {pr}`215`, {pr}`295`)
- **Backwards-incompatible:** Replace get_index with batched index_of method in
  archives ({pr}`208`)
  - Also added `grid_to_int_index` and `int_to_grid_index` methods for
    `GridArchive` and `SlidingBoundariesArchive`
- **Backwards-incompatible:** Made it such that each archive is initialized
  fully in its constructor instead of needing a separate
  .initialize(solution_dim) call ({pr}`200`)
- **Backwards-incompatible:** Add `sigma`, `sigma0` options to
  `gaussian_emitter` and `iso_line_emitter` ({pr}`199`)
  - `gaussian_emitter` constructor requires `sigma`; `sigma0` is optional.
  - `iso_line_emitter` constructor takes in optional parameter `sigma0`.
- **Backwards-incompatible:** Add `cbar`, `aspect` options for
  `cvt_archive_heatmap` ({pr}`197`)
- **Backwards-incompatible:** Add `aspect` option to `grid_archive_heatmap` +
  support for 1D heatmaps ({pr}`196`)
  - `square` option no longer works
- **Backwards-incompatible:** Add `cbar` option to `grid_archive_heatmap`
  ({pr}`193`)
- **Backwards-incompatible:** Replace `get_random_elite()` with batched
  `sample_elites()` method ({pr}`192`)
- **Backwards-incompatible:** Add EliteBatch and rename fields in Elite
  ({pr}`191`)
- **Backwards-incompatible:** Rename bins to cells for consistency with
  literature ({pr}`189`)
  - Archive constructors now take in `cells` argument instead of `bins`
  - Archive now have a `cells` property rather than a `bins` property
- **Backwards-incompatible:** Only use integer indices in archives ({pr}`185`)
  - `ArchiveBase`
    - Replaced `storage_dims` (tuple of int) with `storage_dim` (int)
    - `_occupied_indices` is now a fixed-size array with `_num_occupied`
      indicating its current usage, and `_occupied_indices_cols` has been
      removed
    - `index_of` must now return an integer

#### Bugs

- Fix boundary lines in sliding boundaries archive heatmap ({pr}`271`)
- Fix negative eigenvalue in CMA-ES covariance matrix ({pr}`285`)

#### Documentation

- Speed up lunar lander tutorial ({pr}`319`)
- Add DQDTutorial ({pr}`267`)
- Remove examples extra in favor of individual example deps ({pr}`306`)
- Facilitate linking to latest version of documentation ({pr}`300`)
- Update lunar lander tutorial with v0.5.0 features ({pr}`292`)
- Improve tutorial and example overviews ({pr}`291`)
- Move tutorials out of examples folder ({pr}`290`)
- Update lunar lander to use Gymnasium ({pr}`289`)
- Add CMA-MAE tutorial ({pr}`273`, {pr}`284`)
- Update README ({pr}`279`)
- Add sphinx-codeautolink to docs ({pr}`206`, {pr}`280`)
- Fix documentation rendering issues on ReadTheDocs ({pr}`205`)
- Fix typos and formatting in docstrings of `ribs/visualize.py` ({pr}`203`)
- Add in-comment type hint rich linking ({pr}`204`)
- Upgrade Sphinx dependencies ({pr}`202`)

#### Improvements

- Move threadpoolctl from optimizer to CMA-ES ({pr}`241`)
- Remove unnecessary emitter benchmarks ({pr}`231`)
- Build docs during CI/CD workflow ({pr}`211`)
- Drop Python 3.6 and add Python 3.10 support ({pr}`181`)
- Add procedure for updating changelog ({pr}`182`)
- Add 'visualize' extra ({pr}`183`, {pr}`184`, {pr}`302`)

## 0.4.0 (2021-07-19)

To learn about this release, see our blog post: https://pyribs.org/blog/0-4-0

### Changelog

#### API

- Add ribs.visualize.parallel_axes_plot for analyzing archives with
  high-dimensional BCs ({pr}`92`)
- **Backwards-incompatible:** Reduce attributes and parameters in EmitterBase to
  make it easier to extend ({pr}`101`)
- In Optimizer, support emitters that return any number of solutions in ask()
  ({pr}`101`)
- **Backwards-incompatible:** Store metadata in archives as described in
  {pr}`87` ({pr}`103`, {pr}`114`, {pr}`115`, {pr}`119`)
- **Backwards-incompatible:** Rename "index" to "index_0" in
  CVTArchive.as_pandas for API consistency ({pr}`113`)
- **Backwards-incompatible:** Make index_of() public in archives to emphasize
  each index's meaning ({pr}`128`)
- **Backwards-incompatible:** Add index to get_random_elite() and
  elite_with_behavior() in archives ({pr}`129`)
- Add clear() method to archive ({pr}`140`, {pr}`146`)
- Represent archive elites with an Elite namedtuple ({pr}`142`)
- Add len and iter methods to archives ({pr}`151`, {pr}`152`)
- Add statistics to archives ({pr}`100`, {pr}`157`)
- Improve manipulation of elites by modifying as_pandas ({pr}`123`, {pr}`149`,
  {pr}`153`, {pr}`158`, {pr}`168`)
- Add checks for optimizer array and list shapes ({pr}`166`)

#### Documentation

- Add bibtex citations for tutorials ({pr}`122`)
- Remove network training from Fooling MNIST tutorial ({pr}`161`)
- Fix video display for lunar lander in Colab ({pr}`163`)
- Fix Colab links in stable docs ({pr}`164`)

#### Improvements

- Add support for Python 3.9 ({pr}`84`)
- Test with pinned versions ({pr}`110`)
- Increase minimum required versions for scipy and numba ({pr}`110`)
- Refactor as_pandas tests ({pr}`114`)
- Expand CI/CD to test examples and tutorials ({pr}`117`)
- Tidy up existing tests ({pr}`120`, {pr}`127`)
- Fix vocab in various areas ({pr}`138`)
- Fix dependency issues in tests ({pr}`139`)
- Remove tox from CI ({pr}`143`)
- Replace "entry" with "elite" in tests ({pr}`144`)
- Use new archive API in ribs.visualize implementation ({pr}`155`)

## 0.3.1 (2021-03-05)

This release features various bug fixes and improvements. In particular, we have
added tests for SlidingBoundariesArchive and believe it is ready for more
rigorous use.

### Changelog

- Move SlidingBoundariesArchive out of experimental by adding tests and fixing
  bugs ({pr}`93`)
- Added nicer figures to the Sphere example with `grid_archive_heatmap`
  ({pr}`86`)
- Added testing for Windows and MacOS ({pr}`83`)
- Fixed package metadata e.g. description

## 0.3.0 (2021-02-05)

pyribs is now in beta. Since our alpha release (0.2.0), we have polished the
library and added new tutorials and examples to our documentation.

### Changelog

- Added a Lunar Lander example that extends the lunar lander tutorial ({pr}`70`)
- Added New Tutorial: Illuminating the Latent Space of an MNIST GAN ({pr}`78`)
- GridArchive: Added a boundaries attribute with the upper and lower bounds of
  each dimension's bins ({pr}`76`)
- Fixed a bug where CMA-ME emitters do not work with float32 archives ({pr}`74`)
- Fixed a bug where Optimizer is able to take in non-unique emitter instances
  ({pr}`75`)
- Fixed a bug where GridArchive failed for float32 due to a small epsilon
  ({pr}`81`)
- Fix issues with bounds in the SlidingBoundaryArchive ({pr}`77`)
- Added clearer error messages for archives ({pr}`82`)
- Modified the Python requirements to allow any version above 3.6.0 ({pr}`68`)
- The wheel is now fixed so that it only supports py3 rather than py2 and py3
  ({pr}`68`)
- Miscellaneous documentation fixes ({pr}`71`)

## 0.2.0 (2021-01-29)

- Alpha release

## 0.2.1 (2021-01-29)

- Package metadata fixes (author, email, url)
- Miscellaneous documentation improvements

## 0.1.1 (2021-01-29)

- Test release (now removed)

## 0.1.0 (2020-09-11)

- Test release (now removed)

## 0.0.0 (2020-09-11)

- pyribs begins<|MERGE_RESOLUTION|>--- conflicted
+++ resolved
@@ -12,12 +12,8 @@
 
 #### Improvements
 
-<<<<<<< HEAD
 - Add type annotations and use ty for type checking ({pr}`606`)
-- Migrate from pylint to ruff for linting ({pr}`605`)
-=======
 - Migrate from pylint to ruff for linting ({pr}`605`, {pr}`607`)
->>>>>>> 6b43c006
 - Replace isort with ruff import check ({pr}`603`)
 
 ## 0.8.2
