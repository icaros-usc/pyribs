# History

## 0.5.0 (Forthcoming)

### Changelog

#### API

<<<<<<< HEAD
- Add index_of_single method for getting index of measures for one solution
  (#214)
=======
- **Backwards-incompatible:** Replace elite_with_behavior with batched
  elites_with_measures method in archives (#213)
>>>>>>> 4568642e
- **Backwards-incompatible:** Replace get_index with batched index_of method in
  archives (#208)
  - Also added `grid_to_int_index` and `int_to_grid_index` methods for
    `GridArchive` and `SlidingBoundariesArchive`
- **Backwards-incompatible:** Made it such that each archive is initialized
  fully in its constructor instead of needing a separate
  .initialize(solution_dim) call (#200)
- **Backwards-incompatible:** Add `sigma`, `sigma0` options to
  `gaussian_emitter` and `iso_line_emitter` (#199)
  - `gaussian_emitter` constructor requires `sigma`; `sigma0` is optional.
  - `iso_line_emitter` constructor takes in optional parameter `sigma0`.
- **Backwards-incompatible:** Add `cbar`, `aspect` options for
  `cvt_archive_heatmap` (#197)
- **Backwards-incompatible:** Add `aspect` option to `grid_archive_heatmap` +
  support for 1D heatmaps (#196)
  - `square` option no longer works
- **Backwards-incompatible:** Add `cbar` option to `grid_archive_heatmap` (#193)
- **Backwards-incompatible:** Replace `get_random_elite()` with batched
  `sample_elites()` method (#192)
- **Backwards-incompatible:** Add EliteBatch and rename fields in Elite (#191)
- **Backwards-incompatible:** Rename bins to cells for consistency with
  literature (#189)
  - Archive constructors now take in `cells` argument instead of `bins`
  - Archive now have a `cells` property rather than a `bins` property
- **Backwards-incompatible:** Only use integer indices in archives (#185)
  - `ArchiveBase`
    - Replaced `storage_dims` (tuple of int) with `storage_dim` (int)
    - `_occupied_indices` is now a fixed-size array with `_num_occupied`
      indicating its current usage, and `_occupied_indices_cols` has been
      removed
    - `index_of` must now return an integer

#### Documentation

- Add sphinx-codeautolink to docs (#206)
- Fix documentation rendering issues on ReadTheDocs (#205)
- Fix typos and formatting in docstrings of `ribs/visualize.py` (#203)
- Add in-comment type hint rich linking (#204)
- Upgrade Sphinx dependencies (#202)

#### Improvements

- Build docs during CI/CD workflow (#211)
- Drop Python 3.6 and add Python 3.10 support (#181)
- Add procedure for updating changelog (#182)
- Add 'visualize' extra and remove 'all' extra (#183,#184)

## 0.4.0 (2021-07-19)

To learn about this release, see our blog post: https://pyribs.org/blog/0-4-0

### Changelog

#### API

- Add ribs.visualize.parallel_axes_plot for analyzing archives with
  high-dimensional BCs (#92)
- **Backwards-incompatible:** Reduce attributes and parameters in EmitterBase to
  make it easier to extend (#101)
- In Optimizer, support emitters that return any number of solutions in ask()
  (#101)
- **Backwards-incompatible:** Store metadata in archives as described in #87
  (#103, #114, #115, #119)
- **Backwards-incompatible:** Rename "index" to "index_0" in
  CVTArchive.as_pandas for API consistency (#113)
- **Backwards-incompatible:** Make index_of() public in archives to emphasize
  each index's meaning (#128)
- **Backwards-incompatible:** Add index to get_random_elite() and
  elite_with_behavior() in archives (#129)
- Add clear() method to archive (#140, #146)
- Represent archive elites with an Elite namedtuple (#142)
- Add len and iter methods to archives (#151, #152)
- Add statistics to archives (#100, #157)
- Improve manipulation of elites by modifying as_pandas (#123, #149, #153, #158,
  #168)
- Add checks for optimizer array and list shapes (#166)

#### Documentation

- Add bibtex citations for tutorials (#122)
- Remove network training from Fooling MNIST tutorial (#161)
- Fix video display for lunar lander in Colab (#163)
- Fix Colab links in stable docs (#164)

#### Improvements

- Add support for Python 3.9 (#84)
- Test with pinned versions (#110)
- Increase minimum required versions for scipy and numba (#110)
- Refactor as_pandas tests (#114)
- Expand CI/CD to test examples and tutorials (#117)
- Tidy up existing tests (#120, #127)
- Fix vocab in various areas (#138)
- Fix dependency issues in tests (#139)
- Remove tox from CI (#143)
- Replace "entry" with "elite" in tests (#144)
- Use new archive API in ribs.visualize implementation (#155)

## 0.3.1 (2021-03-05)

This release features various bug fixes and improvements. In particular, we have
added tests for SlidingBoundariesArchive and believe it is ready for more
rigorous use.

### Changelog

- Move SlidingBoundariesArchive out of experimental by adding tests and fixing
  bugs (#93)
- Added nicer figures to the Sphere example with `grid_archive_heatmap` (#86)
- Added testing for Windows and MacOS (#83)
- Fixed package metadata e.g. description

## 0.3.0 (2021-02-05)

pyribs is now in beta. Since our alpha release (0.2.0), we have polished the
library and added new tutorials and examples to our documentation.

### Changelog

- Added a Lunar Lander example that extends the lunar lander tutorial (#70)
- Added New Tutorial: Illuminating the Latent Space of an MNIST GAN (#78)
- GridArchive: Added a boundaries attribute with the upper and lower bounds of
  each dimension's bins (#76)
- Fixed a bug where CMA-ME emitters do not work with float32 archives (#74)
- Fixed a bug where Optimizer is able to take in non-unique emitter instances
  (#75)
- Fixed a bug where GridArchive failed for float32 due to a small epsilon (#81)
- Fix issues with bounds in the SlidingBoundaryArchive (#77)
- Added clearer error messages for archives (#82)
- Modified the Python requirements to allow any version above 3.6.0 (#68)
- The wheel is now fixed so that it only supports py3 rather than py2 and py3
  (#68)
- Miscellaneous documentation fixes (#71)

## 0.2.0 (2021-01-29)

- Alpha release

## 0.2.1 (2021-01-29)

- Package metadata fixes (author, email, url)
- Miscellaneous documentation improvements

## 0.1.1 (2021-01-29)

- Test release (now removed)

## 0.1.0 (2020-09-11)

- Test release (now removed)

## 0.0.0 (2020-09-11)

- pyribs begins<|MERGE_RESOLUTION|>--- conflicted
+++ resolved
@@ -6,13 +6,10 @@
 
 #### API
 
-<<<<<<< HEAD
 - Add index_of_single method for getting index of measures for one solution
   (#214)
-=======
 - **Backwards-incompatible:** Replace elite_with_behavior with batched
   elites_with_measures method in archives (#213)
->>>>>>> 4568642e
 - **Backwards-incompatible:** Replace get_index with batched index_of method in
   archives (#208)
   - Also added `grid_to_int_index` and `int_to_grid_index` methods for
