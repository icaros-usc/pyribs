# History

## (Upcoming)

### Changelog
<<<<<<< HEAD
- Implemented GradientEmitter from the official DQD repo, which is used to implement OMG-MEGA and OG-MAP-Elites.
=======
>>>>>>> e0398629

#### Documentation

- Use dask instead of multiprocessing for lunar lander tutorial (#346)
- pip install swig before gymnasium[box2d] in lunar lander tutorial (#346)

## 0.5.2

This release contains miscellaneous edits to our documentation from v0.5.1.
Furthermore, the library is updated to support Python 3.11, removed deprecated
options, and strengthened with more robust checks and error messages in the
schedulers.

### Changelog

#### API

- Support Python 3.11 (#342)
- Check that emitters passed in are lists/iterables in scheduler (#341)
- Fix Matplotlib `get_cmap` deprecation (#340)
- **Backwards-incompatible:** Default `plot_centroids` to False when plotting
  (#339)
- Raise error messages when `ask` is called without `ask_dqd` (#338)

#### Documentation

- Add BibTex citation for GECCO 2023 (#337)

#### Improvements

- Update distribution dependencies (#344)

## 0.5.1

This release contains miscellaneous edits to our documentation from v0.5.0.
There were no changes to library functionality in this release.

## 0.5.0

To learn about this release, see our page on What's New in v0.5.0:
https://docs.pyribs.org/en/stable/whats-new.html

### Changelog

#### API

- Schedulers warn if no solutions are inserted into archive (#320)
- Implement `BanditScheduler` (#299)
- **Backwards-incompatible:** Implement Scalable CMA-ES Optimizers (#274, #288)
- Make ribs.emitters.opt public (#281)
- Add normalized QD score to ArchiveStats (#276)
- **Backwards-incompatible:** Make ArchiveStats a dataclass (#275)
- **Backwards-incompatible:** Add shape checks to `tell()` and `tell_dqd()`
  methods (#269)
- Add method for computing CQD score in archives (#252)
- **Backwards-incompatible:** Deprecate positional arguments in constructors
  (#261)
- **Backwards-incompatible:** Allow custom initialization in Gaussian and
  IsoLine emitters (#259, #265)
- Implement CMA-MAE archive thresholds (#256, #260, #314)
  - Revive the old implementation of `add_single` removed in (#221)
  - Add separate tests for `add_single` and `add` with single solution
- Fix all examples and tutorials (#253)
- Add restart timer to `EvolutionStrategyEmitter` and
  `GradientArborescenceEmitter`(#255)
- Rename fields and update documentation (#249, #250)
  - **Backwards-incompatible:** rename `Optimizer` to `Scheduler`
  - **Backwards-incompatible:** rename `objective_value` to `objective`
  - **Backwards-incompatible:** rename `behavior_value`/`bcs` to `measures`
  - **Backwards-incompatible:** `behavior_dim` in archives is now `measure_dim`
  - Rename `n_solutions` to `batch_size` in `Scheduler`.
- Add `GradientArborescenceEmitter`, which is used to implement CMA-MEGA (#240,
  #263, #264, #282, #321)
- Update emitter `tell()` docstrings to no longer say "Inserts entries into
  archive" (#247)
- Expose `emitter.restarts` as a property (#248)
- Specify that `x0` is 1D for all emitters (#244)
- Add `best_elite` property for archives (#237)
- Rename methods in ArchiveDataFrame and rename as_pandas behavior columns
  (#236)
- Re-run CVTArchive benchmarks and update CVTArchive (#235, #329)
  - **Backwards-incompatible:** `use_kd_tree` now defaults to True since the k-D
    tree is always faster than brute force in benchmarks.
- Allow adding solutions one at a time in optimizer (#233)
- Minimize numba usage (#232)
- **Backwards-incompatible:** Implement batch addition in archives (#221, #242)
  - `add` now adds a batch of solutions to the archive
  - `add_single` adds a single solution
- `emitter.tell` now takes in `status_batch` and `value_batch` (#227)
- Make epsilon configurable in archives (#226)
- **Backwards-incompatible:** Remove ribs.factory (#225, #228)
- **Backwards-incompatible:** Replaced `ImprovementEmitter`,
  `RandomDirectionEmitter`, and `OptimizingEmitter` with
  `EvolutionStrategyEmitter` (#220, #223, #278)
- Raise ValueError for incorrect array shapes in archive methods (#219)
- Introduced the Ranker object, which is responsible for ranking the solutions
  based on different objectives (#209, #222, #245)
- Add index_of_single method for getting index of measures for one solution
  (#214)
- **Backwards-incompatible:** Replace elite_with_behavior with retrieve and
  retrieve_single in archives (#213, #215, #295)
- **Backwards-incompatible:** Replace get_index with batched index_of method in
  archives (#208)
  - Also added `grid_to_int_index` and `int_to_grid_index` methods for
    `GridArchive` and `SlidingBoundariesArchive`
- **Backwards-incompatible:** Made it such that each archive is initialized
  fully in its constructor instead of needing a separate
  .initialize(solution_dim) call (#200)
- **Backwards-incompatible:** Add `sigma`, `sigma0` options to
  `gaussian_emitter` and `iso_line_emitter` (#199)
  - `gaussian_emitter` constructor requires `sigma`; `sigma0` is optional.
  - `iso_line_emitter` constructor takes in optional parameter `sigma0`.
- **Backwards-incompatible:** Add `cbar`, `aspect` options for
  `cvt_archive_heatmap` (#197)
- **Backwards-incompatible:** Add `aspect` option to `grid_archive_heatmap` +
  support for 1D heatmaps (#196)
  - `square` option no longer works
- **Backwards-incompatible:** Add `cbar` option to `grid_archive_heatmap` (#193)
- **Backwards-incompatible:** Replace `get_random_elite()` with batched
  `sample_elites()` method (#192)
- **Backwards-incompatible:** Add EliteBatch and rename fields in Elite (#191)
- **Backwards-incompatible:** Rename bins to cells for consistency with
  literature (#189)
  - Archive constructors now take in `cells` argument instead of `bins`
  - Archive now have a `cells` property rather than a `bins` property
- **Backwards-incompatible:** Only use integer indices in archives (#185)
  - `ArchiveBase`
    - Replaced `storage_dims` (tuple of int) with `storage_dim` (int)
    - `_occupied_indices` is now a fixed-size array with `_num_occupied`
      indicating its current usage, and `_occupied_indices_cols` has been
      removed
    - `index_of` must now return an integer

#### Bugs

- Fix boundary lines in sliding boundaries archive heatmap (#271)
- Fix negative eigenvalue in CMA-ES covariance matrix (#285)

#### Documentation

- Speed up lunar lander tutorial (#319)
- Add DQDTutorial (#267)
- Remove examples extra in favor of individual example deps (#306)
- Facilitate linking to latest version of documentation (#300)
- Update lunar lander tutorial with v0.5.0 features (#292)
- Improve tutorial and example overviews (#291)
- Move tutorials out of examples folder (#290)
- Update lunar lander to use Gymnasium (#289)
- Add CMA-MAE tutorial (#273, #284)
- Update README (#279)
- Add sphinx-codeautolink to docs (#206, #280)
- Fix documentation rendering issues on ReadTheDocs (#205)
- Fix typos and formatting in docstrings of `ribs/visualize.py` (#203)
- Add in-comment type hint rich linking (#204)
- Upgrade Sphinx dependencies (#202)

#### Improvements

- Move threadpoolctl from optimizer to CMA-ES (#241)
- Remove unnecessary emitter benchmarks (#231)
- Build docs during CI/CD workflow (#211)
- Drop Python 3.6 and add Python 3.10 support (#181)
- Add procedure for updating changelog (#182)
- Add 'visualize' extra (#183, #184, #302)

## 0.4.0 (2021-07-19)

To learn about this release, see our blog post: https://pyribs.org/blog/0-4-0

### Changelog

#### API

- Add ribs.visualize.parallel_axes_plot for analyzing archives with
  high-dimensional BCs (#92)
- **Backwards-incompatible:** Reduce attributes and parameters in EmitterBase to
  make it easier to extend (#101)
- In Optimizer, support emitters that return any number of solutions in ask()
  (#101)
- **Backwards-incompatible:** Store metadata in archives as described in #87
  (#103, #114, #115, #119)
- **Backwards-incompatible:** Rename "index" to "index_0" in
  CVTArchive.as_pandas for API consistency (#113)
- **Backwards-incompatible:** Make index_of() public in archives to emphasize
  each index's meaning (#128)
- **Backwards-incompatible:** Add index to get_random_elite() and
  elite_with_behavior() in archives (#129)
- Add clear() method to archive (#140, #146)
- Represent archive elites with an Elite namedtuple (#142)
- Add len and iter methods to archives (#151, #152)
- Add statistics to archives (#100, #157)
- Improve manipulation of elites by modifying as_pandas (#123, #149, #153, #158,
  #168)
- Add checks for optimizer array and list shapes (#166)

#### Documentation

- Add bibtex citations for tutorials (#122)
- Remove network training from Fooling MNIST tutorial (#161)
- Fix video display for lunar lander in Colab (#163)
- Fix Colab links in stable docs (#164)

#### Improvements

- Add support for Python 3.9 (#84)
- Test with pinned versions (#110)
- Increase minimum required versions for scipy and numba (#110)
- Refactor as_pandas tests (#114)
- Expand CI/CD to test examples and tutorials (#117)
- Tidy up existing tests (#120, #127)
- Fix vocab in various areas (#138)
- Fix dependency issues in tests (#139)
- Remove tox from CI (#143)
- Replace "entry" with "elite" in tests (#144)
- Use new archive API in ribs.visualize implementation (#155)

## 0.3.1 (2021-03-05)

This release features various bug fixes and improvements. In particular, we have
added tests for SlidingBoundariesArchive and believe it is ready for more
rigorous use.

### Changelog

- Move SlidingBoundariesArchive out of experimental by adding tests and fixing
  bugs (#93)
- Added nicer figures to the Sphere example with `grid_archive_heatmap` (#86)
- Added testing for Windows and MacOS (#83)
- Fixed package metadata e.g. description

## 0.3.0 (2021-02-05)

pyribs is now in beta. Since our alpha release (0.2.0), we have polished the
library and added new tutorials and examples to our documentation.

### Changelog

- Added a Lunar Lander example that extends the lunar lander tutorial (#70)
- Added New Tutorial: Illuminating the Latent Space of an MNIST GAN (#78)
- GridArchive: Added a boundaries attribute with the upper and lower bounds of
  each dimension's bins (#76)
- Fixed a bug where CMA-ME emitters do not work with float32 archives (#74)
- Fixed a bug where Optimizer is able to take in non-unique emitter instances
  (#75)
- Fixed a bug where GridArchive failed for float32 due to a small epsilon (#81)
- Fix issues with bounds in the SlidingBoundaryArchive (#77)
- Added clearer error messages for archives (#82)
- Modified the Python requirements to allow any version above 3.6.0 (#68)
- The wheel is now fixed so that it only supports py3 rather than py2 and py3
  (#68)
- Miscellaneous documentation fixes (#71)

## 0.2.0 (2021-01-29)

- Alpha release

## 0.2.1 (2021-01-29)

- Package metadata fixes (author, email, url)
- Miscellaneous documentation improvements

## 0.1.1 (2021-01-29)

- Test release (now removed)

## 0.1.0 (2020-09-11)

- Test release (now removed)

## 0.0.0 (2020-09-11)

- pyribs begins<|MERGE_RESOLUTION|>--- conflicted
+++ resolved
@@ -3,10 +3,8 @@
 ## (Upcoming)
 
 ### Changelog
-<<<<<<< HEAD
 - Implemented GradientEmitter from the official DQD repo, which is used to implement OMG-MEGA and OG-MAP-Elites.
-=======
->>>>>>> e0398629
+
 
 #### Documentation
 
