--- conflicted
+++ resolved
@@ -6,12 +6,7 @@
 
 #### API
 
-<<<<<<< HEAD
-- Support array backends via Python array API Standard ({issue}`570`, {pr}`573`,
-  {pr}`571`, {pr}`578`)
-=======
 - Support array backends via Python array API Standard ({issue}`570`)
->>>>>>> 38fd31de
 - **Backwards-incompatible:** Remove raw_dict methods from ArrayStore
   ({pr}`575`)
 
