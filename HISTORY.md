--- conflicted
+++ resolved
@@ -6,11 +6,8 @@
 
 #### API
 
-<<<<<<< HEAD
 - Implement Dominated Novelty Search ({pr}`664`)
-=======
 - Allow specifying `centroids` with filenames in CVTArchive ({pr}`679`)
->>>>>>> 61425510
 - Add `kdtree_query_kwargs` parameter to CVTArchive ({pr}`677`)
 - **Backwards-incompatible:** Replace `ckdtree_kwargs` with `kdtree_kwargs` in
   CVTArchive and ProximityArchive ({pr}`676`)
