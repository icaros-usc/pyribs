# History

## (Forthcoming)

### Changelog

#### API

<<<<<<< HEAD
- Implement BOP-Elites by adding BayesianOptimizationEmitter and
  BayesianOptimizationScheduler; add BOP-Elites demo ({pr}`496`)
=======
- Add CategoricalArchive ({pr}`549`)
>>>>>>> e5262a7b
- Support solutions with non-1D shapes ({pr}`550`)
- **Backwards-incompatible:** Move cqd_score into a separate function
  ({pr}`537`)
- **Backwards-incompatible:** Make archive field_list and dtypes props include
  index ({pr}`532`)
- **Backwards-incompatible:** Remove thresholds from SlidingBoundariesArchive
  ({pr}`527`)
- **Backwards-incompatible:** Remove transforms from archive add operations
  ({pr}`525`)
- Add retessellate method to GridArchive ({pr}`516`)
- **Backwards-incompatible:** Tidy up operator implementation ({pr}`507`,
  {pr}`510`)
- Drop Python 3.8 support and remove pinned requirements {{pr}`497`)
- **Backwards-incompatible:** BanditScheduler: Add emitter_pool and active attr;
  remove emitters attr ({pr}`494`)
- Add DensityArchive and DensityRanker for Density Descent Search ({pr}`483`,
  {pr}`504`, {pr}`487`, {pr}`543`, {pr}`546`)
- Add NoveltyRanker for novelty search ({pr}`477`)
- Add proximity_archive_plot for visualizing ProximityArchive ({pr}`476`,
  {pr}`480`, {pr}`523`)
- Support novelty search with local competition in ProximityArchive ({pr}`481`)
- Add ProximityArchive for novelty search ({pr}`472`, {pr}`479`, {pr}`484`,
  {pr}`521`, {pr}`527`)
- Support diversity optimization in Scheduler.tell ({pr}`473`)
- Allow specifying separate dtypes for solution, objective, and measures
  ({pr}`471`)
- Replace archive.dtype with archive.dtypes dict that holds dtype of every field
  ({pr}`470`)

#### Bugs

- Make emitter bounds dtype match solution dtype ({pr}`519`)
- Fix `BanditScheduler` behaviour: the number of active emitters remains stable
  ({pr}`489`)

#### Documentation

- Add cqd_score example ({pr}`537`)
- Update sphere example for consistency ({pr}`505`)
- DQD tutorial edits ({pr}`500`)
- Add version selector to docs ({pr}`495`)
- Update gymnasium and lunar lander version ({pr}`493`)
- Add tutorial page on Optuna integration ({pr}`492`)
- Switch from std to var in arm tutorial ({pr}`486`)
- Fix documentation conf for readthedocs deprecations ({pr}`485`)
- Add novelty search with CMA-ES to sphere example ({pr}`478`, {pr}`482`)
- Clarify errors in scheduler docstrings ({pr}`488`)

#### Improvements

- Remove `np_scalar` util by making archive dtypes be numpy scalar types
  ({pr}`534`)
- Refactor archives into single-file implementations ({pr}`518`, {pr}`521`,
  {pr}`526`, {pr}`528`, {pr}`529`, {pr}`530`, {pr}`533`, {pr}`535`)
- Make ArrayStore.data return ArchiveDataFrame instead of DataFrame ({pr}`522`)
- Migrate to pyproject.toml ({pr}`514`)
- Set vmin and vmax to None if archive is empty in ribs.visualize ({pr}`513`,
  {pr}`523`)
- Remove operators from GaussianEmitter and IsoLineEmitter ({pr}`508`)
- Update QDax visualizations to match QDax 0.5.0 ({pr}`502`)
- Skip qdax tests if qdax not installed ({pr}`491`)
- Move yapf after isort in pre-commit ({pr}`490`)
- Remove `_cells` attribute from ArchiveBase ({pr}`475`)
- Upgrade setup-miniconda to v3 due to deprecation ({pr}`464`)

## 0.7.1

This release introduces the
[QDHF tutorial](https://docs.pyribs.org/en/stable/tutorials/qdhf.html)! It also
makes a couple of minor usability improvements, such as better error checking.

### Changelog

#### API

- Support Python 3.12 ({pr}`390`)

#### Improvements

- Add qd score to lunar lander example ({pr}`458`)
- Raise error if `result_archive` and `archive` have different fields
  ({pr}`461`)
- Warn user if resampling for bounds takes too long in ESs ({pr}`462`)

#### Documentation

- Add QDHF tutorial ({pr}`459`)

#### Bugs

- Fix solution retrieval in lunar lander eval ({pr}`457`)

## 0.7.0

To learn about this release, see our page on What's New in v0.7.0:
https://docs.pyribs.org/en/stable/whats-new.html

### Changelog

#### API

- Add GeneticAlgorithmEmitter with Internal Operator Support ({pr} `427`)
- Support alternative centroid generation methods in CVTArchive ({pr}`417`,
  {pr}`437`)
- Add PyCMAEvolutionStrategy for using pycma in ES emitters ({pr}`434`)
- **Backwards-incompatible:** Add ranking values to evolution strategy tell
  method ({pr}`438`)
- **Backwards-incompatible:** Move evolution strategy bounds to init ({pr}`436`)
- **Backwards-incompatible:** Use seed instead of rng in ranker ({pr}`432`)
- **Backwards-incompatible:** Replace status and value with add_info ({pr}`430`)
- Support custom data fields in archive, emitters, and scheduler ({pr}`421`,
  {pr}`429`)
- **Backwards-incompatible:** Remove `_batch` from parameter names ({pr}`422`,
  {pr}`424`, {pr}`425`, {pr}`426`, {pr}`428`)
- Add Gaussian, IsoLine Operators and Refactor GaussianEmitter/IsoLineEmitter
  ({pr}`418`)
- **Backwards-incompatible:** Remove metadata in favor of custom fields
  ({pr}`420`)
- Add Base Operator Interface and Emitter Operator Retrieval ({pr}`416`)
- **Backwards-incompatible:** Return occupied booleans in retrieve ({pr}`414`)
- **Backwards-incompatible:** Deprecate `as_pandas` in favor of
  `data(return_type="pandas")` ({pr}`408`)
- **Backwards-incompatible:** Replace ArchiveDataFrame batch methods with
  `get_field` ({pr}`413`)
- Add field_list and data methods to archives ({pr}`412`)
- Include threshold in `archive.best_elite` ({pr}`409`)
- **Backwards-incompatible:** Replace Elite and EliteBatch with dicts
  ({pr}`397`)
- **Backwards-incompatible:** Rename `measure_*` columns to `measures_*` in
  `as_pandas` ({pr}`396`)
- Add ArrayStore data structure ({pr}`395`, {pr}`398`, {pr}`400`, {pr}`402`,
  {pr}`403`, {pr}`404`, {pr}`406`, {pr}`407`, {pr}`411`)
- Add GradientOperatorEmitter to support OMG-MEGA and OG-MAP-Elites ({pr}`348`)

#### Improvements

- Raise error when threshold_min is set but learning_rate is not ({pr}`453`)
- Fix interval_size in CVTArchive and SlidingBoundariesArchive ({pr}`452`)
- Allow overriding ES in sphere example ({pr}`439`)
- Use NumPy SeedSequence in emitters ({pr}`431`, {pr}`440`)
- Use numbers types when checking arguments ({pr}`419`)
- Reimplement ArchiveBase using ArrayStore ({pr}`399`)
- Use chunk computation in CVT brute force calculation to reduce memory usage
  ({pr}`394`)
- Test pyribs installation in tutorials ({pr}`384`)
- Add cron job for testing installation ({pr}`389`, {pr}`401`)
- Fix broken cross-refs in docs ({pr}`393`)

#### Documentation

- Tidy up LSI MNIST notebook ({pr}`444`)

## 0.6.4

Small release that adds the scalable CMA-MAE tutorial.

### Changelog

#### Documentation

- Add tutorial on scalable CMA-MAE variants ({pr}`433`, {pr}`443`)

## 0.6.3

Small patch release due to deprecation issues.

### Changelog

#### Improvements

- Replace np.product with np.prod due to deprecation ({pr}`385`)

## 0.6.2

Small patch release due to installation issues in our tutorials.

### Changelog

#### API

- Import ribs[visualize] in tutorials that need it ({pr}`379`)

#### Improvements

- Switch to a branch-based release model ({pr}`382`)

## 0.6.1

(This release was removed)

## 0.6.0

### Changelog

#### API

- Drop Python 3.7 support and upgrade dependencies ({pr}`350`)
- Add visualization of QDax repertoires ({pr}`353`)
- Improve cvt_archive_heatmap flexibility ({pr}`354`)
- Clip Voronoi regions in cvt_archive_heatmap ({pr}`356`)
- **Backwards-incompatible:** Allow using kwargs for colorbar in
  parallel_axes_plot ({pr}`358`)
  - Removes cbar_orientaton and cbar_pad args for parallel_axes_plot
- Add `rasterized` arg for heatmaps ({pr}`359`)
- Support 1D cvt_archive_heatmap ({pr}`362`)
- Add 3D plots for CVTArchive ({pr}`371`)
- Add visualization of 3D QDax repertoires ({pr}`373`)
- Enable plotting custom data in visualizations ({pr}`374`)

#### Documentation

- Use dask instead of multiprocessing for lunar lander tutorial ({pr}`346`)
- pip install swig before gymnasium[box2d] in lunar lander tutorial ({pr}`346`)
- Fix lunar lander dependency issues ({pr}`366`, {pr}`367`)
- Simplify DQD tutorial imports ({pr}`369`)
- Improve visualization docs examples ({pr}`372`)

#### Improvements

- Improve developer workflow with pre-commit ({pr}`351`, {pr}`363`)
- Speed up 2D cvt_archive_heatmap by order of magnitude ({pr}`355`)
- Refactor visualize module into multiple files ({pr}`357`)
- Refactor visualize tests into multiple files ({pr}`370`)
- Add GitHub link roles in documentation ({pr}`361`)
- Refactor argument validation utilities ({pr}`365`)
- Use Conda envs in all CI jobs ({pr}`368`)
- Split tutorial CI into multiple jobs ({pr}`375`)

## 0.5.2

This release contains miscellaneous edits to our documentation from v0.5.1.
Furthermore, the library is updated to support Python 3.11, removed deprecated
options, and strengthened with more robust checks and error messages in the
schedulers.

### Changelog

#### API

- Support Python 3.11 ({pr}`342`)
- Check that emitters passed in are lists/iterables in scheduler ({pr}`341`)
- Fix Matplotlib `get_cmap` deprecation ({pr}`340`)
- **Backwards-incompatible:** Default `plot_centroids` to False when plotting
  ({pr}`339`)
- Raise error messages when `ask` is called without `ask_dqd` ({pr}`338`)

#### Documentation

- Add BibTex citation for GECCO 2023 ({pr}`337`)

#### Improvements

- Update distribution dependencies ({pr}`344`)

## 0.5.1

This release contains miscellaneous edits to our documentation from v0.5.0.
There were no changes to library functionality in this release.

## 0.5.0

To learn about this release, see our page on What's New in v0.5.0:
https://docs.pyribs.org/en/stable/whats-new.html

### Changelog

#### API

- Schedulers warn if no solutions are inserted into archive ({pr}`320`)
- Implement `BanditScheduler` ({pr}`299`)
- **Backwards-incompatible:** Implement Scalable CMA-ES Optimizers ({pr}`274`,
  {pr}`288`)
- Make ribs.emitters.opt public ({pr}`281`)
- Add normalized QD score to ArchiveStats ({pr}`276`)
- **Backwards-incompatible:** Make ArchiveStats a dataclass ({pr}`275`)
- **Backwards-incompatible:** Add shape checks to `tell()` and `tell_dqd()`
  methods ({pr}`269`)
- Add method for computing CQD score in archives ({pr}`252`)
- **Backwards-incompatible:** Deprecate positional arguments in constructors
  ({pr}`261`)
- **Backwards-incompatible:** Allow custom initialization in Gaussian and
  IsoLine emitters ({pr}`259`, {pr}`265`)
- Implement CMA-MAE archive thresholds ({pr}`256`, {pr}`260`, {pr}`314`)
  - Revive the old implementation of `add_single` removed in ({pr}`221`)
  - Add separate tests for `add_single` and `add` with single solution
- Fix all examples and tutorials ({pr}`253`)
- Add restart timer to `EvolutionStrategyEmitter` and
  `GradientArborescenceEmitter`({pr}`255`)
- Rename fields and update documentation ({pr}`249`, {pr}`250`)
  - **Backwards-incompatible:** rename `Optimizer` to `Scheduler`
  - **Backwards-incompatible:** rename `objective_value` to `objective`
  - **Backwards-incompatible:** rename `behavior_value`/`bcs` to `measures`
  - **Backwards-incompatible:** `behavior_dim` in archives is now `measure_dim`
  - Rename `n_solutions` to `batch_size` in `Scheduler`.
- Add `GradientArborescenceEmitter`, which is used to implement CMA-MEGA
  ({pr}`240`, {pr}`263`, {pr}`264`, {pr}`282`, {pr}`321`)
- Update emitter `tell()` docstrings to no longer say "Inserts entries into
  archive" ({pr}`247`)
- Expose `emitter.restarts` as a property ({pr}`248`)
- Specify that `x0` is 1D for all emitters ({pr}`244`)
- Add `best_elite` property for archives ({pr}`237`)
- Rename methods in ArchiveDataFrame and rename as_pandas behavior columns
  ({pr}`236`)
- Re-run CVTArchive benchmarks and update CVTArchive ({pr}`235`, {pr}`329`)
  - **Backwards-incompatible:** `use_kd_tree` now defaults to True since the k-D
    tree is always faster than brute force in benchmarks.
- Allow adding solutions one at a time in optimizer ({pr}`233`)
- Minimize numba usage ({pr}`232`)
- **Backwards-incompatible:** Implement batch addition in archives ({pr}`221`,
  {pr}`242`)
  - `add` now adds a batch of solutions to the archive
  - `add_single` adds a single solution
- `emitter.tell` now takes in `status_batch` and `value_batch` ({pr}`227`)
- Make epsilon configurable in archives ({pr}`226`)
- **Backwards-incompatible:** Remove ribs.factory ({pr}`225`, {pr}`228`)
- **Backwards-incompatible:** Replaced `ImprovementEmitter`,
  `RandomDirectionEmitter`, and `OptimizingEmitter` with
  `EvolutionStrategyEmitter` ({pr}`220`, {pr}`223`, {pr}`278`)
- Raise ValueError for incorrect array shapes in archive methods ({pr}`219`)
- Introduced the Ranker object, which is responsible for ranking the solutions
  based on different objectives ({pr}`209`, {pr}`222`, {pr}`245`)
- Add index_of_single method for getting index of measures for one solution
  ({pr}`214`)
- **Backwards-incompatible:** Replace elite_with_behavior with retrieve and
  retrieve_single in archives ({pr}`213`, {pr}`215`, {pr}`295`)
- **Backwards-incompatible:** Replace get_index with batched index_of method in
  archives ({pr}`208`)
  - Also added `grid_to_int_index` and `int_to_grid_index` methods for
    `GridArchive` and `SlidingBoundariesArchive`
- **Backwards-incompatible:** Made it such that each archive is initialized
  fully in its constructor instead of needing a separate
  .initialize(solution_dim) call ({pr}`200`)
- **Backwards-incompatible:** Add `sigma`, `sigma0` options to
  `gaussian_emitter` and `iso_line_emitter` ({pr}`199`)
  - `gaussian_emitter` constructor requires `sigma`; `sigma0` is optional.
  - `iso_line_emitter` constructor takes in optional parameter `sigma0`.
- **Backwards-incompatible:** Add `cbar`, `aspect` options for
  `cvt_archive_heatmap` ({pr}`197`)
- **Backwards-incompatible:** Add `aspect` option to `grid_archive_heatmap` +
  support for 1D heatmaps ({pr}`196`)
  - `square` option no longer works
- **Backwards-incompatible:** Add `cbar` option to `grid_archive_heatmap`
  ({pr}`193`)
- **Backwards-incompatible:** Replace `get_random_elite()` with batched
  `sample_elites()` method ({pr}`192`)
- **Backwards-incompatible:** Add EliteBatch and rename fields in Elite
  ({pr}`191`)
- **Backwards-incompatible:** Rename bins to cells for consistency with
  literature ({pr}`189`)
  - Archive constructors now take in `cells` argument instead of `bins`
  - Archive now have a `cells` property rather than a `bins` property
- **Backwards-incompatible:** Only use integer indices in archives ({pr}`185`)
  - `ArchiveBase`
    - Replaced `storage_dims` (tuple of int) with `storage_dim` (int)
    - `_occupied_indices` is now a fixed-size array with `_num_occupied`
      indicating its current usage, and `_occupied_indices_cols` has been
      removed
    - `index_of` must now return an integer

#### Bugs

- Fix boundary lines in sliding boundaries archive heatmap ({pr}`271`)
- Fix negative eigenvalue in CMA-ES covariance matrix ({pr}`285`)

#### Documentation

- Speed up lunar lander tutorial ({pr}`319`)
- Add DQDTutorial ({pr}`267`)
- Remove examples extra in favor of individual example deps ({pr}`306`)
- Facilitate linking to latest version of documentation ({pr}`300`)
- Update lunar lander tutorial with v0.5.0 features ({pr}`292`)
- Improve tutorial and example overviews ({pr}`291`)
- Move tutorials out of examples folder ({pr}`290`)
- Update lunar lander to use Gymnasium ({pr}`289`)
- Add CMA-MAE tutorial ({pr}`273`, {pr}`284`)
- Update README ({pr}`279`)
- Add sphinx-codeautolink to docs ({pr}`206`, {pr}`280`)
- Fix documentation rendering issues on ReadTheDocs ({pr}`205`)
- Fix typos and formatting in docstrings of `ribs/visualize.py` ({pr}`203`)
- Add in-comment type hint rich linking ({pr}`204`)
- Upgrade Sphinx dependencies ({pr}`202`)

#### Improvements

- Move threadpoolctl from optimizer to CMA-ES ({pr}`241`)
- Remove unnecessary emitter benchmarks ({pr}`231`)
- Build docs during CI/CD workflow ({pr}`211`)
- Drop Python 3.6 and add Python 3.10 support ({pr}`181`)
- Add procedure for updating changelog ({pr}`182`)
- Add 'visualize' extra ({pr}`183`, {pr}`184`, {pr}`302`)

## 0.4.0 (2021-07-19)

To learn about this release, see our blog post: https://pyribs.org/blog/0-4-0

### Changelog

#### API

- Add ribs.visualize.parallel_axes_plot for analyzing archives with
  high-dimensional BCs ({pr}`92`)
- **Backwards-incompatible:** Reduce attributes and parameters in EmitterBase to
  make it easier to extend ({pr}`101`)
- In Optimizer, support emitters that return any number of solutions in ask()
  ({pr}`101`)
- **Backwards-incompatible:** Store metadata in archives as described in
  {pr}`87` ({pr}`103`, {pr}`114`, {pr}`115`, {pr}`119`)
- **Backwards-incompatible:** Rename "index" to "index_0" in
  CVTArchive.as_pandas for API consistency ({pr}`113`)
- **Backwards-incompatible:** Make index_of() public in archives to emphasize
  each index's meaning ({pr}`128`)
- **Backwards-incompatible:** Add index to get_random_elite() and
  elite_with_behavior() in archives ({pr}`129`)
- Add clear() method to archive ({pr}`140`, {pr}`146`)
- Represent archive elites with an Elite namedtuple ({pr}`142`)
- Add len and iter methods to archives ({pr}`151`, {pr}`152`)
- Add statistics to archives ({pr}`100`, {pr}`157`)
- Improve manipulation of elites by modifying as_pandas ({pr}`123`, {pr}`149`,
  {pr}`153`, {pr}`158`, {pr}`168`)
- Add checks for optimizer array and list shapes ({pr}`166`)

#### Documentation

- Add bibtex citations for tutorials ({pr}`122`)
- Remove network training from Fooling MNIST tutorial ({pr}`161`)
- Fix video display for lunar lander in Colab ({pr}`163`)
- Fix Colab links in stable docs ({pr}`164`)

#### Improvements

- Add support for Python 3.9 ({pr}`84`)
- Test with pinned versions ({pr}`110`)
- Increase minimum required versions for scipy and numba ({pr}`110`)
- Refactor as_pandas tests ({pr}`114`)
- Expand CI/CD to test examples and tutorials ({pr}`117`)
- Tidy up existing tests ({pr}`120`, {pr}`127`)
- Fix vocab in various areas ({pr}`138`)
- Fix dependency issues in tests ({pr}`139`)
- Remove tox from CI ({pr}`143`)
- Replace "entry" with "elite" in tests ({pr}`144`)
- Use new archive API in ribs.visualize implementation ({pr}`155`)

## 0.3.1 (2021-03-05)

This release features various bug fixes and improvements. In particular, we have
added tests for SlidingBoundariesArchive and believe it is ready for more
rigorous use.

### Changelog

- Move SlidingBoundariesArchive out of experimental by adding tests and fixing
  bugs ({pr}`93`)
- Added nicer figures to the Sphere example with `grid_archive_heatmap`
  ({pr}`86`)
- Added testing for Windows and MacOS ({pr}`83`)
- Fixed package metadata e.g. description

## 0.3.0 (2021-02-05)

pyribs is now in beta. Since our alpha release (0.2.0), we have polished the
library and added new tutorials and examples to our documentation.

### Changelog

- Added a Lunar Lander example that extends the lunar lander tutorial ({pr}`70`)
- Added New Tutorial: Illuminating the Latent Space of an MNIST GAN ({pr}`78`)
- GridArchive: Added a boundaries attribute with the upper and lower bounds of
  each dimension's bins ({pr}`76`)
- Fixed a bug where CMA-ME emitters do not work with float32 archives ({pr}`74`)
- Fixed a bug where Optimizer is able to take in non-unique emitter instances
  ({pr}`75`)
- Fixed a bug where GridArchive failed for float32 due to a small epsilon
  ({pr}`81`)
- Fix issues with bounds in the SlidingBoundaryArchive ({pr}`77`)
- Added clearer error messages for archives ({pr}`82`)
- Modified the Python requirements to allow any version above 3.6.0 ({pr}`68`)
- The wheel is now fixed so that it only supports py3 rather than py2 and py3
  ({pr}`68`)
- Miscellaneous documentation fixes ({pr}`71`)

## 0.2.0 (2021-01-29)

- Alpha release

## 0.2.1 (2021-01-29)

- Package metadata fixes (author, email, url)
- Miscellaneous documentation improvements

## 0.1.1 (2021-01-29)

- Test release (now removed)

## 0.1.0 (2020-09-11)

- Test release (now removed)

## 0.0.0 (2020-09-11)

- pyribs begins<|MERGE_RESOLUTION|>--- conflicted
+++ resolved
@@ -6,12 +6,7 @@
 
 #### API
 
-<<<<<<< HEAD
-- Implement BOP-Elites by adding BayesianOptimizationEmitter and
-  BayesianOptimizationScheduler; add BOP-Elites demo ({pr}`496`)
-=======
 - Add CategoricalArchive ({pr}`549`)
->>>>>>> e5262a7b
 - Support solutions with non-1D shapes ({pr}`550`)
 - **Backwards-incompatible:** Move cqd_score into a separate function
   ({pr}`537`)
