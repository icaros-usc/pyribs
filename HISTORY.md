# History

## (Forthcoming)

### Changelog

#### API

<<<<<<< HEAD
- Implement Dominated Novelty Search ({pr}`664`)
=======
- Add `kdtree_query_kwargs` parameter to CVTArchive ({pr}`677`)
- **Backwards-incompatible:** Replace `ckdtree_kwargs` with `kdtree_kwargs` in
  CVTArchive and ProximityArchive ({pr}`676`)
>>>>>>> 996ec8e0
- Add `sklearn_nn` as an option for `nearest_neighbors` in CVTArchive
  ({pr}`675`)
- **Backwards-incompatible:** Replace `use_kd_tree` with `nearest_neighbors` in
  CVTArchive ({pr}`674`)
- Drop Python 3.9 support and add 3.14 support ({pr}`672`)
- Separate centroid generation from init in CVTArchive ({pr}`663`)
  - **Backwards-incompatible:** Replace the `cells` and `custom_centroids`
    parameters with a new `centroids` parameter in CVTArchive
  - **Backwards-incompatible:** Remove the `samples` property from CVTArchive
  - **Backwards-incompatible:** Remove `plot_samples` from `cvt_archive_heatmap`
    and `cvt_archive_3d_plot`
- Add `k_means_centroids` function ({pr}`665`)
- **Backwards-incompatible:** Remove `centroid_method` from `CVTArchive`
  ({pr}`662`)
- Support multi-dimensional solutions in GaussianEmitter and IsoLineEmitter
  ({pr}`650`)
- Allow specifying emitter bounds with `lower_bounds` and `upper_bounds`
  ({pr}`649`, {pr}`657`)
- **Backwards-incompatible:** Deprecate dict `dtype` in archives and instead use
  `solution_dtype`, `objective_dtype`, and `measures_dtype` ({pr}`639`,
  {pr}`643`, {pr}`661`)
- Raise `KeyError` in `ArchiveDataFrame.get_field` when field not found
  ({pr}`626`)
- Support array backends in ArrayStore via Python array API Standard
  ({issue}`570`, {pr}`645`)
- **Backwards-incompatible:** Remove raw_dict methods from ArrayStore
  ({pr}`575`)

#### Improvements

- Use dtypes when calling asarray in archive methods ({pr}`673`)
- Replace cKDTree usage with KDTree ({pr}`669`)
- Support ProximityArchive in parallel_axes_plot ({pr}`647`)
- Cast dtype when validating arguments ({pr}`646`)
- Add type annotations and use ty for type checking ({issue}`624`)
- Migrate from pylint to ruff for linting ({pr}`605`, {pr}`607`, {pr}`612`,
  {pr}`619`, {pr}`666`)
- Replace isort with ruff import check ({pr}`603`)

#### Documentation

- Add tutorial on centroid generation for `CVTArchive` ({pr}`662`)
- Update DQD and QDHF tutorials ({pr}`659`)

## 0.8.3

Small bugfix release.

### Changelog

#### Bugs

- Add best_elite back to SlidingBoundariesArchive ({pr}`623`)
- Correct types of ArchiveStats obj_max and obj_mean ({pr}`617`)
- Fix bug in ribs.visualize args tests ({pr}`615`)

## 0.8.2

This release focuses on improving documentation for pyribs, particularly by
adding the
[QDAIF tutorial](https://docs.pyribs.org/en/stable/tutorials/qdaif.html).

### Changelog

#### Documentation

- Migrate docs to sphinx-immaterial theme ({pr}`596`)
- Misc documentation fixes ({pr}`588`, {pr}`595`, {pr}`597`)
- Add QDAIF tutorial ({pr}`587`, {pr}`589`, {pr}`590`, {pr}`594`, {pr}`600`)
- Make all metrics start from values in archive stats ({pr}`586`)
- Update dependencies for lunar lander ({pr}`585`)

#### Improvements

- Migrate from yapf to ruff for formatting ({pr}`581`, {pr}`582`, {pr}`583`)

## 0.8.1

This release makes some minor updates to 0.8.0.

### Changelog

#### API

- **Backwards-incompatible:** Remove convenience extras ribs[pymoo] and
  ribs[pycma] ({pr}`567`)

#### Documentation

- Update Discord and X links in README ({pr}`566`)

## 0.8.0

To learn about this release, see our page on What's New in v0.8.0:
https://docs.pyribs.org/en/stable/whats-new.html

### Changelog

#### API

- Implement BOP-Elites by adding BayesianOptimizationEmitter and
  BayesianOptimizationScheduler; add BOP-Elites demo ({pr}`496`)
- Allow result_archive to be positional arg in schedulers ({pr}`557`)
- **Backwards-incompatible:** Make `num_active` a keyword-only arg in
  BanditScheduler ({pr}`557`)
- Add CategoricalArchive ({pr}`549`)
- Support solutions with non-1D shapes ({pr}`550`)
- **Backwards-incompatible:** Move cqd_score into a separate function
  ({pr}`537`)
- **Backwards-incompatible:** Make archive field_list and dtypes props include
  index ({pr}`532`)
- **Backwards-incompatible:** Remove thresholds from SlidingBoundariesArchive
  ({pr}`527`)
- **Backwards-incompatible:** Remove transforms from archive add operations
  ({pr}`525`)
- Add retessellate method to GridArchive ({pr}`516`)
- **Backwards-incompatible:** Tidy up operator implementation ({pr}`507`,
  {pr}`510`)
- Drop Python 3.8 support and remove pinned requirements {{pr}`497`)
- **Backwards-incompatible:** BanditScheduler: Add emitter_pool and active attr;
  remove emitters attr ({pr}`494`)
- Add DensityArchive and DensityRanker for Density Descent Search ({pr}`483`,
  {pr}`504`, {pr}`487`, {pr}`543`, {pr}`546`)
- Add NoveltyRanker for novelty search ({pr}`477`)
- Add proximity_archive_plot for visualizing ProximityArchive ({pr}`476`,
  {pr}`480`, {pr}`523`)
- Support novelty search with local competition in ProximityArchive ({pr}`481`)
- Add ProximityArchive for novelty search ({pr}`472`, {pr}`479`, {pr}`484`,
  {pr}`521`, {pr}`527`)
- Support diversity optimization in Scheduler.tell ({pr}`473`)
- Allow specifying separate dtypes for solution, objective, and measures
  ({pr}`471`)
- Replace archive.dtype with archive.dtypes dict that holds dtype of every field
  ({pr}`470`)

#### Bugs

- Make emitter bounds dtype match solution dtype ({pr}`519`)
- Fix `BanditScheduler` behaviour: the number of active emitters remains stable
  ({pr}`489`)

#### Documentation

- Add Novelty Search with Kheperax tutorial ({pr}`552`)
- Add Supported Algorithms page ({pr}`559`)
- Add cqd_score example ({pr}`537`)
- Update sphere example for consistency ({pr}`505`)
- Tutorial edits ({pr}`500`, {pr}`553`, {pr}`554`)
- Add version selector to docs ({pr}`495`)
- Update gymnasium and lunar lander version ({pr}`493`)
- Add tutorial page on Optuna integration ({pr}`492`)
- Switch from std to var in arm tutorial ({pr}`486`)
- Fix documentation conf for readthedocs deprecations ({pr}`485`)
- Add novelty search with CMA-ES to sphere example ({pr}`478`, {pr}`482`)
- Clarify errors in scheduler docstrings ({pr}`488`)

#### Improvements

- Remove `np_scalar` util by making archive dtypes be numpy scalar types
  ({pr}`534`)
- Refactor archives into single-file implementations ({pr}`518`, {pr}`521`,
  {pr}`526`, {pr}`528`, {pr}`529`, {pr}`530`, {pr}`533`, {pr}`535`)
- Make ArrayStore.data return ArchiveDataFrame instead of DataFrame ({pr}`522`)
- Migrate to pyproject.toml ({pr}`514`)
- Set vmin and vmax to None if archive is empty in ribs.visualize ({pr}`513`,
  {pr}`523`)
- Remove operators from GaussianEmitter and IsoLineEmitter ({pr}`508`)
- Update QDax visualizations to match QDax 0.5.0 ({pr}`502`)
- Skip qdax tests if qdax not installed ({pr}`491`)
- Move yapf after isort in pre-commit ({pr}`490`)
- Remove `_cells` attribute from ArchiveBase ({pr}`475`)
- Upgrade setup-miniconda to v3 due to deprecation ({pr}`464`)

## 0.7.1

This release introduces the
[QDHF tutorial](https://docs.pyribs.org/en/stable/tutorials/qdhf.html)! It also
makes a couple of minor usability improvements, such as better error checking.

### Changelog

#### API

- Support Python 3.12 ({pr}`390`)

#### Improvements

- Add qd score to lunar lander example ({pr}`458`)
- Raise error if `result_archive` and `archive` have different fields
  ({pr}`461`)
- Warn user if resampling for bounds takes too long in ESs ({pr}`462`)

#### Documentation

- Add QDHF tutorial ({pr}`459`)

#### Bugs

- Fix solution retrieval in lunar lander eval ({pr}`457`)

## 0.7.0

To learn about this release, see our page on What's New in v0.7.0:
https://docs.pyribs.org/en/stable/whats-new/v0.7.0.html

### Changelog

#### API

- Add GeneticAlgorithmEmitter with Internal Operator Support ({pr} `427`)
- Support alternative centroid generation methods in CVTArchive ({pr}`417`,
  {pr}`437`)
- Add PyCMAEvolutionStrategy for using pycma in ES emitters ({pr}`434`)
- **Backwards-incompatible:** Add ranking values to evolution strategy tell
  method ({pr}`438`)
- **Backwards-incompatible:** Move evolution strategy bounds to init ({pr}`436`)
- **Backwards-incompatible:** Use seed instead of rng in ranker ({pr}`432`)
- **Backwards-incompatible:** Replace status and value with add_info ({pr}`430`)
- Support custom data fields in archive, emitters, and scheduler ({pr}`421`,
  {pr}`429`)
- **Backwards-incompatible:** Remove `_batch` from parameter names ({pr}`422`,
  {pr}`424`, {pr}`425`, {pr}`426`, {pr}`428`)
- Add Gaussian, IsoLine Operators and Refactor GaussianEmitter/IsoLineEmitter
  ({pr}`418`)
- **Backwards-incompatible:** Remove metadata in favor of custom fields
  ({pr}`420`)
- Add Base Operator Interface and Emitter Operator Retrieval ({pr}`416`)
- **Backwards-incompatible:** Return occupied booleans in retrieve ({pr}`414`)
- **Backwards-incompatible:** Deprecate `as_pandas` in favor of
  `data(return_type="pandas")` ({pr}`408`)
- **Backwards-incompatible:** Replace ArchiveDataFrame batch methods with
  `get_field` ({pr}`413`)
- Add field_list and data methods to archives ({pr}`412`)
- Include threshold in `archive.best_elite` ({pr}`409`)
- **Backwards-incompatible:** Replace Elite and EliteBatch with dicts
  ({pr}`397`)
- **Backwards-incompatible:** Rename `measure_*` columns to `measures_*` in
  `as_pandas` ({pr}`396`)
- Add ArrayStore data structure ({pr}`395`, {pr}`398`, {pr}`400`, {pr}`402`,
  {pr}`403`, {pr}`404`, {pr}`406`, {pr}`407`, {pr}`411`)
- Add GradientOperatorEmitter to support OMG-MEGA and OG-MAP-Elites ({pr}`348`)

#### Improvements

- Raise error when threshold_min is set but learning_rate is not ({pr}`453`)
- Fix interval_size in CVTArchive and SlidingBoundariesArchive ({pr}`452`)
- Allow overriding ES in sphere example ({pr}`439`)
- Use NumPy SeedSequence in emitters ({pr}`431`, {pr}`440`)
- Use numbers types when checking arguments ({pr}`419`)
- Reimplement ArchiveBase using ArrayStore ({pr}`399`)
- Use chunk computation in CVT brute force calculation to reduce memory usage
  ({pr}`394`)
- Test pyribs installation in tutorials ({pr}`384`)
- Add cron job for testing installation ({pr}`389`, {pr}`401`)
- Fix broken cross-refs in docs ({pr}`393`)

#### Documentation

- Tidy up LSI MNIST notebook ({pr}`444`)

## 0.6.4

Small release that adds the scalable CMA-MAE tutorial.

### Changelog

#### Documentation

- Add tutorial on scalable CMA-MAE variants ({pr}`433`, {pr}`443`)

## 0.6.3

Small patch release due to deprecation issues.

### Changelog

#### Improvements

- Replace np.product with np.prod due to deprecation ({pr}`385`)

## 0.6.2

Small patch release due to installation issues in our tutorials.

### Changelog

#### API

- Import ribs[visualize] in tutorials that need it ({pr}`379`)

#### Improvements

- Switch to a branch-based release model ({pr}`382`)

## 0.6.1

(This release was removed)

## 0.6.0

### Changelog

#### API

- Drop Python 3.7 support and upgrade dependencies ({pr}`350`)
- Add visualization of QDax repertoires ({pr}`353`)
- Improve cvt_archive_heatmap flexibility ({pr}`354`)
- Clip Voronoi regions in cvt_archive_heatmap ({pr}`356`)
- **Backwards-incompatible:** Allow using kwargs for colorbar in
  parallel_axes_plot ({pr}`358`)
  - Removes cbar_orientaton and cbar_pad args for parallel_axes_plot
- Add `rasterized` arg for heatmaps ({pr}`359`)
- Support 1D cvt_archive_heatmap ({pr}`362`)
- Add 3D plots for CVTArchive ({pr}`371`)
- Add visualization of 3D QDax repertoires ({pr}`373`)
- Enable plotting custom data in visualizations ({pr}`374`)

#### Documentation

- Use dask instead of multiprocessing for lunar lander tutorial ({pr}`346`)
- pip install swig before gymnasium[box2d] in lunar lander tutorial ({pr}`346`)
- Fix lunar lander dependency issues ({pr}`366`, {pr}`367`)
- Simplify DQD tutorial imports ({pr}`369`)
- Improve visualization docs examples ({pr}`372`)

#### Improvements

- Improve developer workflow with pre-commit ({pr}`351`, {pr}`363`)
- Speed up 2D cvt_archive_heatmap by order of magnitude ({pr}`355`)
- Refactor visualize module into multiple files ({pr}`357`)
- Refactor visualize tests into multiple files ({pr}`370`)
- Add GitHub link roles in documentation ({pr}`361`)
- Refactor argument validation utilities ({pr}`365`)
- Use Conda envs in all CI jobs ({pr}`368`)
- Split tutorial CI into multiple jobs ({pr}`375`)

## 0.5.2

This release contains miscellaneous edits to our documentation from v0.5.1.
Furthermore, the library is updated to support Python 3.11, removed deprecated
options, and strengthened with more robust checks and error messages in the
schedulers.

### Changelog

#### API

- Support Python 3.11 ({pr}`342`)
- Check that emitters passed in are lists/iterables in scheduler ({pr}`341`)
- Fix Matplotlib `get_cmap` deprecation ({pr}`340`)
- **Backwards-incompatible:** Default `plot_centroids` to False when plotting
  ({pr}`339`)
- Raise error messages when `ask` is called without `ask_dqd` ({pr}`338`)

#### Documentation

- Add BibTex citation for GECCO 2023 ({pr}`337`)

#### Improvements

- Update distribution dependencies ({pr}`344`)

## 0.5.1

This release contains miscellaneous edits to our documentation from v0.5.0.
There were no changes to library functionality in this release.

## 0.5.0

To learn about this release, see our page on What's New in v0.5.0:
https://docs.pyribs.org/en/stable/whats-new/v0.5.0.html

### Changelog

#### API

- Schedulers warn if no solutions are inserted into archive ({pr}`320`)
- Implement `BanditScheduler` ({pr}`299`)
- **Backwards-incompatible:** Implement Scalable CMA-ES Optimizers ({pr}`274`,
  {pr}`288`)
- Make ribs.emitters.opt public ({pr}`281`)
- Add normalized QD score to ArchiveStats ({pr}`276`)
- **Backwards-incompatible:** Make ArchiveStats a dataclass ({pr}`275`)
- **Backwards-incompatible:** Add shape checks to `tell()` and `tell_dqd()`
  methods ({pr}`269`)
- Add method for computing CQD score in archives ({pr}`252`)
- **Backwards-incompatible:** Deprecate positional arguments in constructors
  ({pr}`261`)
- **Backwards-incompatible:** Allow custom initialization in Gaussian and
  IsoLine emitters ({pr}`259`, {pr}`265`)
- Implement CMA-MAE archive thresholds ({pr}`256`, {pr}`260`, {pr}`314`)
  - Revive the old implementation of `add_single` removed in ({pr}`221`)
  - Add separate tests for `add_single` and `add` with single solution
- Fix all examples and tutorials ({pr}`253`)
- Add restart timer to `EvolutionStrategyEmitter` and
  `GradientArborescenceEmitter`({pr}`255`)
- Rename fields and update documentation ({pr}`249`, {pr}`250`)
  - **Backwards-incompatible:** rename `Optimizer` to `Scheduler`
  - **Backwards-incompatible:** rename `objective_value` to `objective`
  - **Backwards-incompatible:** rename `behavior_value`/`bcs` to `measures`
  - **Backwards-incompatible:** `behavior_dim` in archives is now `measure_dim`
  - Rename `n_solutions` to `batch_size` in `Scheduler`.
- Add `GradientArborescenceEmitter`, which is used to implement CMA-MEGA
  ({pr}`240`, {pr}`263`, {pr}`264`, {pr}`282`, {pr}`321`)
- Update emitter `tell()` docstrings to no longer say "Inserts entries into
  archive" ({pr}`247`)
- Expose `emitter.restarts` as a property ({pr}`248`)
- Specify that `x0` is 1D for all emitters ({pr}`244`)
- Add `best_elite` property for archives ({pr}`237`)
- Rename methods in ArchiveDataFrame and rename as_pandas behavior columns
  ({pr}`236`)
- Re-run CVTArchive benchmarks and update CVTArchive ({pr}`235`, {pr}`329`)
  - **Backwards-incompatible:** `use_kd_tree` now defaults to True since the k-D
    tree is always faster than brute force in benchmarks.
- Allow adding solutions one at a time in optimizer ({pr}`233`)
- Minimize numba usage ({pr}`232`)
- **Backwards-incompatible:** Implement batch addition in archives ({pr}`221`,
  {pr}`242`)
  - `add` now adds a batch of solutions to the archive
  - `add_single` adds a single solution
- `emitter.tell` now takes in `status_batch` and `value_batch` ({pr}`227`)
- Make epsilon configurable in archives ({pr}`226`)
- **Backwards-incompatible:** Remove ribs.factory ({pr}`225`, {pr}`228`)
- **Backwards-incompatible:** Replaced `ImprovementEmitter`,
  `RandomDirectionEmitter`, and `OptimizingEmitter` with
  `EvolutionStrategyEmitter` ({pr}`220`, {pr}`223`, {pr}`278`)
- Raise ValueError for incorrect array shapes in archive methods ({pr}`219`)
- Introduced the Ranker object, which is responsible for ranking the solutions
  based on different objectives ({pr}`209`, {pr}`222`, {pr}`245`)
- Add index_of_single method for getting index of measures for one solution
  ({pr}`214`)
- **Backwards-incompatible:** Replace elite_with_behavior with retrieve and
  retrieve_single in archives ({pr}`213`, {pr}`215`, {pr}`295`)
- **Backwards-incompatible:** Replace get_index with batched index_of method in
  archives ({pr}`208`)
  - Also added `grid_to_int_index` and `int_to_grid_index` methods for
    `GridArchive` and `SlidingBoundariesArchive`
- **Backwards-incompatible:** Made it such that each archive is initialized
  fully in its constructor instead of needing a separate
  .initialize(solution_dim) call ({pr}`200`)
- **Backwards-incompatible:** Add `sigma`, `sigma0` options to
  `gaussian_emitter` and `iso_line_emitter` ({pr}`199`)
  - `gaussian_emitter` constructor requires `sigma`; `sigma0` is optional.
  - `iso_line_emitter` constructor takes in optional parameter `sigma0`.
- **Backwards-incompatible:** Add `cbar`, `aspect` options for
  `cvt_archive_heatmap` ({pr}`197`)
- **Backwards-incompatible:** Add `aspect` option to `grid_archive_heatmap` +
  support for 1D heatmaps ({pr}`196`)
  - `square` option no longer works
- **Backwards-incompatible:** Add `cbar` option to `grid_archive_heatmap`
  ({pr}`193`)
- **Backwards-incompatible:** Replace `get_random_elite()` with batched
  `sample_elites()` method ({pr}`192`)
- **Backwards-incompatible:** Add EliteBatch and rename fields in Elite
  ({pr}`191`)
- **Backwards-incompatible:** Rename bins to cells for consistency with
  literature ({pr}`189`)
  - Archive constructors now take in `cells` argument instead of `bins`
  - Archive now have a `cells` property rather than a `bins` property
- **Backwards-incompatible:** Only use integer indices in archives ({pr}`185`)
  - `ArchiveBase`
    - Replaced `storage_dims` (tuple of int) with `storage_dim` (int)
    - `_occupied_indices` is now a fixed-size array with `_num_occupied`
      indicating its current usage, and `_occupied_indices_cols` has been
      removed
    - `index_of` must now return an integer

#### Bugs

- Fix boundary lines in sliding boundaries archive heatmap ({pr}`271`)
- Fix negative eigenvalue in CMA-ES covariance matrix ({pr}`285`)

#### Documentation

- Speed up lunar lander tutorial ({pr}`319`)
- Add DQDTutorial ({pr}`267`)
- Remove examples extra in favor of individual example deps ({pr}`306`)
- Facilitate linking to latest version of documentation ({pr}`300`)
- Update lunar lander tutorial with v0.5.0 features ({pr}`292`)
- Improve tutorial and example overviews ({pr}`291`)
- Move tutorials out of examples folder ({pr}`290`)
- Update lunar lander to use Gymnasium ({pr}`289`)
- Add CMA-MAE tutorial ({pr}`273`, {pr}`284`)
- Update README ({pr}`279`)
- Add sphinx-codeautolink to docs ({pr}`206`, {pr}`280`)
- Fix documentation rendering issues on ReadTheDocs ({pr}`205`)
- Fix typos and formatting in docstrings of `ribs/visualize.py` ({pr}`203`)
- Add in-comment type hint rich linking ({pr}`204`)
- Upgrade Sphinx dependencies ({pr}`202`)

#### Improvements

- Move threadpoolctl from optimizer to CMA-ES ({pr}`241`)
- Remove unnecessary emitter benchmarks ({pr}`231`)
- Build docs during CI/CD workflow ({pr}`211`)
- Drop Python 3.6 and add Python 3.10 support ({pr}`181`)
- Add procedure for updating changelog ({pr}`182`)
- Add 'visualize' extra ({pr}`183`, {pr}`184`, {pr}`302`)

## 0.4.0 (2021-07-19)

To learn about this release, see our blog post: https://pyribs.org/blog/0-4-0

### Changelog

#### API

- Add ribs.visualize.parallel_axes_plot for analyzing archives with
  high-dimensional BCs ({pr}`92`)
- **Backwards-incompatible:** Reduce attributes and parameters in EmitterBase to
  make it easier to extend ({pr}`101`)
- In Optimizer, support emitters that return any number of solutions in ask()
  ({pr}`101`)
- **Backwards-incompatible:** Store metadata in archives as described in
  {pr}`87` ({pr}`103`, {pr}`114`, {pr}`115`, {pr}`119`)
- **Backwards-incompatible:** Rename "index" to "index_0" in
  CVTArchive.as_pandas for API consistency ({pr}`113`)
- **Backwards-incompatible:** Make index_of() public in archives to emphasize
  each index's meaning ({pr}`128`)
- **Backwards-incompatible:** Add index to get_random_elite() and
  elite_with_behavior() in archives ({pr}`129`)
- Add clear() method to archive ({pr}`140`, {pr}`146`)
- Represent archive elites with an Elite namedtuple ({pr}`142`)
- Add len and iter methods to archives ({pr}`151`, {pr}`152`)
- Add statistics to archives ({pr}`100`, {pr}`157`)
- Improve manipulation of elites by modifying as_pandas ({pr}`123`, {pr}`149`,
  {pr}`153`, {pr}`158`, {pr}`168`)
- Add checks for optimizer array and list shapes ({pr}`166`)

#### Documentation

- Add bibtex citations for tutorials ({pr}`122`)
- Remove network training from Fooling MNIST tutorial ({pr}`161`)
- Fix video display for lunar lander in Colab ({pr}`163`)
- Fix Colab links in stable docs ({pr}`164`)

#### Improvements

- Add support for Python 3.9 ({pr}`84`)
- Test with pinned versions ({pr}`110`)
- Increase minimum required versions for scipy and numba ({pr}`110`)
- Refactor as_pandas tests ({pr}`114`)
- Expand CI/CD to test examples and tutorials ({pr}`117`)
- Tidy up existing tests ({pr}`120`, {pr}`127`)
- Fix vocab in various areas ({pr}`138`)
- Fix dependency issues in tests ({pr}`139`)
- Remove tox from CI ({pr}`143`)
- Replace "entry" with "elite" in tests ({pr}`144`)
- Use new archive API in ribs.visualize implementation ({pr}`155`)

## 0.3.1 (2021-03-05)

This release features various bug fixes and improvements. In particular, we have
added tests for SlidingBoundariesArchive and believe it is ready for more
rigorous use.

### Changelog

- Move SlidingBoundariesArchive out of experimental by adding tests and fixing
  bugs ({pr}`93`)
- Added nicer figures to the Sphere example with `grid_archive_heatmap`
  ({pr}`86`)
- Added testing for Windows and MacOS ({pr}`83`)
- Fixed package metadata e.g. description

## 0.3.0 (2021-02-05)

pyribs is now in beta. Since our alpha release (0.2.0), we have polished the
library and added new tutorials and examples to our documentation.

### Changelog

- Added a Lunar Lander example that extends the lunar lander tutorial ({pr}`70`)
- Added New Tutorial: Illuminating the Latent Space of an MNIST GAN ({pr}`78`)
- GridArchive: Added a boundaries attribute with the upper and lower bounds of
  each dimension's bins ({pr}`76`)
- Fixed a bug where CMA-ME emitters do not work with float32 archives ({pr}`74`)
- Fixed a bug where Optimizer is able to take in non-unique emitter instances
  ({pr}`75`)
- Fixed a bug where GridArchive failed for float32 due to a small epsilon
  ({pr}`81`)
- Fix issues with bounds in the SlidingBoundaryArchive ({pr}`77`)
- Added clearer error messages for archives ({pr}`82`)
- Modified the Python requirements to allow any version above 3.6.0 ({pr}`68`)
- The wheel is now fixed so that it only supports py3 rather than py2 and py3
  ({pr}`68`)
- Miscellaneous documentation fixes ({pr}`71`)

## 0.2.0 (2021-01-29)

- Alpha release

## 0.2.1 (2021-01-29)

- Package metadata fixes (author, email, url)
- Miscellaneous documentation improvements

## 0.1.1 (2021-01-29)

- Test release (now removed)

## 0.1.0 (2020-09-11)

- Test release (now removed)

## 0.0.0 (2020-09-11)

- pyribs begins<|MERGE_RESOLUTION|>--- conflicted
+++ resolved
@@ -6,13 +6,10 @@
 
 #### API
 
-<<<<<<< HEAD
 - Implement Dominated Novelty Search ({pr}`664`)
-=======
 - Add `kdtree_query_kwargs` parameter to CVTArchive ({pr}`677`)
 - **Backwards-incompatible:** Replace `ckdtree_kwargs` with `kdtree_kwargs` in
   CVTArchive and ProximityArchive ({pr}`676`)
->>>>>>> 996ec8e0
 - Add `sklearn_nn` as an option for `nearest_neighbors` in CVTArchive
   ({pr}`675`)
 - **Backwards-incompatible:** Replace `use_kd_tree` with `nearest_neighbors` in
