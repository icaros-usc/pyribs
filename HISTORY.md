# History

## 0.5.0 (Forthcoming)

### Changelog

#### API

- **Backwards-incompatible:** Add `sigma`, `sigma0` options to `gaussian_emitter` and `iso_line_emitter` (#199)
  - `gaussian_emitter` constructor requires `sigma`; `sigma0` is optional.
  - `iso_line_emitter` constructor takes in optional parameter `sigma0`.
- **Backwards-incompatible:** Add `cbar`, `aspect` options for `cvt_archive_heatmap` (#197)
- **Backwards-incompatible:** Add `aspect` option to `grid_archive_heatmap` +
  support for 1D heatmaps (#196)
  - `square` option no longer works
- **Backwards-incompatible:** Add `cbar` option to `grid_archive_heatmap` (#193)
- **Backwards-incompatible:** Replace `get_random_elite()` with batched
  `sample_elites()` method (#192)
- **Backwards-incompatible:** Add EliteBatch and rename fields in Elite (#191)
- **Backwards-incompatible:** Rename bins to cells for consistency with
  literature (#189)
  - Archive constructors now take in `cells` argument instead of `bins`
  - Archive now have a `cells` property rather than a `bins` property
- **Backwards-incompatible:** Only use integer indices in archives (#185)
  - `ArchiveBase`
    - Replaced `storage_dims` (tuple of int) with `storage_dim` (int)
    - `_occupied_indices` is now a fixed-size array with `_num_occupied`
      indicating its current usage, and `_occupied_indices_cols` has been
      removed
    - `get_index` must now return an integer

#### Documentation

<<<<<<< HEAD
- Fix typos and formatting in docstrings of `ribs/visualize.py` (#203)
=======
- Add in-comment type hint rich linking (#204)
- Upgrade Sphinx dependencies (#202)
>>>>>>> 67a4ab6c

#### Improvements

- Drop Python 3.6 and add Python 3.10 support (#181)
- Add procedure for updating changelog (#182)
- Add 'visualize' extra and remove 'all' extra (#183,#184)

## 0.4.0 (2021-07-19)

To learn about this release, see our blog post: https://pyribs.org/blog/0-4-0

### Changelog

#### API

- Add ribs.visualize.parallel_axes_plot for analyzing archives with
  high-dimensional BCs (#92)
- **Backwards-incompatible:** Reduce attributes and parameters in EmitterBase to
  make it easier to extend (#101)
- In Optimizer, support emitters that return any number of solutions in ask()
  (#101)
- **Backwards-incompatible:** Store metadata in archives as described in #87
  (#103, #114, #115, #119)
- **Backwards-incompatible:** Rename "index" to "index_0" in
  CVTArchive.as_pandas for API consistency (#113)
- **Backwards-incompatible:** Make get_index() public in archives to emphasize
  each index's meaning (#128)
- **Backwards-incompatible:** Add index to get_random_elite() and
  elite_with_behavior() in archives (#129)
- Add clear() method to archive (#140, #146)
- Represent archive elites with an Elite namedtuple (#142)
- Add len and iter methods to archives (#151, #152)
- Add statistics to archives (#100, #157)
- Improve manipulation of elites by modifying as_pandas (#123, #149, #153, #158,
  #168)
- Add checks for optimizer array and list shapes (#166)

#### Documentation

- Add bibtex citations for tutorials (#122)
- Remove network training from Fooling MNIST tutorial (#161)
- Fix video display for lunar lander in Colab (#163)
- Fix Colab links in stable docs (#164)

#### Improvements

- Add support for Python 3.9 (#84)
- Test with pinned versions (#110)
- Increase minimum required versions for scipy and numba (#110)
- Refactor as_pandas tests (#114)
- Expand CI/CD to test examples and tutorials (#117)
- Tidy up existing tests (#120, #127)
- Fix vocab in various areas (#138)
- Fix dependency issues in tests (#139)
- Remove tox from CI (#143)
- Replace "entry" with "elite" in tests (#144)
- Use new archive API in ribs.visualize implementation (#155)

## 0.3.1 (2021-03-05)

This release features various bug fixes and improvements. In particular, we have
added tests for SlidingBoundariesArchive and believe it is ready for more
rigorous use.

### Changelog

- Move SlidingBoundariesArchive out of experimental by adding tests and fixing
  bugs (#93)
- Added nicer figures to the Sphere example with `grid_archive_heatmap` (#86)
- Added testing for Windows and MacOS (#83)
- Fixed package metadata e.g. description

## 0.3.0 (2021-02-05)

pyribs is now in beta. Since our alpha release (0.2.0), we have polished the
library and added new tutorials and examples to our documentation.

### Changelog

- Added a Lunar Lander example that extends the lunar lander tutorial (#70)
- Added New Tutorial: Illuminating the Latent Space of an MNIST GAN (#78)
- GridArchive: Added a boundaries attribute with the upper and lower bounds of
  each dimension's bins (#76)
- Fixed a bug where CMA-ME emitters do not work with float32 archives (#74)
- Fixed a bug where Optimizer is able to take in non-unique emitter instances
  (#75)
- Fixed a bug where GridArchive failed for float32 due to a small epsilon (#81)
- Fix issues with bounds in the SlidingBoundaryArchive (#77)
- Added clearer error messages for archives (#82)
- Modified the Python requirements to allow any version above 3.6.0 (#68)
- The wheel is now fixed so that it only supports py3 rather than py2 and py3
  (#68)
- Miscellaneous documentation fixes (#71)

## 0.2.0 (2021-01-29)

- Alpha release

## 0.2.1 (2021-01-29)

- Package metadata fixes (author, email, url)
- Miscellaneous documentation improvements

## 0.1.1 (2021-01-29)

- Test release (now removed)

## 0.1.0 (2020-09-11)

- Test release (now removed)

## 0.0.0 (2020-09-11)

- pyribs begins<|MERGE_RESOLUTION|>--- conflicted
+++ resolved
@@ -31,12 +31,9 @@
 
 #### Documentation
 
-<<<<<<< HEAD
 - Fix typos and formatting in docstrings of `ribs/visualize.py` (#203)
-=======
 - Add in-comment type hint rich linking (#204)
 - Upgrade Sphinx dependencies (#202)
->>>>>>> 67a4ab6c
 
 #### Improvements
 
