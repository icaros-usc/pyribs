# History

## 0.5.0 (Forthcoming)

### Changelog

#### API
<<<<<<< HEAD
- Introduced the Ranker object, which is responsible for ranking the solutions basic on different objectives (#209)
- **Backwards-incompatible:** Made it such that each archive is initialized fully in its constructor instead of needing a separate .initialize(solution_dim) call (#200)
- **Backwards-incompatible:** Add `sigma`, `sigma0` options to `gaussian_emitter` and `iso_line_emitter` (#199)
=======

- **Backwards-incompatible:** Replace get_index with batched index_of method in
  archives (#208)
  - Also added `grid_to_int_index` and `int_to_grid_index` methods for
    `GridArchive` and `SlidingBoundariesArchive`
- **Backwards-incompatible:** Made it such that each archive is initialized
  fully in its constructor instead of needing a separate
  .initialize(solution_dim) call (#200)
- **Backwards-incompatible:** Add `sigma`, `sigma0` options to
  `gaussian_emitter` and `iso_line_emitter` (#199)
>>>>>>> 90a8663c
  - `gaussian_emitter` constructor requires `sigma`; `sigma0` is optional.
  - `iso_line_emitter` constructor takes in optional parameter `sigma0`.
- **Backwards-incompatible:** Add `cbar`, `aspect` options for
  `cvt_archive_heatmap` (#197)
- **Backwards-incompatible:** Add `aspect` option to `grid_archive_heatmap` +
  support for 1D heatmaps (#196)
  - `square` option no longer works
- **Backwards-incompatible:** Add `cbar` option to `grid_archive_heatmap` (#193)
- **Backwards-incompatible:** Replace `get_random_elite()` with batched
  `sample_elites()` method (#192)
- **Backwards-incompatible:** Add EliteBatch and rename fields in Elite (#191)
- **Backwards-incompatible:** Rename bins to cells for consistency with
  literature (#189)
  - Archive constructors now take in `cells` argument instead of `bins`
  - Archive now have a `cells` property rather than a `bins` property
- **Backwards-incompatible:** Only use integer indices in archives (#185)
  - `ArchiveBase`
    - Replaced `storage_dims` (tuple of int) with `storage_dim` (int)
    - `_occupied_indices` is now a fixed-size array with `_num_occupied`
      indicating its current usage, and `_occupied_indices_cols` has been
      removed
    - `index_of` must now return an integer

#### Documentation

- Add sphinx-codeautolink to docs (#206)
- Fix documentation rendering issues on ReadTheDocs (#205)
- Fix typos and formatting in docstrings of `ribs/visualize.py` (#203)
- Add in-comment type hint rich linking (#204)
- Upgrade Sphinx dependencies (#202)

#### Improvements

- Build docs during CI/CD workflow (#211)
- Drop Python 3.6 and add Python 3.10 support (#181)
- Add procedure for updating changelog (#182)
- Add 'visualize' extra and remove 'all' extra (#183,#184)

## 0.4.0 (2021-07-19)

To learn about this release, see our blog post: https://pyribs.org/blog/0-4-0

### Changelog

#### API

- Add ribs.visualize.parallel_axes_plot for analyzing archives with
  high-dimensional BCs (#92)
- **Backwards-incompatible:** Reduce attributes and parameters in EmitterBase to
  make it easier to extend (#101)
- In Optimizer, support emitters that return any number of solutions in ask()
  (#101)
- **Backwards-incompatible:** Store metadata in archives as described in #87
  (#103, #114, #115, #119)
- **Backwards-incompatible:** Rename "index" to "index_0" in
  CVTArchive.as_pandas for API consistency (#113)
- **Backwards-incompatible:** Make index_of() public in archives to emphasize
  each index's meaning (#128)
- **Backwards-incompatible:** Add index to get_random_elite() and
  elite_with_behavior() in archives (#129)
- Add clear() method to archive (#140, #146)
- Represent archive elites with an Elite namedtuple (#142)
- Add len and iter methods to archives (#151, #152)
- Add statistics to archives (#100, #157)
- Improve manipulation of elites by modifying as_pandas (#123, #149, #153, #158,
  #168)
- Add checks for optimizer array and list shapes (#166)

#### Documentation

- Add bibtex citations for tutorials (#122)
- Remove network training from Fooling MNIST tutorial (#161)
- Fix video display for lunar lander in Colab (#163)
- Fix Colab links in stable docs (#164)

#### Improvements

- Add support for Python 3.9 (#84)
- Test with pinned versions (#110)
- Increase minimum required versions for scipy and numba (#110)
- Refactor as_pandas tests (#114)
- Expand CI/CD to test examples and tutorials (#117)
- Tidy up existing tests (#120, #127)
- Fix vocab in various areas (#138)
- Fix dependency issues in tests (#139)
- Remove tox from CI (#143)
- Replace "entry" with "elite" in tests (#144)
- Use new archive API in ribs.visualize implementation (#155)

## 0.3.1 (2021-03-05)

This release features various bug fixes and improvements. In particular, we have
added tests for SlidingBoundariesArchive and believe it is ready for more
rigorous use.

### Changelog

- Move SlidingBoundariesArchive out of experimental by adding tests and fixing
  bugs (#93)
- Added nicer figures to the Sphere example with `grid_archive_heatmap` (#86)
- Added testing for Windows and MacOS (#83)
- Fixed package metadata e.g. description

## 0.3.0 (2021-02-05)

pyribs is now in beta. Since our alpha release (0.2.0), we have polished the
library and added new tutorials and examples to our documentation.

### Changelog

- Added a Lunar Lander example that extends the lunar lander tutorial (#70)
- Added New Tutorial: Illuminating the Latent Space of an MNIST GAN (#78)
- GridArchive: Added a boundaries attribute with the upper and lower bounds of
  each dimension's bins (#76)
- Fixed a bug where CMA-ME emitters do not work with float32 archives (#74)
- Fixed a bug where Optimizer is able to take in non-unique emitter instances
  (#75)
- Fixed a bug where GridArchive failed for float32 due to a small epsilon (#81)
- Fix issues with bounds in the SlidingBoundaryArchive (#77)
- Added clearer error messages for archives (#82)
- Modified the Python requirements to allow any version above 3.6.0 (#68)
- The wheel is now fixed so that it only supports py3 rather than py2 and py3
  (#68)
- Miscellaneous documentation fixes (#71)

## 0.2.0 (2021-01-29)

- Alpha release

## 0.2.1 (2021-01-29)

- Package metadata fixes (author, email, url)
- Miscellaneous documentation improvements

## 0.1.1 (2021-01-29)

- Test release (now removed)

## 0.1.0 (2020-09-11)

- Test release (now removed)

## 0.0.0 (2020-09-11)

- pyribs begins<|MERGE_RESOLUTION|>--- conflicted
+++ resolved
@@ -5,12 +5,8 @@
 ### Changelog
 
 #### API
-<<<<<<< HEAD
-- Introduced the Ranker object, which is responsible for ranking the solutions basic on different objectives (#209)
-- **Backwards-incompatible:** Made it such that each archive is initialized fully in its constructor instead of needing a separate .initialize(solution_dim) call (#200)
-- **Backwards-incompatible:** Add `sigma`, `sigma0` options to `gaussian_emitter` and `iso_line_emitter` (#199)
-=======
-
+- Introduced the Ranker object, which is responsible for ranking the solutions 
+  basic on different objectives (#209)
 - **Backwards-incompatible:** Replace get_index with batched index_of method in
   archives (#208)
   - Also added `grid_to_int_index` and `int_to_grid_index` methods for
@@ -20,7 +16,6 @@
   .initialize(solution_dim) call (#200)
 - **Backwards-incompatible:** Add `sigma`, `sigma0` options to
   `gaussian_emitter` and `iso_line_emitter` (#199)
->>>>>>> 90a8663c
   - `gaussian_emitter` constructor requires `sigma`; `sigma0` is optional.
   - `iso_line_emitter` constructor takes in optional parameter `sigma0`.
 - **Backwards-incompatible:** Add `cbar`, `aspect` options for
