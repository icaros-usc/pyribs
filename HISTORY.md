# History

## 0.5.0 (Forthcoming)

### Changelog

#### API

<<<<<<< HEAD
- Implement CMA-MAE archive thresholds (#256)
  - Revive the old implementation of `add_single` removed in (#221)
  - Add separate tests for `add_single` and `add` with single solution
=======
- Fix all examples and tutorials (#253)
>>>>>>> 5b793d27
- Add restart timer to `EvolutionStrategyEmitter` and `GradientAborescenceEmitter`(#255)
- Rename fields and update documentation (#249, #250)
  - **Backwards-incompatible:** rename `Optimizer` to `Scheduler`
  - **Backwards-incompatible:** rename `objective_value` to `objective`
  - **Backwards-incompatible:** rename `behavior_value`/`bcs` to `measures`
  - **Backwards-incompatible:** `behavior_dim` in archives is now `measure_dim`
  - Rename `n_solutions` to `batch_size` in `Scheduler`.
- Add `GradientAborescenceEmitter`, which is used to implement CMA-MEGA (#240)
- Update emitter `tell()` docstrings to no longer say "Inserts entries into archive" (#247)
- Expose `emitter.restarts` as a property (#248)
- Specify that `x0` is 1D for all emitters (#244)
- Add `best_elite` property for archives (#237)
- Rename methods in ArchiveDataFrame and rename as_pandas behavior columns
  (#236)
- Re-run CVTArchive benchmarks and update CVTArchive (#235)
  - **Backwards-incompatible:** `use_kd_tree` now defaults to True since the k-D
    tree is always faster than brute force in benchmarks.
- Allow adding solutions one at a time in optimizer (#233)
- Minimize numba usage (#232)
- **Backwards-incompatible:** Implement batch addition in archives (#221)
  - `add` now adds a batch of solutions to the archive
  - `add_single` adds a single solution
- `emitter.tell` now takes in `status_batch` and `value_batch` (#227)
- Make epsilon configurable in archives (#226)
- **Backwards-incompatible:** Remove ribs.factory (#225,#228)
- **Backwards-incompatible:** Replaced `ImprovementEmitter`,
  `RandomDirectionEmitter`, and `OptimizingEmitter` with
  `EvolutionStrategyEmitter` (#220, #223)
- Raise ValueError for incorrect array shapes in archive methods (#219)
- Add elites_with_measures_single method for getting elite for a single
  solution's measures (#215)
- Introduced the Ranker object, which is responsible for ranking the solutions
  based on different objectives (#209, #222, #245)
- Add index_of_single method for getting index of measures for one solution
  (#214)
- **Backwards-incompatible:** Replace elite_with_behavior with batched
  elites_with_measures method in archives (#213)
- **Backwards-incompatible:** Replace get_index with batched index_of method in
  archives (#208)
  - Also added `grid_to_int_index` and `int_to_grid_index` methods for
    `GridArchive` and `SlidingBoundariesArchive`
- **Backwards-incompatible:** Made it such that each archive is initialized
  fully in its constructor instead of needing a separate
  .initialize(solution_dim) call (#200)
- **Backwards-incompatible:** Add `sigma`, `sigma0` options to
  `gaussian_emitter` and `iso_line_emitter` (#199)
  - `gaussian_emitter` constructor requires `sigma`; `sigma0` is optional.
  - `iso_line_emitter` constructor takes in optional parameter `sigma0`.
- **Backwards-incompatible:** Add `cbar`, `aspect` options for
  `cvt_archive_heatmap` (#197)
- **Backwards-incompatible:** Add `aspect` option to `grid_archive_heatmap` +
  support for 1D heatmaps (#196)
  - `square` option no longer works
- **Backwards-incompatible:** Add `cbar` option to `grid_archive_heatmap` (#193)
- **Backwards-incompatible:** Replace `get_random_elite()` with batched
  `sample_elites()` method (#192)
- **Backwards-incompatible:** Add EliteBatch and rename fields in Elite (#191)
- **Backwards-incompatible:** Rename bins to cells for consistency with
  literature (#189)
  - Archive constructors now take in `cells` argument instead of `bins`
  - Archive now have a `cells` property rather than a `bins` property
- **Backwards-incompatible:** Only use integer indices in archives (#185)
  - `ArchiveBase`
    - Replaced `storage_dims` (tuple of int) with `storage_dim` (int)
    - `_occupied_indices` is now a fixed-size array with `_num_occupied`
      indicating its current usage, and `_occupied_indices_cols` has been
      removed
    - `index_of` must now return an integer

#### Documentation

- Add sphinx-codeautolink to docs (#206)
- Fix documentation rendering issues on ReadTheDocs (#205)
- Fix typos and formatting in docstrings of `ribs/visualize.py` (#203)
- Add in-comment type hint rich linking (#204)
- Upgrade Sphinx dependencies (#202)

#### Improvements

- Move threadpoolctl from optimizer to CMA-ES (#241)
- Remove unnecessary emitter benchmarks (#231)
- Build docs during CI/CD workflow (#211)
- Drop Python 3.6 and add Python 3.10 support (#181)
- Add procedure for updating changelog (#182)
- Add 'visualize' extra and remove 'all' extra (#183,#184)

## 0.4.0 (2021-07-19)

To learn about this release, see our blog post: https://pyribs.org/blog/0-4-0

### Changelog

#### API

- Add ribs.visualize.parallel_axes_plot for analyzing archives with
  high-dimensional BCs (#92)
- **Backwards-incompatible:** Reduce attributes and parameters in EmitterBase to
  make it easier to extend (#101)
- In Optimizer, support emitters that return any number of solutions in ask()
  (#101)
- **Backwards-incompatible:** Store metadata in archives as described in #87
  (#103, #114, #115, #119)
- **Backwards-incompatible:** Rename "index" to "index_0" in
  CVTArchive.as_pandas for API consistency (#113)
- **Backwards-incompatible:** Make index_of() public in archives to emphasize
  each index's meaning (#128)
- **Backwards-incompatible:** Add index to get_random_elite() and
  elite_with_behavior() in archives (#129)
- Add clear() method to archive (#140, #146)
- Represent archive elites with an Elite namedtuple (#142)
- Add len and iter methods to archives (#151, #152)
- Add statistics to archives (#100, #157)
- Improve manipulation of elites by modifying as_pandas (#123, #149, #153, #158,
  #168)
- Add checks for optimizer array and list shapes (#166)

#### Documentation

- Add bibtex citations for tutorials (#122)
- Remove network training from Fooling MNIST tutorial (#161)
- Fix video display for lunar lander in Colab (#163)
- Fix Colab links in stable docs (#164)

#### Improvements

- Add support for Python 3.9 (#84)
- Test with pinned versions (#110)
- Increase minimum required versions for scipy and numba (#110)
- Refactor as_pandas tests (#114)
- Expand CI/CD to test examples and tutorials (#117)
- Tidy up existing tests (#120, #127)
- Fix vocab in various areas (#138)
- Fix dependency issues in tests (#139)
- Remove tox from CI (#143)
- Replace "entry" with "elite" in tests (#144)
- Use new archive API in ribs.visualize implementation (#155)

## 0.3.1 (2021-03-05)

This release features various bug fixes and improvements. In particular, we have
added tests for SlidingBoundariesArchive and believe it is ready for more
rigorous use.

### Changelog

- Move SlidingBoundariesArchive out of experimental by adding tests and fixing
  bugs (#93)
- Added nicer figures to the Sphere example with `grid_archive_heatmap` (#86)
- Added testing for Windows and MacOS (#83)
- Fixed package metadata e.g. description

## 0.3.0 (2021-02-05)

pyribs is now in beta. Since our alpha release (0.2.0), we have polished the
library and added new tutorials and examples to our documentation.

### Changelog

- Added a Lunar Lander example that extends the lunar lander tutorial (#70)
- Added New Tutorial: Illuminating the Latent Space of an MNIST GAN (#78)
- GridArchive: Added a boundaries attribute with the upper and lower bounds of
  each dimension's bins (#76)
- Fixed a bug where CMA-ME emitters do not work with float32 archives (#74)
- Fixed a bug where Optimizer is able to take in non-unique emitter instances
  (#75)
- Fixed a bug where GridArchive failed for float32 due to a small epsilon (#81)
- Fix issues with bounds in the SlidingBoundaryArchive (#77)
- Added clearer error messages for archives (#82)
- Modified the Python requirements to allow any version above 3.6.0 (#68)
- The wheel is now fixed so that it only supports py3 rather than py2 and py3
  (#68)
- Miscellaneous documentation fixes (#71)

## 0.2.0 (2021-01-29)

- Alpha release

## 0.2.1 (2021-01-29)

- Package metadata fixes (author, email, url)
- Miscellaneous documentation improvements

## 0.1.1 (2021-01-29)

- Test release (now removed)

## 0.1.0 (2020-09-11)

- Test release (now removed)

## 0.0.0 (2020-09-11)

- pyribs begins<|MERGE_RESOLUTION|>--- conflicted
+++ resolved
@@ -6,13 +6,10 @@
 
 #### API
 
-<<<<<<< HEAD
 - Implement CMA-MAE archive thresholds (#256)
   - Revive the old implementation of `add_single` removed in (#221)
   - Add separate tests for `add_single` and `add` with single solution
-=======
 - Fix all examples and tutorials (#253)
->>>>>>> 5b793d27
 - Add restart timer to `EvolutionStrategyEmitter` and `GradientAborescenceEmitter`(#255)
 - Rename fields and update documentation (#249, #250)
   - **Backwards-incompatible:** rename `Optimizer` to `Scheduler`
