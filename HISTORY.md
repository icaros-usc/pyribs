# History

## (Forthcoming)

### Changelog

#### API

<<<<<<< HEAD
- Implement Dominated Novelty Search ({pr}`664`)
=======
- Add `sklearn_nn` as an option for `nearest_neighbors` in CVTArchive
  ({pr}`675`)
- **Backwards-incompatible:** Replace `use_kd_tree` with `nearest_neighbors` in
  CVTArchive ({pr}`674`)
>>>>>>> dd4e1d19
- Drop Python 3.9 support and add 3.14 support ({pr}`672`)
- Separate centroid generation from init in CVTArchive ({pr}`663`)
  - **Backwards-incompatible:** Replace the `cells` and `custom_centroids`
    parameters with a new `centroids` parameter in CVTArchive
  - **Backwards-incompatible:** Remove the `samples` property from CVTArchive
  - **Backwards-incompatible:** Remove `plot_samples` from `cvt_archive_heatmap`
    and `cvt_archive_3d_plot`
- Add `k_means_centroids` function ({pr}`665`)
- **Backwards-incompatible:** Remove `centroid_method` from `CVTArchive`
  ({pr}`662`)
- Support multi-dimensional solutions in GaussianEmitter and IsoLineEmitter
  ({pr}`650`)
- Allow specifying emitter bounds with `lower_bounds` and `upper_bounds`
  ({pr}`649`, {pr}`657`)
- **Backwards-incompatible:** Deprecate dict `dtype` in archives and instead use
  `solution_dtype`, `objective_dtype`, and `measures_dtype` ({pr}`639`,
  {pr}`643`, {pr}`661`)
- Raise `KeyError` in `ArchiveDataFrame.get_field` when field not found
  ({pr}`626`)
- Support array backends in ArrayStore via Python array API Standard
  ({issue}`570`, {pr}`645`)
- **Backwards-incompatible:** Remove raw_dict methods from ArrayStore
  ({pr}`575`)

#### Improvements

- Use dtypes when calling asarray in archive methods ({pr}`673`)
- Replace cKDTree usage with KDTree ({pr}`669`)
- Support ProximityArchive in parallel_axes_plot ({pr}`647`)
- Cast dtype when validating arguments ({pr}`646`)
- Add type annotations and use ty for type checking ({issue}`624`)
- Migrate from pylint to ruff for linting ({pr}`605`, {pr}`607`, {pr}`612`,
  {pr}`619`, {pr}`666`)
- Replace isort with ruff import check ({pr}`603`)

#### Documentation

- Add tutorial on centroid generation for `CVTArchive` ({pr}`662`)
- Update DQD and QDHF tutorials ({pr}`659`)

## 0.8.3

Small bugfix release.

### Changelog

#### Bugs

- Add best_elite back to SlidingBoundariesArchive ({pr}`623`)
- Correct types of ArchiveStats obj_max and obj_mean ({pr}`617`)
- Fix bug in ribs.visualize args tests ({pr}`615`)

## 0.8.2

This release focuses on improving documentation for pyribs, particularly by
adding the
[QDAIF tutorial](https://docs.pyribs.org/en/stable/tutorials/qdaif.html).

### Changelog

#### Documentation

- Migrate docs to sphinx-immaterial theme ({pr}`596`)
- Misc documentation fixes ({pr}`588`, {pr}`595`, {pr}`597`)
- Add QDAIF tutorial ({pr}`587`, {pr}`589`, {pr}`590`, {pr}`594`, {pr}`600`)
- Make all metrics start from values in archive stats ({pr}`586`)
- Update dependencies for lunar lander ({pr}`585`)

#### Improvements

- Migrate from yapf to ruff for formatting ({pr}`581`, {pr}`582`, {pr}`583`)

## 0.8.1

This release makes some minor updates to 0.8.0.

### Changelog

#### API

- **Backwards-incompatible:** Remove convenience extras ribs[pymoo] and
  ribs[pycma] ({pr}`567`)

#### Documentation

- Update Discord and X links in README ({pr}`566`)

## 0.8.0

To learn about this release, see our page on What's New in v0.8.0:
https://docs.pyribs.org/en/stable/whats-new.html

### Changelog

#### API

- Implement BOP-Elites by adding BayesianOptimizationEmitter and
  BayesianOptimizationScheduler; add BOP-Elites demo ({pr}`496`)
- Allow result_archive to be positional arg in schedulers ({pr}`557`)
- **Backwards-incompatible:** Make `num_active` a keyword-only arg in
  BanditScheduler ({pr}`557`)
- Add CategoricalArchive ({pr}`549`)
- Support solutions with non-1D shapes ({pr}`550`)
- **Backwards-incompatible:** Move cqd_score into a separate function
  ({pr}`537`)
- **Backwards-incompatible:** Make archive field_list and dtypes props include
  index ({pr}`532`)
- **Backwards-incompatible:** Remove thresholds from SlidingBoundariesArchive
  ({pr}`527`)
- **Backwards-incompatible:** Remove transforms from archive add operations
  ({pr}`525`)
- Add retessellate method to GridArchive ({pr}`516`)
- **Backwards-incompatible:** Tidy up operator implementation ({pr}`507`,
  {pr}`510`)
- Drop Python 3.8 support and remove pinned requirements {{pr}`497`)
- **Backwards-incompatible:** BanditScheduler: Add emitter_pool and active attr;
  remove emitters attr ({pr}`494`)
- Add DensityArchive and DensityRanker for Density Descent Search ({pr}`483`,
  {pr}`504`, {pr}`487`, {pr}`543`, {pr}`546`)
- Add NoveltyRanker for novelty search ({pr}`477`)
- Add proximity_archive_plot for visualizing ProximityArchive ({pr}`476`,
  {pr}`480`, {pr}`523`)
- Support novelty search with local competition in ProximityArchive ({pr}`481`)
- Add ProximityArchive for novelty search ({pr}`472`, {pr}`479`, {pr}`484`,
  {pr}`521`, {pr}`527`)
- Support diversity optimization in Scheduler.tell ({pr}`473`)
- Allow specifying separate dtypes for solution, objective, and measures
  ({pr}`471`)
- Replace archive.dtype with archive.dtypes dict that holds dtype of every field
  ({pr}`470`)

#### Bugs

- Make emitter bounds dtype match solution dtype ({pr}`519`)
- Fix `BanditScheduler` behaviour: the number of active emitters remains stable
  ({pr}`489`)

#### Documentation

- Add Novelty Search with Kheperax tutorial ({pr}`552`)
- Add Supported Algorithms page ({pr}`559`)
- Add cqd_score example ({pr}`537`)
- Update sphere example for consistency ({pr}`505`)
- Tutorial edits ({pr}`500`, {pr}`553`, {pr}`554`)
- Add version selector to docs ({pr}`495`)
- Update gymnasium and lunar lander version ({pr}`493`)
- Add tutorial page on Optuna integration ({pr}`492`)
- Switch from std to var in arm tutorial ({pr}`486`)
- Fix documentation conf for readthedocs deprecations ({pr}`485`)
- Add novelty search with CMA-ES to sphere example ({pr}`478`, {pr}`482`)
- Clarify errors in scheduler docstrings ({pr}`488`)

#### Improvements

- Remove `np_scalar` util by making archive dtypes be numpy scalar types
  ({pr}`534`)
- Refactor archives into single-file implementations ({pr}`518`, {pr}`521`,
  {pr}`526`, {pr}`528`, {pr}`529`, {pr}`530`, {pr}`533`, {pr}`535`)
- Make ArrayStore.data return ArchiveDataFrame instead of DataFrame ({pr}`522`)
- Migrate to pyproject.toml ({pr}`514`)
- Set vmin and vmax to None if archive is empty in ribs.visualize ({pr}`513`,
  {pr}`523`)
- Remove operators from GaussianEmitter and IsoLineEmitter ({pr}`508`)
- Update QDax visualizations to match QDax 0.5.0 ({pr}`502`)
- Skip qdax tests if qdax not installed ({pr}`491`)
- Move yapf after isort in pre-commit ({pr}`490`)
- Remove `_cells` attribute from ArchiveBase ({pr}`475`)
- Upgrade setup-miniconda to v3 due to deprecation ({pr}`464`)

## 0.7.1

This release introduces the
[QDHF tutorial](https://docs.pyribs.org/en/stable/tutorials/qdhf.html)! It also
makes a couple of minor usability improvements, such as better error checking.

### Changelog

#### API

- Support Python 3.12 ({pr}`390`)

#### Improvements

- Add qd score to lunar lander example ({pr}`458`)
- Raise error if `result_archive` and `archive` have different fields
  ({pr}`461`)
- Warn user if resampling for bounds takes too long in ESs ({pr}`462`)

#### Documentation

- Add QDHF tutorial ({pr}`459`)

#### Bugs

- Fix solution retrieval in lunar lander eval ({pr}`457`)

## 0.7.0

To learn about this release, see our page on What's New in v0.7.0:
https://docs.pyribs.org/en/stable/whats-new/v0.7.0.html

### Changelog

#### API

- Add GeneticAlgorithmEmitter with Internal Operator Support ({pr} `427`)
- Support alternative centroid generation methods in CVTArchive ({pr}`417`,
  {pr}`437`)
- Add PyCMAEvolutionStrategy for using pycma in ES emitters ({pr}`434`)
- **Backwards-incompatible:** Add ranking values to evolution strategy tell
  method ({pr}`438`)
- **Backwards-incompatible:** Move evolution strategy bounds to init ({pr}`436`)
- **Backwards-incompatible:** Use seed instead of rng in ranker ({pr}`432`)
- **Backwards-incompatible:** Replace status and value with add_info ({pr}`430`)
- Support custom data fields in archive, emitters, and scheduler ({pr}`421`,
  {pr}`429`)
- **Backwards-incompatible:** Remove `_batch` from parameter names ({pr}`422`,
  {pr}`424`, {pr}`425`, {pr}`426`, {pr}`428`)
- Add Gaussian, IsoLine Operators and Refactor GaussianEmitter/IsoLineEmitter
  ({pr}`418`)
- **Backwards-incompatible:** Remove metadata in favor of custom fields
  ({pr}`420`)
- Add Base Operator Interface and Emitter Operator Retrieval ({pr}`416`)
- **Backwards-incompatible:** Return occupied booleans in retrieve ({pr}`414`)
- **Backwards-incompatible:** Deprecate `as_pandas` in favor of
  `data(return_type="pandas")` ({pr}`408`)
- **Backwards-incompatible:** Replace ArchiveDataFrame batch methods with
  `get_field` ({pr}`413`)
- Add field_list and data methods to archives ({pr}`412`)
- Include threshold in `archive.best_elite` ({pr}`409`)
- **Backwards-incompatible:** Replace Elite and EliteBatch with dicts
  ({pr}`397`)
- **Backwards-incompatible:** Rename `measure_*` columns to `measures_*` in
  `as_pandas` ({pr}`396`)
- Add ArrayStore data structure ({pr}`395`, {pr}`398`, {pr}`400`, {pr}`402`,
  {pr}`403`, {pr}`404`, {pr}`406`, {pr}`407`, {pr}`411`)
- Add GradientOperatorEmitter to support OMG-MEGA and OG-MAP-Elites ({pr}`348`)

#### Improvements

- Raise error when threshold_min is set but learning_rate is not ({pr}`453`)
- Fix interval_size in CVTArchive and SlidingBoundariesArchive ({pr}`452`)
- Allow overriding ES in sphere example ({pr}`439`)
- Use NumPy SeedSequence in emitters ({pr}`431`, {pr}`440`)
- Use numbers types when checking arguments ({pr}`419`)
- Reimplement ArchiveBase using ArrayStore ({pr}`399`)
- Use chunk computation in CVT brute force calculation to reduce memory usage
  ({pr}`394`)
- Test pyribs installation in tutorials ({pr}`384`)
- Add cron job for testing installation ({pr}`389`, {pr}`401`)
- Fix broken cross-refs in docs ({pr}`393`)

#### Documentation

- Tidy up LSI MNIST notebook ({pr}`444`)

## 0.6.4

Small release that adds the scalable CMA-MAE tutorial.

### Changelog

#### Documentation

- Add tutorial on scalable CMA-MAE variants ({pr}`433`, {pr}`443`)

## 0.6.3

Small patch release due to deprecation issues.

### Changelog

#### Improvements

- Replace np.product with np.prod due to deprecation ({pr}`385`)

## 0.6.2

Small patch release due to installation issues in our tutorials.

### Changelog

#### API

- Import ribs[visualize] in tutorials that need it ({pr}`379`)

#### Improvements

- Switch to a branch-based release model ({pr}`382`)

## 0.6.1

(This release was removed)

## 0.6.0

### Changelog

#### API

- Drop Python 3.7 support and upgrade dependencies ({pr}`350`)
- Add visualization of QDax repertoires ({pr}`353`)
- Improve cvt_archive_heatmap flexibility ({pr}`354`)
- Clip Voronoi regions in cvt_archive_heatmap ({pr}`356`)
- **Backwards-incompatible:** Allow using kwargs for colorbar in
  parallel_axes_plot ({pr}`358`)
  - Removes cbar_orientaton and cbar_pad args for parallel_axes_plot
- Add `rasterized` arg for heatmaps ({pr}`359`)
- Support 1D cvt_archive_heatmap ({pr}`362`)
- Add 3D plots for CVTArchive ({pr}`371`)
- Add visualization of 3D QDax repertoires ({pr}`373`)
- Enable plotting custom data in visualizations ({pr}`374`)

#### Documentation

- Use dask instead of multiprocessing for lunar lander tutorial ({pr}`346`)
- pip install swig before gymnasium[box2d] in lunar lander tutorial ({pr}`346`)
- Fix lunar lander dependency issues ({pr}`366`, {pr}`367`)
- Simplify DQD tutorial imports ({pr}`369`)
- Improve visualization docs examples ({pr}`372`)

#### Improvements

- Improve developer workflow with pre-commit ({pr}`351`, {pr}`363`)
- Speed up 2D cvt_archive_heatmap by order of magnitude ({pr}`355`)
- Refactor visualize module into multiple files ({pr}`357`)
- Refactor visualize tests into multiple files ({pr}`370`)
- Add GitHub link roles in documentation ({pr}`361`)
- Refactor argument validation utilities ({pr}`365`)
- Use Conda envs in all CI jobs ({pr}`368`)
- Split tutorial CI into multiple jobs ({pr}`375`)

## 0.5.2

This release contains miscellaneous edits to our documentation from v0.5.1.
Furthermore, the library is updated to support Python 3.11, removed deprecated
options, and strengthened with more robust checks and error messages in the
schedulers.

### Changelog

#### API

- Support Python 3.11 ({pr}`342`)
- Check that emitters passed in are lists/iterables in scheduler ({pr}`341`)
- Fix Matplotlib `get_cmap` deprecation ({pr}`340`)
- **Backwards-incompatible:** Default `plot_centroids` to False when plotting
  ({pr}`339`)
- Raise error messages when `ask` is called without `ask_dqd` ({pr}`338`)

#### Documentation

- Add BibTex citation for GECCO 2023 ({pr}`337`)

#### Improvements

- Update distribution dependencies ({pr}`344`)

## 0.5.1

This release contains miscellaneous edits to our documentation from v0.5.0.
There were no changes to library functionality in this release.

## 0.5.0

To learn about this release, see our page on What's New in v0.5.0:
https://docs.pyribs.org/en/stable/whats-new/v0.5.0.html

### Changelog

#### API

- Schedulers warn if no solutions are inserted into archive ({pr}`320`)
- Implement `BanditScheduler` ({pr}`299`)
- **Backwards-incompatible:** Implement Scalable CMA-ES Optimizers ({pr}`274`,
  {pr}`288`)
- Make ribs.emitters.opt public ({pr}`281`)
- Add normalized QD score to ArchiveStats ({pr}`276`)
- **Backwards-incompatible:** Make ArchiveStats a dataclass ({pr}`275`)
- **Backwards-incompatible:** Add shape checks to `tell()` and `tell_dqd()`
  methods ({pr}`269`)
- Add method for computing CQD score in archives ({pr}`252`)
- **Backwards-incompatible:** Deprecate positional arguments in constructors
  ({pr}`261`)
- **Backwards-incompatible:** Allow custom initialization in Gaussian and
  IsoLine emitters ({pr}`259`, {pr}`265`)
- Implement CMA-MAE archive thresholds ({pr}`256`, {pr}`260`, {pr}`314`)
  - Revive the old implementation of `add_single` removed in ({pr}`221`)
  - Add separate tests for `add_single` and `add` with single solution
- Fix all examples and tutorials ({pr}`253`)
- Add restart timer to `EvolutionStrategyEmitter` and
  `GradientArborescenceEmitter`({pr}`255`)
- Rename fields and update documentation ({pr}`249`, {pr}`250`)
  - **Backwards-incompatible:** rename `Optimizer` to `Scheduler`
  - **Backwards-incompatible:** rename `objective_value` to `objective`
  - **Backwards-incompatible:** rename `behavior_value`/`bcs` to `measures`
  - **Backwards-incompatible:** `behavior_dim` in archives is now `measure_dim`
  - Rename `n_solutions` to `batch_size` in `Scheduler`.
- Add `GradientArborescenceEmitter`, which is used to implement CMA-MEGA
  ({pr}`240`, {pr}`263`, {pr}`264`, {pr}`282`, {pr}`321`)
- Update emitter `tell()` docstrings to no longer say "Inserts entries into
  archive" ({pr}`247`)
- Expose `emitter.restarts` as a property ({pr}`248`)
- Specify that `x0` is 1D for all emitters ({pr}`244`)
- Add `best_elite` property for archives ({pr}`237`)
- Rename methods in ArchiveDataFrame and rename as_pandas behavior columns
  ({pr}`236`)
- Re-run CVTArchive benchmarks and update CVTArchive ({pr}`235`, {pr}`329`)
  - **Backwards-incompatible:** `use_kd_tree` now defaults to True since the k-D
    tree is always faster than brute force in benchmarks.
- Allow adding solutions one at a time in optimizer ({pr}`233`)
- Minimize numba usage ({pr}`232`)
- **Backwards-incompatible:** Implement batch addition in archives ({pr}`221`,
  {pr}`242`)
  - `add` now adds a batch of solutions to the archive
  - `add_single` adds a single solution
- `emitter.tell` now takes in `status_batch` and `value_batch` ({pr}`227`)
- Make epsilon configurable in archives ({pr}`226`)
- **Backwards-incompatible:** Remove ribs.factory ({pr}`225`, {pr}`228`)
- **Backwards-incompatible:** Replaced `ImprovementEmitter`,
  `RandomDirectionEmitter`, and `OptimizingEmitter` with
  `EvolutionStrategyEmitter` ({pr}`220`, {pr}`223`, {pr}`278`)
- Raise ValueError for incorrect array shapes in archive methods ({pr}`219`)
- Introduced the Ranker object, which is responsible for ranking the solutions
  based on different objectives ({pr}`209`, {pr}`222`, {pr}`245`)
- Add index_of_single method for getting index of measures for one solution
  ({pr}`214`)
- **Backwards-incompatible:** Replace elite_with_behavior with retrieve and
  retrieve_single in archives ({pr}`213`, {pr}`215`, {pr}`295`)
- **Backwards-incompatible:** Replace get_index with batched index_of method in
  archives ({pr}`208`)
  - Also added `grid_to_int_index` and `int_to_grid_index` methods for
    `GridArchive` and `SlidingBoundariesArchive`
- **Backwards-incompatible:** Made it such that each archive is initialized
  fully in its constructor instead of needing a separate
  .initialize(solution_dim) call ({pr}`200`)
- **Backwards-incompatible:** Add `sigma`, `sigma0` options to
  `gaussian_emitter` and `iso_line_emitter` ({pr}`199`)
  - `gaussian_emitter` constructor requires `sigma`; `sigma0` is optional.
  - `iso_line_emitter` constructor takes in optional parameter `sigma0`.
- **Backwards-incompatible:** Add `cbar`, `aspect` options for
  `cvt_archive_heatmap` ({pr}`197`)
- **Backwards-incompatible:** Add `aspect` option to `grid_archive_heatmap` +
  support for 1D heatmaps ({pr}`196`)
  - `square` option no longer works
- **Backwards-incompatible:** Add `cbar` option to `grid_archive_heatmap`
  ({pr}`193`)
- **Backwards-incompatible:** Replace `get_random_elite()` with batched
  `sample_elites()` method ({pr}`192`)
- **Backwards-incompatible:** Add EliteBatch and rename fields in Elite
  ({pr}`191`)
- **Backwards-incompatible:** Rename bins to cells for consistency with
  literature ({pr}`189`)
  - Archive constructors now take in `cells` argument instead of `bins`
  - Archive now have a `cells` property rather than a `bins` property
- **Backwards-incompatible:** Only use integer indices in archives ({pr}`185`)
  - `ArchiveBase`
    - Replaced `storage_dims` (tuple of int) with `storage_dim` (int)
    - `_occupied_indices` is now a fixed-size array with `_num_occupied`
      indicating its current usage, and `_occupied_indices_cols` has been
      removed
    - `index_of` must now return an integer

#### Bugs

- Fix boundary lines in sliding boundaries archive heatmap ({pr}`271`)
- Fix negative eigenvalue in CMA-ES covariance matrix ({pr}`285`)

#### Documentation

- Speed up lunar lander tutorial ({pr}`319`)
- Add DQDTutorial ({pr}`267`)
- Remove examples extra in favor of individual example deps ({pr}`306`)
- Facilitate linking to latest version of documentation ({pr}`300`)
- Update lunar lander tutorial with v0.5.0 features ({pr}`292`)
- Improve tutorial and example overviews ({pr}`291`)
- Move tutorials out of examples folder ({pr}`290`)
- Update lunar lander to use Gymnasium ({pr}`289`)
- Add CMA-MAE tutorial ({pr}`273`, {pr}`284`)
- Update README ({pr}`279`)
- Add sphinx-codeautolink to docs ({pr}`206`, {pr}`280`)
- Fix documentation rendering issues on ReadTheDocs ({pr}`205`)
- Fix typos and formatting in docstrings of `ribs/visualize.py` ({pr}`203`)
- Add in-comment type hint rich linking ({pr}`204`)
- Upgrade Sphinx dependencies ({pr}`202`)

#### Improvements

- Move threadpoolctl from optimizer to CMA-ES ({pr}`241`)
- Remove unnecessary emitter benchmarks ({pr}`231`)
- Build docs during CI/CD workflow ({pr}`211`)
- Drop Python 3.6 and add Python 3.10 support ({pr}`181`)
- Add procedure for updating changelog ({pr}`182`)
- Add 'visualize' extra ({pr}`183`, {pr}`184`, {pr}`302`)

## 0.4.0 (2021-07-19)

To learn about this release, see our blog post: https://pyribs.org/blog/0-4-0

### Changelog

#### API

- Add ribs.visualize.parallel_axes_plot for analyzing archives with
  high-dimensional BCs ({pr}`92`)
- **Backwards-incompatible:** Reduce attributes and parameters in EmitterBase to
  make it easier to extend ({pr}`101`)
- In Optimizer, support emitters that return any number of solutions in ask()
  ({pr}`101`)
- **Backwards-incompatible:** Store metadata in archives as described in
  {pr}`87` ({pr}`103`, {pr}`114`, {pr}`115`, {pr}`119`)
- **Backwards-incompatible:** Rename "index" to "index_0" in
  CVTArchive.as_pandas for API consistency ({pr}`113`)
- **Backwards-incompatible:** Make index_of() public in archives to emphasize
  each index's meaning ({pr}`128`)
- **Backwards-incompatible:** Add index to get_random_elite() and
  elite_with_behavior() in archives ({pr}`129`)
- Add clear() method to archive ({pr}`140`, {pr}`146`)
- Represent archive elites with an Elite namedtuple ({pr}`142`)
- Add len and iter methods to archives ({pr}`151`, {pr}`152`)
- Add statistics to archives ({pr}`100`, {pr}`157`)
- Improve manipulation of elites by modifying as_pandas ({pr}`123`, {pr}`149`,
  {pr}`153`, {pr}`158`, {pr}`168`)
- Add checks for optimizer array and list shapes ({pr}`166`)

#### Documentation

- Add bibtex citations for tutorials ({pr}`122`)
- Remove network training from Fooling MNIST tutorial ({pr}`161`)
- Fix video display for lunar lander in Colab ({pr}`163`)
- Fix Colab links in stable docs ({pr}`164`)

#### Improvements

- Add support for Python 3.9 ({pr}`84`)
- Test with pinned versions ({pr}`110`)
- Increase minimum required versions for scipy and numba ({pr}`110`)
- Refactor as_pandas tests ({pr}`114`)
- Expand CI/CD to test examples and tutorials ({pr}`117`)
- Tidy up existing tests ({pr}`120`, {pr}`127`)
- Fix vocab in various areas ({pr}`138`)
- Fix dependency issues in tests ({pr}`139`)
- Remove tox from CI ({pr}`143`)
- Replace "entry" with "elite" in tests ({pr}`144`)
- Use new archive API in ribs.visualize implementation ({pr}`155`)

## 0.3.1 (2021-03-05)

This release features various bug fixes and improvements. In particular, we have
added tests for SlidingBoundariesArchive and believe it is ready for more
rigorous use.

### Changelog

- Move SlidingBoundariesArchive out of experimental by adding tests and fixing
  bugs ({pr}`93`)
- Added nicer figures to the Sphere example with `grid_archive_heatmap`
  ({pr}`86`)
- Added testing for Windows and MacOS ({pr}`83`)
- Fixed package metadata e.g. description

## 0.3.0 (2021-02-05)

pyribs is now in beta. Since our alpha release (0.2.0), we have polished the
library and added new tutorials and examples to our documentation.

### Changelog

- Added a Lunar Lander example that extends the lunar lander tutorial ({pr}`70`)
- Added New Tutorial: Illuminating the Latent Space of an MNIST GAN ({pr}`78`)
- GridArchive: Added a boundaries attribute with the upper and lower bounds of
  each dimension's bins ({pr}`76`)
- Fixed a bug where CMA-ME emitters do not work with float32 archives ({pr}`74`)
- Fixed a bug where Optimizer is able to take in non-unique emitter instances
  ({pr}`75`)
- Fixed a bug where GridArchive failed for float32 due to a small epsilon
  ({pr}`81`)
- Fix issues with bounds in the SlidingBoundaryArchive ({pr}`77`)
- Added clearer error messages for archives ({pr}`82`)
- Modified the Python requirements to allow any version above 3.6.0 ({pr}`68`)
- The wheel is now fixed so that it only supports py3 rather than py2 and py3
  ({pr}`68`)
- Miscellaneous documentation fixes ({pr}`71`)

## 0.2.0 (2021-01-29)

- Alpha release

## 0.2.1 (2021-01-29)

- Package metadata fixes (author, email, url)
- Miscellaneous documentation improvements

## 0.1.1 (2021-01-29)

- Test release (now removed)

## 0.1.0 (2020-09-11)

- Test release (now removed)

## 0.0.0 (2020-09-11)

- pyribs begins<|MERGE_RESOLUTION|>--- conflicted
+++ resolved
@@ -6,14 +6,11 @@
 
 #### API
 
-<<<<<<< HEAD
 - Implement Dominated Novelty Search ({pr}`664`)
-=======
 - Add `sklearn_nn` as an option for `nearest_neighbors` in CVTArchive
   ({pr}`675`)
 - **Backwards-incompatible:** Replace `use_kd_tree` with `nearest_neighbors` in
   CVTArchive ({pr}`674`)
->>>>>>> dd4e1d19
 - Drop Python 3.9 support and add 3.14 support ({pr}`672`)
 - Separate centroid generation from init in CVTArchive ({pr}`663`)
   - **Backwards-incompatible:** Replace the `cells` and `custom_centroids`
