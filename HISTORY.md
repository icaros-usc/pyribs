# History

## 0.7.0 (Forthcoming)

### Changelog

#### API

<<<<<<< HEAD
- Add PyCMAEvolutionStrategy for using pycma in ES emitters ({pr}`434`)
=======
- **Backwards-incompatible:** Add ranking values to evolution strategy tell
  method ({pr}`438`)
>>>>>>> c03bd19b
- **Backwards-incompatible:** Move evolution strategy bounds to init ({pr}`436`)
- **Backwards-incompatible:** Use seed instead of rng in ranker ({pr}`432`)
- **Backwards-incompatible:** Replace status and value with add_info ({pr}`430`)
- Support custom data fields in archive, emitters, and scheduler ({pr}`421`,
  {pr}`429`)
- **Backwards-incompatible:** Remove `_batch` from parameter names ({pr}`422`,
  {pr}`424`, {pr}`425`, {pr}`426`, {pr}`428`)
- Add Gaussian, IsoLine Operators and Refactor GaussianEmitter/IsoLineEmitter
  ({pr}`418`)
- **Backwards-incompatible:** Remove metadata in favor of custom fields
  ({pr}`420`)
- Add Base Operator Interface and Emitter Operator Retrieval ({pr}`416`)
- **Backwards-incompatible:** Return occupied booleans in retrieve ({pr}`414`)
- **Backwards-incompatible:** Deprecate `as_pandas` in favor of
  `data(return_type="pandas")` ({pr}`408`)
- **Backwards-incompatible:** Replace ArchiveDataFrame batch methods with
  `get_field` ({pr}`413`)
- Add field_list and data methods to archives ({pr}`412`)
- Include threshold in `archive.best_elite` ({pr}`409`)
- **Backwards-incompatible:** Replace Elite and EliteBatch with dicts
  ({pr}`397`)
- **Backwards-incompatible:** Rename `measure_*` columns to `measures_*` in
  `as_pandas` ({pr}`396`)
- Add ArrayStore data structure ({pr}`395`, {pr}`398`, {pr}`400`, {pr}`402`,
  {pr}`403`, {pr}`404`, {pr}`406`, {pr}`407`, {pr}`411`)
- Add GradientOperatorEmitter to support OMG-MEGA and OG-MAP-Elites ({pr}`348`)

#### Improvements

- Use NumPy SeedSequence in emitters ({pr}`431`)
- Use numbers types when checking arguments ({pr}`419`)
- Reimplement ArchiveBase using ArrayStore ({pr}`399`)
- Use chunk computation in CVT brute force calculation to reduce memory usage
  ({pr}`394`)
- Test pyribs installation in tutorials ({pr}`384`)
- Add cron job for testing installation ({pr}`389`, {pr}`401`)
- Fix broken cross-refs in docs ({pr}`393`)

## 0.6.3

Small patch release due to deprecation issues.

### Changelog

#### Improvements

- Replace np.product with np.prod due to deprecation ({pr}`385`)

## 0.6.2

Small patch release due to installation issues in our tutorials.

### Changelog

#### API

- Import ribs[visualize] in tutorials that need it ({pr}`379`)

#### Improvements

- Switch to a branch-based release model ({pr}`382`)

## 0.6.1

(This release was removed)

## 0.6.0

### Changelog

#### API

- Drop Python 3.7 support and upgrade dependencies ({pr}`350`)
- Add visualization of QDax repertoires ({pr}`353`)
- Improve cvt_archive_heatmap flexibility ({pr}`354`)
- Clip Voronoi regions in cvt_archive_heatmap ({pr}`356`)
- **Backwards-incompatible:** Allow using kwargs for colorbar in
  parallel_axes_plot ({pr}`358`)
  - Removes cbar_orientaton and cbar_pad args for parallel_axes_plot
- Add `rasterized` arg for heatmaps ({pr}`359`)
- Support 1D cvt_archive_heatmap ({pr}`362`)
- Add 3D plots for CVTArchive ({pr}`371`)
- Add visualization of 3D QDax repertoires ({pr}`373`)
- Enable plotting custom data in visualizations ({pr}`374`)

#### Documentation

- Use dask instead of multiprocessing for lunar lander tutorial ({pr}`346`)
- pip install swig before gymnasium[box2d] in lunar lander tutorial ({pr}`346`)
- Fix lunar lander dependency issues ({pr}`366`, {pr}`367`)
- Simplify DQD tutorial imports ({pr}`369`)
- Improve visualization docs examples ({pr}`372`)

#### Improvements

- Improve developer workflow with pre-commit ({pr}`351`, {pr}`363`)
- Speed up 2D cvt_archive_heatmap by order of magnitude ({pr}`355`)
- Refactor visualize module into multiple files ({pr}`357`)
- Refactor visualize tests into multiple files ({pr}`370`)
- Add GitHub link roles in documentation ({pr}`361`)
- Refactor argument validation utilities ({pr}`365`)
- Use Conda envs in all CI jobs ({pr}`368`)
- Split tutorial CI into multiple jobs ({pr}`375`)

## 0.5.2

This release contains miscellaneous edits to our documentation from v0.5.1.
Furthermore, the library is updated to support Python 3.11, removed deprecated
options, and strengthened with more robust checks and error messages in the
schedulers.

### Changelog

#### API

- Support Python 3.11 ({pr}`342`)
- Check that emitters passed in are lists/iterables in scheduler ({pr}`341`)
- Fix Matplotlib `get_cmap` deprecation ({pr}`340`)
- **Backwards-incompatible:** Default `plot_centroids` to False when plotting
  ({pr}`339`)
- Raise error messages when `ask` is called without `ask_dqd` ({pr}`338`)

#### Documentation

- Add BibTex citation for GECCO 2023 ({pr}`337`)

#### Improvements

- Update distribution dependencies ({pr}`344`)

## 0.5.1

This release contains miscellaneous edits to our documentation from v0.5.0.
There were no changes to library functionality in this release.

## 0.5.0

To learn about this release, see our page on What's New in v0.5.0:
https://docs.pyribs.org/en/stable/whats-new.html

### Changelog

#### API

- Schedulers warn if no solutions are inserted into archive ({pr}`320`)
- Implement `BanditScheduler` ({pr}`299`)
- **Backwards-incompatible:** Implement Scalable CMA-ES Optimizers ({pr}`274`,
  {pr}`288`)
- Make ribs.emitters.opt public ({pr}`281`)
- Add normalized QD score to ArchiveStats ({pr}`276`)
- **Backwards-incompatible:** Make ArchiveStats a dataclass ({pr}`275`)
- **Backwards-incompatible:** Add shape checks to `tell()` and `tell_dqd()`
  methods ({pr}`269`)
- Add method for computing CQD score in archives ({pr}`252`)
- **Backwards-incompatible:** Deprecate positional arguments in constructors
  ({pr}`261`)
- **Backwards-incompatible:** Allow custom initialization in Gaussian and
  IsoLine emitters ({pr}`259`, {pr}`265`)
- Implement CMA-MAE archive thresholds ({pr}`256`, {pr}`260`, {pr}`314`)
  - Revive the old implementation of `add_single` removed in ({pr}`221`)
  - Add separate tests for `add_single` and `add` with single solution
- Fix all examples and tutorials ({pr}`253`)
- Add restart timer to `EvolutionStrategyEmitter` and
  `GradientArborescenceEmitter`({pr}`255`)
- Rename fields and update documentation ({pr}`249`, {pr}`250`)
  - **Backwards-incompatible:** rename `Optimizer` to `Scheduler`
  - **Backwards-incompatible:** rename `objective_value` to `objective`
  - **Backwards-incompatible:** rename `behavior_value`/`bcs` to `measures`
  - **Backwards-incompatible:** `behavior_dim` in archives is now `measure_dim`
  - Rename `n_solutions` to `batch_size` in `Scheduler`.
- Add `GradientArborescenceEmitter`, which is used to implement CMA-MEGA
  ({pr}`240`, {pr}`263`, {pr}`264`, {pr}`282`, {pr}`321`)
- Update emitter `tell()` docstrings to no longer say "Inserts entries into
  archive" ({pr}`247`)
- Expose `emitter.restarts` as a property ({pr}`248`)
- Specify that `x0` is 1D for all emitters ({pr}`244`)
- Add `best_elite` property for archives ({pr}`237`)
- Rename methods in ArchiveDataFrame and rename as_pandas behavior columns
  ({pr}`236`)
- Re-run CVTArchive benchmarks and update CVTArchive ({pr}`235`, {pr}`329`)
  - **Backwards-incompatible:** `use_kd_tree` now defaults to True since the k-D
    tree is always faster than brute force in benchmarks.
- Allow adding solutions one at a time in optimizer ({pr}`233`)
- Minimize numba usage ({pr}`232`)
- **Backwards-incompatible:** Implement batch addition in archives ({pr}`221`,
  {pr}`242`)
  - `add` now adds a batch of solutions to the archive
  - `add_single` adds a single solution
- `emitter.tell` now takes in `status_batch` and `value_batch` ({pr}`227`)
- Make epsilon configurable in archives ({pr}`226`)
- **Backwards-incompatible:** Remove ribs.factory ({pr}`225`, {pr}`228`)
- **Backwards-incompatible:** Replaced `ImprovementEmitter`,
  `RandomDirectionEmitter`, and `OptimizingEmitter` with
  `EvolutionStrategyEmitter` ({pr}`220`, {pr}`223`, {pr}`278`)
- Raise ValueError for incorrect array shapes in archive methods ({pr}`219`)
- Introduced the Ranker object, which is responsible for ranking the solutions
  based on different objectives ({pr}`209`, {pr}`222`, {pr}`245`)
- Add index_of_single method for getting index of measures for one solution
  ({pr}`214`)
- **Backwards-incompatible:** Replace elite_with_behavior with retrieve and
  retrieve_single in archives ({pr}`213`, {pr}`215`, {pr}`295`)
- **Backwards-incompatible:** Replace get_index with batched index_of method in
  archives ({pr}`208`)
  - Also added `grid_to_int_index` and `int_to_grid_index` methods for
    `GridArchive` and `SlidingBoundariesArchive`
- **Backwards-incompatible:** Made it such that each archive is initialized
  fully in its constructor instead of needing a separate
  .initialize(solution_dim) call ({pr}`200`)
- **Backwards-incompatible:** Add `sigma`, `sigma0` options to
  `gaussian_emitter` and `iso_line_emitter` ({pr}`199`)
  - `gaussian_emitter` constructor requires `sigma`; `sigma0` is optional.
  - `iso_line_emitter` constructor takes in optional parameter `sigma0`.
- **Backwards-incompatible:** Add `cbar`, `aspect` options for
  `cvt_archive_heatmap` ({pr}`197`)
- **Backwards-incompatible:** Add `aspect` option to `grid_archive_heatmap` +
  support for 1D heatmaps ({pr}`196`)
  - `square` option no longer works
- **Backwards-incompatible:** Add `cbar` option to `grid_archive_heatmap`
  ({pr}`193`)
- **Backwards-incompatible:** Replace `get_random_elite()` with batched
  `sample_elites()` method ({pr}`192`)
- **Backwards-incompatible:** Add EliteBatch and rename fields in Elite
  ({pr}`191`)
- **Backwards-incompatible:** Rename bins to cells for consistency with
  literature ({pr}`189`)
  - Archive constructors now take in `cells` argument instead of `bins`
  - Archive now have a `cells` property rather than a `bins` property
- **Backwards-incompatible:** Only use integer indices in archives ({pr}`185`)
  - `ArchiveBase`
    - Replaced `storage_dims` (tuple of int) with `storage_dim` (int)
    - `_occupied_indices` is now a fixed-size array with `_num_occupied`
      indicating its current usage, and `_occupied_indices_cols` has been
      removed
    - `index_of` must now return an integer

#### Bugs

- Fix boundary lines in sliding boundaries archive heatmap ({pr}`271`)
- Fix negative eigenvalue in CMA-ES covariance matrix ({pr}`285`)

#### Documentation

- Speed up lunar lander tutorial ({pr}`319`)
- Add DQDTutorial ({pr}`267`)
- Remove examples extra in favor of individual example deps ({pr}`306`)
- Facilitate linking to latest version of documentation ({pr}`300`)
- Update lunar lander tutorial with v0.5.0 features ({pr}`292`)
- Improve tutorial and example overviews ({pr}`291`)
- Move tutorials out of examples folder ({pr}`290`)
- Update lunar lander to use Gymnasium ({pr}`289`)
- Add CMA-MAE tutorial ({pr}`273`, {pr}`284`)
- Update README ({pr}`279`)
- Add sphinx-codeautolink to docs ({pr}`206`, {pr}`280`)
- Fix documentation rendering issues on ReadTheDocs ({pr}`205`)
- Fix typos and formatting in docstrings of `ribs/visualize.py` ({pr}`203`)
- Add in-comment type hint rich linking ({pr}`204`)
- Upgrade Sphinx dependencies ({pr}`202`)

#### Improvements

- Move threadpoolctl from optimizer to CMA-ES ({pr}`241`)
- Remove unnecessary emitter benchmarks ({pr}`231`)
- Build docs during CI/CD workflow ({pr}`211`)
- Drop Python 3.6 and add Python 3.10 support ({pr}`181`)
- Add procedure for updating changelog ({pr}`182`)
- Add 'visualize' extra ({pr}`183`, {pr}`184`, {pr}`302`)

## 0.4.0 (2021-07-19)

To learn about this release, see our blog post: https://pyribs.org/blog/0-4-0

### Changelog

#### API

- Add ribs.visualize.parallel_axes_plot for analyzing archives with
  high-dimensional BCs ({pr}`92`)
- **Backwards-incompatible:** Reduce attributes and parameters in EmitterBase to
  make it easier to extend ({pr}`101`)
- In Optimizer, support emitters that return any number of solutions in ask()
  ({pr}`101`)
- **Backwards-incompatible:** Store metadata in archives as described in
  {pr}`87` ({pr}`103`, {pr}`114`, {pr}`115`, {pr}`119`)
- **Backwards-incompatible:** Rename "index" to "index_0" in
  CVTArchive.as_pandas for API consistency ({pr}`113`)
- **Backwards-incompatible:** Make index_of() public in archives to emphasize
  each index's meaning ({pr}`128`)
- **Backwards-incompatible:** Add index to get_random_elite() and
  elite_with_behavior() in archives ({pr}`129`)
- Add clear() method to archive ({pr}`140`, {pr}`146`)
- Represent archive elites with an Elite namedtuple ({pr}`142`)
- Add len and iter methods to archives ({pr}`151`, {pr}`152`)
- Add statistics to archives ({pr}`100`, {pr}`157`)
- Improve manipulation of elites by modifying as_pandas ({pr}`123`, {pr}`149`,
  {pr}`153`, {pr}`158`, {pr}`168`)
- Add checks for optimizer array and list shapes ({pr}`166`)

#### Documentation

- Add bibtex citations for tutorials ({pr}`122`)
- Remove network training from Fooling MNIST tutorial ({pr}`161`)
- Fix video display for lunar lander in Colab ({pr}`163`)
- Fix Colab links in stable docs ({pr}`164`)

#### Improvements

- Add support for Python 3.9 ({pr}`84`)
- Test with pinned versions ({pr}`110`)
- Increase minimum required versions for scipy and numba ({pr}`110`)
- Refactor as_pandas tests ({pr}`114`)
- Expand CI/CD to test examples and tutorials ({pr}`117`)
- Tidy up existing tests ({pr}`120`, {pr}`127`)
- Fix vocab in various areas ({pr}`138`)
- Fix dependency issues in tests ({pr}`139`)
- Remove tox from CI ({pr}`143`)
- Replace "entry" with "elite" in tests ({pr}`144`)
- Use new archive API in ribs.visualize implementation ({pr}`155`)

## 0.3.1 (2021-03-05)

This release features various bug fixes and improvements. In particular, we have
added tests for SlidingBoundariesArchive and believe it is ready for more
rigorous use.

### Changelog

- Move SlidingBoundariesArchive out of experimental by adding tests and fixing
  bugs ({pr}`93`)
- Added nicer figures to the Sphere example with `grid_archive_heatmap`
  ({pr}`86`)
- Added testing for Windows and MacOS ({pr}`83`)
- Fixed package metadata e.g. description

## 0.3.0 (2021-02-05)

pyribs is now in beta. Since our alpha release (0.2.0), we have polished the
library and added new tutorials and examples to our documentation.

### Changelog

- Added a Lunar Lander example that extends the lunar lander tutorial ({pr}`70`)
- Added New Tutorial: Illuminating the Latent Space of an MNIST GAN ({pr}`78`)
- GridArchive: Added a boundaries attribute with the upper and lower bounds of
  each dimension's bins ({pr}`76`)
- Fixed a bug where CMA-ME emitters do not work with float32 archives ({pr}`74`)
- Fixed a bug where Optimizer is able to take in non-unique emitter instances
  ({pr}`75`)
- Fixed a bug where GridArchive failed for float32 due to a small epsilon
  ({pr}`81`)
- Fix issues with bounds in the SlidingBoundaryArchive ({pr}`77`)
- Added clearer error messages for archives ({pr}`82`)
- Modified the Python requirements to allow any version above 3.6.0 ({pr}`68`)
- The wheel is now fixed so that it only supports py3 rather than py2 and py3
  ({pr}`68`)
- Miscellaneous documentation fixes ({pr}`71`)

## 0.2.0 (2021-01-29)

- Alpha release

## 0.2.1 (2021-01-29)

- Package metadata fixes (author, email, url)
- Miscellaneous documentation improvements

## 0.1.1 (2021-01-29)

- Test release (now removed)

## 0.1.0 (2020-09-11)

- Test release (now removed)

## 0.0.0 (2020-09-11)

- pyribs begins<|MERGE_RESOLUTION|>--- conflicted
+++ resolved
@@ -6,12 +6,9 @@
 
 #### API
 
-<<<<<<< HEAD
 - Add PyCMAEvolutionStrategy for using pycma in ES emitters ({pr}`434`)
-=======
 - **Backwards-incompatible:** Add ranking values to evolution strategy tell
   method ({pr}`438`)
->>>>>>> c03bd19b
 - **Backwards-incompatible:** Move evolution strategy bounds to init ({pr}`436`)
 - **Backwards-incompatible:** Use seed instead of rng in ranker ({pr}`432`)
 - **Backwards-incompatible:** Replace status and value with add_info ({pr}`430`)
