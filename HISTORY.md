--- conflicted
+++ resolved
@@ -44,11 +44,8 @@
 
 #### Improvements
 
-<<<<<<< HEAD
 - Refactor archives into single-file implementations ({pr}`518`, {pr}`521`)
-=======
 - Make ArrayStore.data return ArchiveDataFrame instead of DataFrame ({pr}`522`)
->>>>>>> 4bdba325
 - Migrate to pyproject.toml ({pr}`514`)
 - Set vmin and vmax to None if archive is empty in ribs.visualize ({pr}`513`)
 - Update QDax visualizations to match QDax 0.5.0 ({pr}`502`)
