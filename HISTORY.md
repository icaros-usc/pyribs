--- conflicted
+++ resolved
@@ -6,16 +6,13 @@
 
 #### API
 
-<<<<<<< HEAD
 - Implement Dominated Novelty Search ({pr}`664`)
-=======
 - Separate centroid generation from init in CVTArchive ({pr}`663`)
   - **Backwards-incompatible:** Replace the `cells` and `custom_centroids`
     parameters with a new `centroids` parameter in CVTArchive
   - **Backwards-incompatible:** Remove the `samples` property from CVTArchive
   - **Backwards-incompatible:** Remove `plot_samples` from `cvt_archive_heatmap`
     and `cvt_archive_3d_plot`
->>>>>>> 431fbf4a
 - Add `k_means_centroids` function ({pr}`665`)
 - **Backwards-incompatible:** Remove `centroid_method` from `CVTArchive`
   ({pr}`662`)
