# History

## 0.5.0 (Forthcoming)

### Changelog

#### API

<<<<<<< HEAD
- Introduced the Ranker object, which is responsible for ranking the solutions
  based on different objectives (#209)
=======
- Add index_of_single method for getting index of measures for one solution
  (#214)
>>>>>>> 6eee3b03
- **Backwards-incompatible:** Replace elite_with_behavior with batched
  elites_with_measures method in archives (#213)
- **Backwards-incompatible:** Replace get_index with batched index_of method in
  archives (#208)
  - Also added `grid_to_int_index` and `int_to_grid_index` methods for
    `GridArchive` and `SlidingBoundariesArchive`
- **Backwards-incompatible:** Made it such that each archive is initialized
  fully in its constructor instead of needing a separate
  .initialize(solution_dim) call (#200)
- **Backwards-incompatible:** Add `sigma`, `sigma0` options to
  `gaussian_emitter` and `iso_line_emitter` (#199)
  - `gaussian_emitter` constructor requires `sigma`; `sigma0` is optional.
  - `iso_line_emitter` constructor takes in optional parameter `sigma0`.
- **Backwards-incompatible:** Add `cbar`, `aspect` options for
  `cvt_archive_heatmap` (#197)
- **Backwards-incompatible:** Add `aspect` option to `grid_archive_heatmap` +
  support for 1D heatmaps (#196)
  - `square` option no longer works
- **Backwards-incompatible:** Add `cbar` option to `grid_archive_heatmap` (#193)
- **Backwards-incompatible:** Replace `get_random_elite()` with batched
  `sample_elites()` method (#192)
- **Backwards-incompatible:** Add EliteBatch and rename fields in Elite (#191)
- **Backwards-incompatible:** Rename bins to cells for consistency with
  literature (#189)
  - Archive constructors now take in `cells` argument instead of `bins`
  - Archive now have a `cells` property rather than a `bins` property
- **Backwards-incompatible:** Only use integer indices in archives (#185)
  - `ArchiveBase`
    - Replaced `storage_dims` (tuple of int) with `storage_dim` (int)
    - `_occupied_indices` is now a fixed-size array with `_num_occupied`
      indicating its current usage, and `_occupied_indices_cols` has been
      removed
    - `index_of` must now return an integer

#### Documentation

- Add sphinx-codeautolink to docs (#206)
- Fix documentation rendering issues on ReadTheDocs (#205)
- Fix typos and formatting in docstrings of `ribs/visualize.py` (#203)
- Add in-comment type hint rich linking (#204)
- Upgrade Sphinx dependencies (#202)

#### Improvements

- Build docs during CI/CD workflow (#211)
- Drop Python 3.6 and add Python 3.10 support (#181)
- Add procedure for updating changelog (#182)
- Add 'visualize' extra and remove 'all' extra (#183,#184)

## 0.4.0 (2021-07-19)

To learn about this release, see our blog post: https://pyribs.org/blog/0-4-0

### Changelog

#### API

- Add ribs.visualize.parallel_axes_plot for analyzing archives with
  high-dimensional BCs (#92)
- **Backwards-incompatible:** Reduce attributes and parameters in EmitterBase to
  make it easier to extend (#101)
- In Optimizer, support emitters that return any number of solutions in ask()
  (#101)
- **Backwards-incompatible:** Store metadata in archives as described in #87
  (#103, #114, #115, #119)
- **Backwards-incompatible:** Rename "index" to "index_0" in
  CVTArchive.as_pandas for API consistency (#113)
- **Backwards-incompatible:** Make index_of() public in archives to emphasize
  each index's meaning (#128)
- **Backwards-incompatible:** Add index to get_random_elite() and
  elite_with_behavior() in archives (#129)
- Add clear() method to archive (#140, #146)
- Represent archive elites with an Elite namedtuple (#142)
- Add len and iter methods to archives (#151, #152)
- Add statistics to archives (#100, #157)
- Improve manipulation of elites by modifying as_pandas (#123, #149, #153, #158,
  #168)
- Add checks for optimizer array and list shapes (#166)

#### Documentation

- Add bibtex citations for tutorials (#122)
- Remove network training from Fooling MNIST tutorial (#161)
- Fix video display for lunar lander in Colab (#163)
- Fix Colab links in stable docs (#164)

#### Improvements

- Add support for Python 3.9 (#84)
- Test with pinned versions (#110)
- Increase minimum required versions for scipy and numba (#110)
- Refactor as_pandas tests (#114)
- Expand CI/CD to test examples and tutorials (#117)
- Tidy up existing tests (#120, #127)
- Fix vocab in various areas (#138)
- Fix dependency issues in tests (#139)
- Remove tox from CI (#143)
- Replace "entry" with "elite" in tests (#144)
- Use new archive API in ribs.visualize implementation (#155)

## 0.3.1 (2021-03-05)

This release features various bug fixes and improvements. In particular, we have
added tests for SlidingBoundariesArchive and believe it is ready for more
rigorous use.

### Changelog

- Move SlidingBoundariesArchive out of experimental by adding tests and fixing
  bugs (#93)
- Added nicer figures to the Sphere example with `grid_archive_heatmap` (#86)
- Added testing for Windows and MacOS (#83)
- Fixed package metadata e.g. description

## 0.3.0 (2021-02-05)

pyribs is now in beta. Since our alpha release (0.2.0), we have polished the
library and added new tutorials and examples to our documentation.

### Changelog

- Added a Lunar Lander example that extends the lunar lander tutorial (#70)
- Added New Tutorial: Illuminating the Latent Space of an MNIST GAN (#78)
- GridArchive: Added a boundaries attribute with the upper and lower bounds of
  each dimension's bins (#76)
- Fixed a bug where CMA-ME emitters do not work with float32 archives (#74)
- Fixed a bug where Optimizer is able to take in non-unique emitter instances
  (#75)
- Fixed a bug where GridArchive failed for float32 due to a small epsilon (#81)
- Fix issues with bounds in the SlidingBoundaryArchive (#77)
- Added clearer error messages for archives (#82)
- Modified the Python requirements to allow any version above 3.6.0 (#68)
- The wheel is now fixed so that it only supports py3 rather than py2 and py3
  (#68)
- Miscellaneous documentation fixes (#71)

## 0.2.0 (2021-01-29)

- Alpha release

## 0.2.1 (2021-01-29)

- Package metadata fixes (author, email, url)
- Miscellaneous documentation improvements

## 0.1.1 (2021-01-29)

- Test release (now removed)

## 0.1.0 (2020-09-11)

- Test release (now removed)

## 0.0.0 (2020-09-11)

- pyribs begins<|MERGE_RESOLUTION|>--- conflicted
+++ resolved
@@ -6,13 +6,11 @@
 
 #### API
 
-<<<<<<< HEAD
+
 - Introduced the Ranker object, which is responsible for ranking the solutions
   based on different objectives (#209)
-=======
 - Add index_of_single method for getting index of measures for one solution
   (#214)
->>>>>>> 6eee3b03
 - **Backwards-incompatible:** Replace elite_with_behavior with batched
   elites_with_measures method in archives (#213)
 - **Backwards-incompatible:** Replace get_index with batched index_of method in
