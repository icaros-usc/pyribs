--- conflicted
+++ resolved
@@ -6,11 +6,8 @@
 
 #### API
 
-<<<<<<< HEAD
 - Implement Dominated Novelty Search ({pr}`664`)
-=======
 - Require numpy to be at least 2.0.0 ({pr}`681`)
->>>>>>> d288aeb5
 - Allow specifying `centroids` with filenames in CVTArchive ({pr}`679`)
 - Add `kdtree_query_kwargs` parameter to CVTArchive ({pr}`677`)
 - **Backwards-incompatible:** Replace `ckdtree_kwargs` with `kdtree_kwargs` in
