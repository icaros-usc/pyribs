--- conflicted
+++ resolved
@@ -6,11 +6,8 @@
 
 #### API
 
-<<<<<<< HEAD
 - Implement Dominated Novelty Search ({pr}`664`)
-=======
 - Add `k_means_centroids` function ({pr}`665`)
->>>>>>> 25049c62
 - **Backwards-incompatible:** Remove `centroid_method` from `CVTArchive`
   ({pr}`662`)
 - Support multi-dimensional solutions in GaussianEmitter and IsoLineEmitter
