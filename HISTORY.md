# History

## 0.7.0 (Forthcoming)

### Changelog

#### API

<<<<<<< HEAD
- Add Base Operator Interface and Emitter Operator Retrieval ({pr}`416`)
=======
- **Backwards-incompatible:** Return occupied booleans in retrieve ({pr}`414`)
- **Backwards-incompatible:** Deprecate `as_pandas` in favor of
  `data(return_type="pandas")` ({pr}`408`)
- **Backwards-incompatible:** Replace ArchiveDataFrame batch methods with
  `get_field` ({pr}`413`)
- Add field_list and data methods to archives ({pr}`412`)
- Include threshold in `archive.best_elite` ({pr}`409`)
- **Backwards-incompatible:** Replace Elite and EliteBatch with dicts
  ({pr}`397`)
- **Backwards-incompatible:** Rename `measure_*` columns to `measures_*` in
  `as_pandas` ({pr}`396`)
- Add ArrayStore data structure ({pr}`395`, {pr}`398`, {pr}`400`, {pr}`402`,
  {pr}`403`, {pr}`404`, {pr}`406`, {pr}`407`, {pr}`411`)
- Add GradientOperatorEmitter to support OMG-MEGA and OG-MAP-Elites ({pr}`348`)
>>>>>>> f1da3187

#### Improvements

- Reimplement ArchiveBase using ArrayStore ({pr}`399`)
- Use chunk computation in CVT brute force calculation to reduce memory usage
  ({pr}`394`)
- Test pyribs installation in tutorials ({pr}`384`)
- Add cron job for testing installation ({pr}`389`, {pr}`401`)
- Fix broken cross-refs in docs ({pr}`393`)

## 0.6.3

Small patch release due to deprecation issues.

### Changelog

#### Improvements

- Replace np.product with np.prod due to deprecation ({pr}`385`)

## 0.6.2

Small patch release due to installation issues in our tutorials.

### Changelog

#### API

- Import ribs[visualize] in tutorials that need it ({pr}`379`)

#### Improvements

- Switch to a branch-based release model ({pr}`382`)

## 0.6.1

(This release was removed)

## 0.6.0

### Changelog

#### API

- Drop Python 3.7 support and upgrade dependencies ({pr}`350`)
- Add visualization of QDax repertoires ({pr}`353`)
- Improve cvt_archive_heatmap flexibility ({pr}`354`)
- Clip Voronoi regions in cvt_archive_heatmap ({pr}`356`)
- **Backwards-incompatible:** Allow using kwargs for colorbar in
  parallel_axes_plot ({pr}`358`)
  - Removes cbar_orientaton and cbar_pad args for parallel_axes_plot
- Add `rasterized` arg for heatmaps ({pr}`359`)
- Support 1D cvt_archive_heatmap ({pr}`362`)
- Add 3D plots for CVTArchive ({pr}`371`)
- Add visualization of 3D QDax repertoires ({pr}`373`)
- Enable plotting custom data in visualizations ({pr}`374`)

#### Documentation

- Use dask instead of multiprocessing for lunar lander tutorial ({pr}`346`)
- pip install swig before gymnasium[box2d] in lunar lander tutorial ({pr}`346`)
- Fix lunar lander dependency issues ({pr}`366`, {pr}`367`)
- Simplify DQD tutorial imports ({pr}`369`)
- Improve visualization docs examples ({pr}`372`)

#### Improvements

- Improve developer workflow with pre-commit ({pr}`351`, {pr}`363`)
- Speed up 2D cvt_archive_heatmap by order of magnitude ({pr}`355`)
- Refactor visualize module into multiple files ({pr}`357`)
- Refactor visualize tests into multiple files ({pr}`370`)
- Add GitHub link roles in documentation ({pr}`361`)
- Refactor argument validation utilities ({pr}`365`)
- Use Conda envs in all CI jobs ({pr}`368`)
- Split tutorial CI into multiple jobs ({pr}`375`)

## 0.5.2

This release contains miscellaneous edits to our documentation from v0.5.1.
Furthermore, the library is updated to support Python 3.11, removed deprecated
options, and strengthened with more robust checks and error messages in the
schedulers.

### Changelog

#### API

- Support Python 3.11 ({pr}`342`)
- Check that emitters passed in are lists/iterables in scheduler ({pr}`341`)
- Fix Matplotlib `get_cmap` deprecation ({pr}`340`)
- **Backwards-incompatible:** Default `plot_centroids` to False when plotting
  ({pr}`339`)
- Raise error messages when `ask` is called without `ask_dqd` ({pr}`338`)

#### Documentation

- Add BibTex citation for GECCO 2023 ({pr}`337`)

#### Improvements

- Update distribution dependencies ({pr}`344`)

## 0.5.1

This release contains miscellaneous edits to our documentation from v0.5.0.
There were no changes to library functionality in this release.

## 0.5.0

To learn about this release, see our page on What's New in v0.5.0:
https://docs.pyribs.org/en/stable/whats-new.html

### Changelog

#### API

- Schedulers warn if no solutions are inserted into archive ({pr}`320`)
- Implement `BanditScheduler` ({pr}`299`)
- **Backwards-incompatible:** Implement Scalable CMA-ES Optimizers ({pr}`274`,
  {pr}`288`)
- Make ribs.emitters.opt public ({pr}`281`)
- Add normalized QD score to ArchiveStats ({pr}`276`)
- **Backwards-incompatible:** Make ArchiveStats a dataclass ({pr}`275`)
- **Backwards-incompatible:** Add shape checks to `tell()` and `tell_dqd()`
  methods ({pr}`269`)
- Add method for computing CQD score in archives ({pr}`252`)
- **Backwards-incompatible:** Deprecate positional arguments in constructors
  ({pr}`261`)
- **Backwards-incompatible:** Allow custom initialization in Gaussian and
  IsoLine emitters ({pr}`259`, {pr}`265`)
- Implement CMA-MAE archive thresholds ({pr}`256`, {pr}`260`, {pr}`314`)
  - Revive the old implementation of `add_single` removed in ({pr}`221`)
  - Add separate tests for `add_single` and `add` with single solution
- Fix all examples and tutorials ({pr}`253`)
- Add restart timer to `EvolutionStrategyEmitter` and
  `GradientArborescenceEmitter`({pr}`255`)
- Rename fields and update documentation ({pr}`249`, {pr}`250`)
  - **Backwards-incompatible:** rename `Optimizer` to `Scheduler`
  - **Backwards-incompatible:** rename `objective_value` to `objective`
  - **Backwards-incompatible:** rename `behavior_value`/`bcs` to `measures`
  - **Backwards-incompatible:** `behavior_dim` in archives is now `measure_dim`
  - Rename `n_solutions` to `batch_size` in `Scheduler`.
- Add `GradientArborescenceEmitter`, which is used to implement CMA-MEGA
  ({pr}`240`, {pr}`263`, {pr}`264`, {pr}`282`, {pr}`321`)
- Update emitter `tell()` docstrings to no longer say "Inserts entries into
  archive" ({pr}`247`)
- Expose `emitter.restarts` as a property ({pr}`248`)
- Specify that `x0` is 1D for all emitters ({pr}`244`)
- Add `best_elite` property for archives ({pr}`237`)
- Rename methods in ArchiveDataFrame and rename as_pandas behavior columns
  ({pr}`236`)
- Re-run CVTArchive benchmarks and update CVTArchive ({pr}`235`, {pr}`329`)
  - **Backwards-incompatible:** `use_kd_tree` now defaults to True since the k-D
    tree is always faster than brute force in benchmarks.
- Allow adding solutions one at a time in optimizer ({pr}`233`)
- Minimize numba usage ({pr}`232`)
- **Backwards-incompatible:** Implement batch addition in archives ({pr}`221`,
  {pr}`242`)
  - `add` now adds a batch of solutions to the archive
  - `add_single` adds a single solution
- `emitter.tell` now takes in `status_batch` and `value_batch` ({pr}`227`)
- Make epsilon configurable in archives ({pr}`226`)
- **Backwards-incompatible:** Remove ribs.factory ({pr}`225`, {pr}`228`)
- **Backwards-incompatible:** Replaced `ImprovementEmitter`,
  `RandomDirectionEmitter`, and `OptimizingEmitter` with
  `EvolutionStrategyEmitter` ({pr}`220`, {pr}`223`, {pr}`278`)
- Raise ValueError for incorrect array shapes in archive methods ({pr}`219`)
- Introduced the Ranker object, which is responsible for ranking the solutions
  based on different objectives ({pr}`209`, {pr}`222`, {pr}`245`)
- Add index_of_single method for getting index of measures for one solution
  ({pr}`214`)
- **Backwards-incompatible:** Replace elite_with_behavior with retrieve and
  retrieve_single in archives ({pr}`213`, {pr}`215`, {pr}`295`)
- **Backwards-incompatible:** Replace get_index with batched index_of method in
  archives ({pr}`208`)
  - Also added `grid_to_int_index` and `int_to_grid_index` methods for
    `GridArchive` and `SlidingBoundariesArchive`
- **Backwards-incompatible:** Made it such that each archive is initialized
  fully in its constructor instead of needing a separate
  .initialize(solution_dim) call ({pr}`200`)
- **Backwards-incompatible:** Add `sigma`, `sigma0` options to
  `gaussian_emitter` and `iso_line_emitter` ({pr}`199`)
  - `gaussian_emitter` constructor requires `sigma`; `sigma0` is optional.
  - `iso_line_emitter` constructor takes in optional parameter `sigma0`.
- **Backwards-incompatible:** Add `cbar`, `aspect` options for
  `cvt_archive_heatmap` ({pr}`197`)
- **Backwards-incompatible:** Add `aspect` option to `grid_archive_heatmap` +
  support for 1D heatmaps ({pr}`196`)
  - `square` option no longer works
- **Backwards-incompatible:** Add `cbar` option to `grid_archive_heatmap`
  ({pr}`193`)
- **Backwards-incompatible:** Replace `get_random_elite()` with batched
  `sample_elites()` method ({pr}`192`)
- **Backwards-incompatible:** Add EliteBatch and rename fields in Elite
  ({pr}`191`)
- **Backwards-incompatible:** Rename bins to cells for consistency with
  literature ({pr}`189`)
  - Archive constructors now take in `cells` argument instead of `bins`
  - Archive now have a `cells` property rather than a `bins` property
- **Backwards-incompatible:** Only use integer indices in archives ({pr}`185`)
  - `ArchiveBase`
    - Replaced `storage_dims` (tuple of int) with `storage_dim` (int)
    - `_occupied_indices` is now a fixed-size array with `_num_occupied`
      indicating its current usage, and `_occupied_indices_cols` has been
      removed
    - `index_of` must now return an integer

#### Bugs

- Fix boundary lines in sliding boundaries archive heatmap ({pr}`271`)
- Fix negative eigenvalue in CMA-ES covariance matrix ({pr}`285`)

#### Documentation

- Speed up lunar lander tutorial ({pr}`319`)
- Add DQDTutorial ({pr}`267`)
- Remove examples extra in favor of individual example deps ({pr}`306`)
- Facilitate linking to latest version of documentation ({pr}`300`)
- Update lunar lander tutorial with v0.5.0 features ({pr}`292`)
- Improve tutorial and example overviews ({pr}`291`)
- Move tutorials out of examples folder ({pr}`290`)
- Update lunar lander to use Gymnasium ({pr}`289`)
- Add CMA-MAE tutorial ({pr}`273`, {pr}`284`)
- Update README ({pr}`279`)
- Add sphinx-codeautolink to docs ({pr}`206`, {pr}`280`)
- Fix documentation rendering issues on ReadTheDocs ({pr}`205`)
- Fix typos and formatting in docstrings of `ribs/visualize.py` ({pr}`203`)
- Add in-comment type hint rich linking ({pr}`204`)
- Upgrade Sphinx dependencies ({pr}`202`)

#### Improvements

- Move threadpoolctl from optimizer to CMA-ES ({pr}`241`)
- Remove unnecessary emitter benchmarks ({pr}`231`)
- Build docs during CI/CD workflow ({pr}`211`)
- Drop Python 3.6 and add Python 3.10 support ({pr}`181`)
- Add procedure for updating changelog ({pr}`182`)
- Add 'visualize' extra ({pr}`183`, {pr}`184`, {pr}`302`)

## 0.4.0 (2021-07-19)

To learn about this release, see our blog post: https://pyribs.org/blog/0-4-0

### Changelog

#### API

- Add ribs.visualize.parallel_axes_plot for analyzing archives with
  high-dimensional BCs ({pr}`92`)
- **Backwards-incompatible:** Reduce attributes and parameters in EmitterBase to
  make it easier to extend ({pr}`101`)
- In Optimizer, support emitters that return any number of solutions in ask()
  ({pr}`101`)
- **Backwards-incompatible:** Store metadata in archives as described in
  {pr}`87` ({pr}`103`, {pr}`114`, {pr}`115`, {pr}`119`)
- **Backwards-incompatible:** Rename "index" to "index_0" in
  CVTArchive.as_pandas for API consistency ({pr}`113`)
- **Backwards-incompatible:** Make index_of() public in archives to emphasize
  each index's meaning ({pr}`128`)
- **Backwards-incompatible:** Add index to get_random_elite() and
  elite_with_behavior() in archives ({pr}`129`)
- Add clear() method to archive ({pr}`140`, {pr}`146`)
- Represent archive elites with an Elite namedtuple ({pr}`142`)
- Add len and iter methods to archives ({pr}`151`, {pr}`152`)
- Add statistics to archives ({pr}`100`, {pr}`157`)
- Improve manipulation of elites by modifying as_pandas ({pr}`123`, {pr}`149`,
  {pr}`153`, {pr}`158`, {pr}`168`)
- Add checks for optimizer array and list shapes ({pr}`166`)

#### Documentation

- Add bibtex citations for tutorials ({pr}`122`)
- Remove network training from Fooling MNIST tutorial ({pr}`161`)
- Fix video display for lunar lander in Colab ({pr}`163`)
- Fix Colab links in stable docs ({pr}`164`)

#### Improvements

- Add support for Python 3.9 ({pr}`84`)
- Test with pinned versions ({pr}`110`)
- Increase minimum required versions for scipy and numba ({pr}`110`)
- Refactor as_pandas tests ({pr}`114`)
- Expand CI/CD to test examples and tutorials ({pr}`117`)
- Tidy up existing tests ({pr}`120`, {pr}`127`)
- Fix vocab in various areas ({pr}`138`)
- Fix dependency issues in tests ({pr}`139`)
- Remove tox from CI ({pr}`143`)
- Replace "entry" with "elite" in tests ({pr}`144`)
- Use new archive API in ribs.visualize implementation ({pr}`155`)

## 0.3.1 (2021-03-05)

This release features various bug fixes and improvements. In particular, we have
added tests for SlidingBoundariesArchive and believe it is ready for more
rigorous use.

### Changelog

- Move SlidingBoundariesArchive out of experimental by adding tests and fixing
  bugs ({pr}`93`)
- Added nicer figures to the Sphere example with `grid_archive_heatmap`
  ({pr}`86`)
- Added testing for Windows and MacOS ({pr}`83`)
- Fixed package metadata e.g. description

## 0.3.0 (2021-02-05)

pyribs is now in beta. Since our alpha release (0.2.0), we have polished the
library and added new tutorials and examples to our documentation.

### Changelog

- Added a Lunar Lander example that extends the lunar lander tutorial ({pr}`70`)
- Added New Tutorial: Illuminating the Latent Space of an MNIST GAN ({pr}`78`)
- GridArchive: Added a boundaries attribute with the upper and lower bounds of
  each dimension's bins ({pr}`76`)
- Fixed a bug where CMA-ME emitters do not work with float32 archives ({pr}`74`)
- Fixed a bug where Optimizer is able to take in non-unique emitter instances
  ({pr}`75`)
- Fixed a bug where GridArchive failed for float32 due to a small epsilon
  ({pr}`81`)
- Fix issues with bounds in the SlidingBoundaryArchive ({pr}`77`)
- Added clearer error messages for archives ({pr}`82`)
- Modified the Python requirements to allow any version above 3.6.0 ({pr}`68`)
- The wheel is now fixed so that it only supports py3 rather than py2 and py3
  ({pr}`68`)
- Miscellaneous documentation fixes ({pr}`71`)

## 0.2.0 (2021-01-29)

- Alpha release

## 0.2.1 (2021-01-29)

- Package metadata fixes (author, email, url)
- Miscellaneous documentation improvements

## 0.1.1 (2021-01-29)

- Test release (now removed)

## 0.1.0 (2020-09-11)

- Test release (now removed)

## 0.0.0 (2020-09-11)

- pyribs begins<|MERGE_RESOLUTION|>--- conflicted
+++ resolved
@@ -6,9 +6,7 @@
 
 #### API
 
-<<<<<<< HEAD
 - Add Base Operator Interface and Emitter Operator Retrieval ({pr}`416`)
-=======
 - **Backwards-incompatible:** Return occupied booleans in retrieve ({pr}`414`)
 - **Backwards-incompatible:** Deprecate `as_pandas` in favor of
   `data(return_type="pandas")` ({pr}`408`)
@@ -23,7 +21,6 @@
 - Add ArrayStore data structure ({pr}`395`, {pr}`398`, {pr}`400`, {pr}`402`,
   {pr}`403`, {pr}`404`, {pr}`406`, {pr}`407`, {pr}`411`)
 - Add GradientOperatorEmitter to support OMG-MEGA and OG-MAP-Elites ({pr}`348`)
->>>>>>> f1da3187
 
 #### Improvements
 
