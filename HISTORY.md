# History

## (Forthcoming)

### Changelog

#### API

- **Backwards-incompatible:** Tidy up operator implementation ({pr}`507`,
  {pr}`510`)
- Drop Python 3.8 support and remove pinned requirements {{pr}`497`)
- **Backwards-incompatible:** BanditScheduler: Add emitter_pool and active attr;
  remove emitters attr ({pr}`494`)
- Add DensityRanker for density descent search ({pr}`483`, {pr}`504`)
- Add NoveltyRanker for novelty search ({pr}`477`)
- Add proximity_archive_plot for visualizing ProximityArchive ({pr}`476`,
  {pr}`480`, {pr}`523`)
- Support novelty search with local competition in ProximityArchive ({pr}`481`)
- Add ProximityArchive for novelty search ({pr}`472`, {pr}`479`, {pr}`484`,
  {pr}`521`)
- Support diversity optimization in Scheduler.tell ({pr}`473`)
- Allow specifying separate dtypes for solution, objective, and measures
  ({pr}`471`)
- Replace archive.dtype with archive.dtypes dict that holds dtype of every field
  ({pr}`470`)

#### Bugs

- Make emitter bounds dtype match solution dtype ({pr}`519`)
- Fix `BanditScheduler` behaviour: the number of active emitters remains stable
  ({pr}`489`)

#### Documentation

- Update sphere example for consistency ({pr}`505`)
- DQD tutorial edits ({pr}`500`)
- Add version selector to docs ({pr}`495`)
- Update gymnasium and lunar lander version ({pr}`493`)
- Add tutorial page on Optuna integration ({pr}`492`)
- Switch from std to var in arm tutorial ({pr}`486`)
- Fix documentation conf for readthedocs deprecations ({pr}`485`)
- Add novelty search with CMA-ES to sphere example ({pr}`478`, {pr}`482`)
- Clarify errors in scheduler docstrings ({pr}`488`)

#### Improvements

- Refactor archives into single-file implementations ({pr}`518`, {pr}`521`)
- Make ArrayStore.data return ArchiveDataFrame instead of DataFrame ({pr}`522`)
- Migrate to pyproject.toml ({pr}`514`)
<<<<<<< HEAD
- Set vmin and vmax to None if archive is empty in ribs.visualize ({pr}`513`)
- Remove operators from GaussianEmitter and IsoLineEmitter ({pr}`508`)
=======
- Set vmin and vmax to None if archive is empty in ribs.visualize ({pr}`513`,
  {pr}`523`)
>>>>>>> 46787bfa
- Update QDax visualizations to match QDax 0.5.0 ({pr}`502`)
- Skip qdax tests if qdax not installed ({pr}`491`)
- Move yapf after isort in pre-commit ({pr}`490`)
- Remove `_cells` attribute from ArchiveBase ({pr}`475`)
- Upgrade setup-miniconda to v3 due to deprecation ({pr}`464`)

## 0.7.1

This release introduces the
[QDHF tutorial](https://docs.pyribs.org/en/stable/tutorials/qdhf.html)! It also
makes a couple of minor usability improvements, such as better error checking.

### Changelog

#### API

- Support Python 3.12 ({pr}`390`)

#### Improvements

- Add qd score to lunar lander example ({pr}`458`)
- Raise error if `result_archive` and `archive` have different fields
  ({pr}`461`)
- Warn user if resampling for bounds takes too long in ESs ({pr}`462`)

#### Documentation

- Add QDHF tutorial ({pr}`459`)

#### Bugs

- Fix solution retrieval in lunar lander eval ({pr}`457`)

## 0.7.0

To learn about this release, see our page on What's New in v0.7.0:
https://docs.pyribs.org/en/stable/whats-new.html

### Changelog

#### API

- Add GeneticAlgorithmEmitter with Internal Operator Support ({pr} `427`)
- Support alternative centroid generation methods in CVTArchive ({pr}`417`,
  {pr}`437`)
- Add PyCMAEvolutionStrategy for using pycma in ES emitters ({pr}`434`)
- **Backwards-incompatible:** Add ranking values to evolution strategy tell
  method ({pr}`438`)
- **Backwards-incompatible:** Move evolution strategy bounds to init ({pr}`436`)
- **Backwards-incompatible:** Use seed instead of rng in ranker ({pr}`432`)
- **Backwards-incompatible:** Replace status and value with add_info ({pr}`430`)
- Support custom data fields in archive, emitters, and scheduler ({pr}`421`,
  {pr}`429`)
- **Backwards-incompatible:** Remove `_batch` from parameter names ({pr}`422`,
  {pr}`424`, {pr}`425`, {pr}`426`, {pr}`428`)
- Add Gaussian, IsoLine Operators and Refactor GaussianEmitter/IsoLineEmitter
  ({pr}`418`)
- **Backwards-incompatible:** Remove metadata in favor of custom fields
  ({pr}`420`)
- Add Base Operator Interface and Emitter Operator Retrieval ({pr}`416`)
- **Backwards-incompatible:** Return occupied booleans in retrieve ({pr}`414`)
- **Backwards-incompatible:** Deprecate `as_pandas` in favor of
  `data(return_type="pandas")` ({pr}`408`)
- **Backwards-incompatible:** Replace ArchiveDataFrame batch methods with
  `get_field` ({pr}`413`)
- Add field_list and data methods to archives ({pr}`412`)
- Include threshold in `archive.best_elite` ({pr}`409`)
- **Backwards-incompatible:** Replace Elite and EliteBatch with dicts
  ({pr}`397`)
- **Backwards-incompatible:** Rename `measure_*` columns to `measures_*` in
  `as_pandas` ({pr}`396`)
- Add ArrayStore data structure ({pr}`395`, {pr}`398`, {pr}`400`, {pr}`402`,
  {pr}`403`, {pr}`404`, {pr}`406`, {pr}`407`, {pr}`411`)
- Add GradientOperatorEmitter to support OMG-MEGA and OG-MAP-Elites ({pr}`348`)

#### Improvements

- Raise error when threshold_min is set but learning_rate is not ({pr}`453`)
- Fix interval_size in CVTArchive and SlidingBoundariesArchive ({pr}`452`)
- Allow overriding ES in sphere example ({pr}`439`)
- Use NumPy SeedSequence in emitters ({pr}`431`, {pr}`440`)
- Use numbers types when checking arguments ({pr}`419`)
- Reimplement ArchiveBase using ArrayStore ({pr}`399`)
- Use chunk computation in CVT brute force calculation to reduce memory usage
  ({pr}`394`)
- Test pyribs installation in tutorials ({pr}`384`)
- Add cron job for testing installation ({pr}`389`, {pr}`401`)
- Fix broken cross-refs in docs ({pr}`393`)

#### Documentation

- Tidy up LSI MNIST notebook ({pr}`444`)

## 0.6.4

Small release that adds the scalable CMA-MAE tutorial.

### Changelog

#### Documentation

- Add tutorial on scalable CMA-MAE variants ({pr}`433`, {pr}`443`)

## 0.6.3

Small patch release due to deprecation issues.

### Changelog

#### Improvements

- Replace np.product with np.prod due to deprecation ({pr}`385`)

## 0.6.2

Small patch release due to installation issues in our tutorials.

### Changelog

#### API

- Import ribs[visualize] in tutorials that need it ({pr}`379`)

#### Improvements

- Switch to a branch-based release model ({pr}`382`)

## 0.6.1

(This release was removed)

## 0.6.0

### Changelog

#### API

- Drop Python 3.7 support and upgrade dependencies ({pr}`350`)
- Add visualization of QDax repertoires ({pr}`353`)
- Improve cvt_archive_heatmap flexibility ({pr}`354`)
- Clip Voronoi regions in cvt_archive_heatmap ({pr}`356`)
- **Backwards-incompatible:** Allow using kwargs for colorbar in
  parallel_axes_plot ({pr}`358`)
  - Removes cbar_orientaton and cbar_pad args for parallel_axes_plot
- Add `rasterized` arg for heatmaps ({pr}`359`)
- Support 1D cvt_archive_heatmap ({pr}`362`)
- Add 3D plots for CVTArchive ({pr}`371`)
- Add visualization of 3D QDax repertoires ({pr}`373`)
- Enable plotting custom data in visualizations ({pr}`374`)

#### Documentation

- Use dask instead of multiprocessing for lunar lander tutorial ({pr}`346`)
- pip install swig before gymnasium[box2d] in lunar lander tutorial ({pr}`346`)
- Fix lunar lander dependency issues ({pr}`366`, {pr}`367`)
- Simplify DQD tutorial imports ({pr}`369`)
- Improve visualization docs examples ({pr}`372`)

#### Improvements

- Improve developer workflow with pre-commit ({pr}`351`, {pr}`363`)
- Speed up 2D cvt_archive_heatmap by order of magnitude ({pr}`355`)
- Refactor visualize module into multiple files ({pr}`357`)
- Refactor visualize tests into multiple files ({pr}`370`)
- Add GitHub link roles in documentation ({pr}`361`)
- Refactor argument validation utilities ({pr}`365`)
- Use Conda envs in all CI jobs ({pr}`368`)
- Split tutorial CI into multiple jobs ({pr}`375`)

## 0.5.2

This release contains miscellaneous edits to our documentation from v0.5.1.
Furthermore, the library is updated to support Python 3.11, removed deprecated
options, and strengthened with more robust checks and error messages in the
schedulers.

### Changelog

#### API

- Support Python 3.11 ({pr}`342`)
- Check that emitters passed in are lists/iterables in scheduler ({pr}`341`)
- Fix Matplotlib `get_cmap` deprecation ({pr}`340`)
- **Backwards-incompatible:** Default `plot_centroids` to False when plotting
  ({pr}`339`)
- Raise error messages when `ask` is called without `ask_dqd` ({pr}`338`)

#### Documentation

- Add BibTex citation for GECCO 2023 ({pr}`337`)

#### Improvements

- Update distribution dependencies ({pr}`344`)

## 0.5.1

This release contains miscellaneous edits to our documentation from v0.5.0.
There were no changes to library functionality in this release.

## 0.5.0

To learn about this release, see our page on What's New in v0.5.0:
https://docs.pyribs.org/en/stable/whats-new.html

### Changelog

#### API

- Schedulers warn if no solutions are inserted into archive ({pr}`320`)
- Implement `BanditScheduler` ({pr}`299`)
- **Backwards-incompatible:** Implement Scalable CMA-ES Optimizers ({pr}`274`,
  {pr}`288`)
- Make ribs.emitters.opt public ({pr}`281`)
- Add normalized QD score to ArchiveStats ({pr}`276`)
- **Backwards-incompatible:** Make ArchiveStats a dataclass ({pr}`275`)
- **Backwards-incompatible:** Add shape checks to `tell()` and `tell_dqd()`
  methods ({pr}`269`)
- Add method for computing CQD score in archives ({pr}`252`)
- **Backwards-incompatible:** Deprecate positional arguments in constructors
  ({pr}`261`)
- **Backwards-incompatible:** Allow custom initialization in Gaussian and
  IsoLine emitters ({pr}`259`, {pr}`265`)
- Implement CMA-MAE archive thresholds ({pr}`256`, {pr}`260`, {pr}`314`)
  - Revive the old implementation of `add_single` removed in ({pr}`221`)
  - Add separate tests for `add_single` and `add` with single solution
- Fix all examples and tutorials ({pr}`253`)
- Add restart timer to `EvolutionStrategyEmitter` and
  `GradientArborescenceEmitter`({pr}`255`)
- Rename fields and update documentation ({pr}`249`, {pr}`250`)
  - **Backwards-incompatible:** rename `Optimizer` to `Scheduler`
  - **Backwards-incompatible:** rename `objective_value` to `objective`
  - **Backwards-incompatible:** rename `behavior_value`/`bcs` to `measures`
  - **Backwards-incompatible:** `behavior_dim` in archives is now `measure_dim`
  - Rename `n_solutions` to `batch_size` in `Scheduler`.
- Add `GradientArborescenceEmitter`, which is used to implement CMA-MEGA
  ({pr}`240`, {pr}`263`, {pr}`264`, {pr}`282`, {pr}`321`)
- Update emitter `tell()` docstrings to no longer say "Inserts entries into
  archive" ({pr}`247`)
- Expose `emitter.restarts` as a property ({pr}`248`)
- Specify that `x0` is 1D for all emitters ({pr}`244`)
- Add `best_elite` property for archives ({pr}`237`)
- Rename methods in ArchiveDataFrame and rename as_pandas behavior columns
  ({pr}`236`)
- Re-run CVTArchive benchmarks and update CVTArchive ({pr}`235`, {pr}`329`)
  - **Backwards-incompatible:** `use_kd_tree` now defaults to True since the k-D
    tree is always faster than brute force in benchmarks.
- Allow adding solutions one at a time in optimizer ({pr}`233`)
- Minimize numba usage ({pr}`232`)
- **Backwards-incompatible:** Implement batch addition in archives ({pr}`221`,
  {pr}`242`)
  - `add` now adds a batch of solutions to the archive
  - `add_single` adds a single solution
- `emitter.tell` now takes in `status_batch` and `value_batch` ({pr}`227`)
- Make epsilon configurable in archives ({pr}`226`)
- **Backwards-incompatible:** Remove ribs.factory ({pr}`225`, {pr}`228`)
- **Backwards-incompatible:** Replaced `ImprovementEmitter`,
  `RandomDirectionEmitter`, and `OptimizingEmitter` with
  `EvolutionStrategyEmitter` ({pr}`220`, {pr}`223`, {pr}`278`)
- Raise ValueError for incorrect array shapes in archive methods ({pr}`219`)
- Introduced the Ranker object, which is responsible for ranking the solutions
  based on different objectives ({pr}`209`, {pr}`222`, {pr}`245`)
- Add index_of_single method for getting index of measures for one solution
  ({pr}`214`)
- **Backwards-incompatible:** Replace elite_with_behavior with retrieve and
  retrieve_single in archives ({pr}`213`, {pr}`215`, {pr}`295`)
- **Backwards-incompatible:** Replace get_index with batched index_of method in
  archives ({pr}`208`)
  - Also added `grid_to_int_index` and `int_to_grid_index` methods for
    `GridArchive` and `SlidingBoundariesArchive`
- **Backwards-incompatible:** Made it such that each archive is initialized
  fully in its constructor instead of needing a separate
  .initialize(solution_dim) call ({pr}`200`)
- **Backwards-incompatible:** Add `sigma`, `sigma0` options to
  `gaussian_emitter` and `iso_line_emitter` ({pr}`199`)
  - `gaussian_emitter` constructor requires `sigma`; `sigma0` is optional.
  - `iso_line_emitter` constructor takes in optional parameter `sigma0`.
- **Backwards-incompatible:** Add `cbar`, `aspect` options for
  `cvt_archive_heatmap` ({pr}`197`)
- **Backwards-incompatible:** Add `aspect` option to `grid_archive_heatmap` +
  support for 1D heatmaps ({pr}`196`)
  - `square` option no longer works
- **Backwards-incompatible:** Add `cbar` option to `grid_archive_heatmap`
  ({pr}`193`)
- **Backwards-incompatible:** Replace `get_random_elite()` with batched
  `sample_elites()` method ({pr}`192`)
- **Backwards-incompatible:** Add EliteBatch and rename fields in Elite
  ({pr}`191`)
- **Backwards-incompatible:** Rename bins to cells for consistency with
  literature ({pr}`189`)
  - Archive constructors now take in `cells` argument instead of `bins`
  - Archive now have a `cells` property rather than a `bins` property
- **Backwards-incompatible:** Only use integer indices in archives ({pr}`185`)
  - `ArchiveBase`
    - Replaced `storage_dims` (tuple of int) with `storage_dim` (int)
    - `_occupied_indices` is now a fixed-size array with `_num_occupied`
      indicating its current usage, and `_occupied_indices_cols` has been
      removed
    - `index_of` must now return an integer

#### Bugs

- Fix boundary lines in sliding boundaries archive heatmap ({pr}`271`)
- Fix negative eigenvalue in CMA-ES covariance matrix ({pr}`285`)

#### Documentation

- Speed up lunar lander tutorial ({pr}`319`)
- Add DQDTutorial ({pr}`267`)
- Remove examples extra in favor of individual example deps ({pr}`306`)
- Facilitate linking to latest version of documentation ({pr}`300`)
- Update lunar lander tutorial with v0.5.0 features ({pr}`292`)
- Improve tutorial and example overviews ({pr}`291`)
- Move tutorials out of examples folder ({pr}`290`)
- Update lunar lander to use Gymnasium ({pr}`289`)
- Add CMA-MAE tutorial ({pr}`273`, {pr}`284`)
- Update README ({pr}`279`)
- Add sphinx-codeautolink to docs ({pr}`206`, {pr}`280`)
- Fix documentation rendering issues on ReadTheDocs ({pr}`205`)
- Fix typos and formatting in docstrings of `ribs/visualize.py` ({pr}`203`)
- Add in-comment type hint rich linking ({pr}`204`)
- Upgrade Sphinx dependencies ({pr}`202`)

#### Improvements

- Move threadpoolctl from optimizer to CMA-ES ({pr}`241`)
- Remove unnecessary emitter benchmarks ({pr}`231`)
- Build docs during CI/CD workflow ({pr}`211`)
- Drop Python 3.6 and add Python 3.10 support ({pr}`181`)
- Add procedure for updating changelog ({pr}`182`)
- Add 'visualize' extra ({pr}`183`, {pr}`184`, {pr}`302`)

## 0.4.0 (2021-07-19)

To learn about this release, see our blog post: https://pyribs.org/blog/0-4-0

### Changelog

#### API

- Add ribs.visualize.parallel_axes_plot for analyzing archives with
  high-dimensional BCs ({pr}`92`)
- **Backwards-incompatible:** Reduce attributes and parameters in EmitterBase to
  make it easier to extend ({pr}`101`)
- In Optimizer, support emitters that return any number of solutions in ask()
  ({pr}`101`)
- **Backwards-incompatible:** Store metadata in archives as described in
  {pr}`87` ({pr}`103`, {pr}`114`, {pr}`115`, {pr}`119`)
- **Backwards-incompatible:** Rename "index" to "index_0" in
  CVTArchive.as_pandas for API consistency ({pr}`113`)
- **Backwards-incompatible:** Make index_of() public in archives to emphasize
  each index's meaning ({pr}`128`)
- **Backwards-incompatible:** Add index to get_random_elite() and
  elite_with_behavior() in archives ({pr}`129`)
- Add clear() method to archive ({pr}`140`, {pr}`146`)
- Represent archive elites with an Elite namedtuple ({pr}`142`)
- Add len and iter methods to archives ({pr}`151`, {pr}`152`)
- Add statistics to archives ({pr}`100`, {pr}`157`)
- Improve manipulation of elites by modifying as_pandas ({pr}`123`, {pr}`149`,
  {pr}`153`, {pr}`158`, {pr}`168`)
- Add checks for optimizer array and list shapes ({pr}`166`)

#### Documentation

- Add bibtex citations for tutorials ({pr}`122`)
- Remove network training from Fooling MNIST tutorial ({pr}`161`)
- Fix video display for lunar lander in Colab ({pr}`163`)
- Fix Colab links in stable docs ({pr}`164`)

#### Improvements

- Add support for Python 3.9 ({pr}`84`)
- Test with pinned versions ({pr}`110`)
- Increase minimum required versions for scipy and numba ({pr}`110`)
- Refactor as_pandas tests ({pr}`114`)
- Expand CI/CD to test examples and tutorials ({pr}`117`)
- Tidy up existing tests ({pr}`120`, {pr}`127`)
- Fix vocab in various areas ({pr}`138`)
- Fix dependency issues in tests ({pr}`139`)
- Remove tox from CI ({pr}`143`)
- Replace "entry" with "elite" in tests ({pr}`144`)
- Use new archive API in ribs.visualize implementation ({pr}`155`)

## 0.3.1 (2021-03-05)

This release features various bug fixes and improvements. In particular, we have
added tests for SlidingBoundariesArchive and believe it is ready for more
rigorous use.

### Changelog

- Move SlidingBoundariesArchive out of experimental by adding tests and fixing
  bugs ({pr}`93`)
- Added nicer figures to the Sphere example with `grid_archive_heatmap`
  ({pr}`86`)
- Added testing for Windows and MacOS ({pr}`83`)
- Fixed package metadata e.g. description

## 0.3.0 (2021-02-05)

pyribs is now in beta. Since our alpha release (0.2.0), we have polished the
library and added new tutorials and examples to our documentation.

### Changelog

- Added a Lunar Lander example that extends the lunar lander tutorial ({pr}`70`)
- Added New Tutorial: Illuminating the Latent Space of an MNIST GAN ({pr}`78`)
- GridArchive: Added a boundaries attribute with the upper and lower bounds of
  each dimension's bins ({pr}`76`)
- Fixed a bug where CMA-ME emitters do not work with float32 archives ({pr}`74`)
- Fixed a bug where Optimizer is able to take in non-unique emitter instances
  ({pr}`75`)
- Fixed a bug where GridArchive failed for float32 due to a small epsilon
  ({pr}`81`)
- Fix issues with bounds in the SlidingBoundaryArchive ({pr}`77`)
- Added clearer error messages for archives ({pr}`82`)
- Modified the Python requirements to allow any version above 3.6.0 ({pr}`68`)
- The wheel is now fixed so that it only supports py3 rather than py2 and py3
  ({pr}`68`)
- Miscellaneous documentation fixes ({pr}`71`)

## 0.2.0 (2021-01-29)

- Alpha release

## 0.2.1 (2021-01-29)

- Package metadata fixes (author, email, url)
- Miscellaneous documentation improvements

## 0.1.1 (2021-01-29)

- Test release (now removed)

## 0.1.0 (2020-09-11)

- Test release (now removed)

## 0.0.0 (2020-09-11)

- pyribs begins<|MERGE_RESOLUTION|>--- conflicted
+++ resolved
@@ -47,13 +47,9 @@
 - Refactor archives into single-file implementations ({pr}`518`, {pr}`521`)
 - Make ArrayStore.data return ArchiveDataFrame instead of DataFrame ({pr}`522`)
 - Migrate to pyproject.toml ({pr}`514`)
-<<<<<<< HEAD
-- Set vmin and vmax to None if archive is empty in ribs.visualize ({pr}`513`)
-- Remove operators from GaussianEmitter and IsoLineEmitter ({pr}`508`)
-=======
 - Set vmin and vmax to None if archive is empty in ribs.visualize ({pr}`513`,
   {pr}`523`)
->>>>>>> 46787bfa
+- Remove operators from GaussianEmitter and IsoLineEmitter ({pr}`508`)
 - Update QDax visualizations to match QDax 0.5.0 ({pr}`502`)
 - Skip qdax tests if qdax not installed ({pr}`491`)
 - Move yapf after isort in pre-commit ({pr}`490`)
