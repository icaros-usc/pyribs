# History

## 0.7.0 (Forthcoming)

### Changelog

#### API

<<<<<<< HEAD
- Support alternative centroid generation methods in CVTArchive ({pr}`417`,
  {pr}`437`)
=======
- Add PyCMAEvolutionStrategy for using pycma in ES emitters ({pr}`434`)
- **Backwards-incompatible:** Add ranking values to evolution strategy tell
  method ({pr}`438`)
>>>>>>> a8c01fc5
- **Backwards-incompatible:** Move evolution strategy bounds to init ({pr}`436`)
- **Backwards-incompatible:** Use seed instead of rng in ranker ({pr}`432`)
- **Backwards-incompatible:** Replace status and value with add_info ({pr}`430`)
- Support custom data fields in archive, emitters, and scheduler ({pr}`421`,
  {pr}`429`)
- **Backwards-incompatible:** Remove `_batch` from parameter names ({pr}`422`,
  {pr}`424`, {pr}`425`, {pr}`426`, {pr}`428`)
- Add Gaussian, IsoLine Operators and Refactor GaussianEmitter/IsoLineEmitter
  ({pr}`418`)
- **Backwards-incompatible:** Remove metadata in favor of custom fields
  ({pr}`420`)
- Add Base Operator Interface and Emitter Operator Retrieval ({pr}`416`)
- **Backwards-incompatible:** Return occupied booleans in retrieve ({pr}`414`)
- **Backwards-incompatible:** Deprecate `as_pandas` in favor of
  `data(return_type="pandas")` ({pr}`408`)
- **Backwards-incompatible:** Replace ArchiveDataFrame batch methods with
  `get_field` ({pr}`413`)
- Add field_list and data methods to archives ({pr}`412`)
- Include threshold in `archive.best_elite` ({pr}`409`)
- **Backwards-incompatible:** Replace Elite and EliteBatch with dicts
  ({pr}`397`)
- **Backwards-incompatible:** Rename `measure_*` columns to `measures_*` in
  `as_pandas` ({pr}`396`)
- Add ArrayStore data structure ({pr}`395`, {pr}`398`, {pr}`400`, {pr}`402`,
  {pr}`403`, {pr}`404`, {pr}`406`, {pr}`407`, {pr}`411`)
- Add GradientOperatorEmitter to support OMG-MEGA and OG-MAP-Elites ({pr}`348`)

#### Improvements

- Allow overriding ES in sphere example ({pr}`439`)
- Use NumPy SeedSequence in emitters ({pr}`431`)
- Use numbers types when checking arguments ({pr}`419`)
- Reimplement ArchiveBase using ArrayStore ({pr}`399`)
- Use chunk computation in CVT brute force calculation to reduce memory usage
  ({pr}`394`)
- Test pyribs installation in tutorials ({pr}`384`)
- Add cron job for testing installation ({pr}`389`, {pr}`401`)
- Fix broken cross-refs in docs ({pr}`393`)

## 0.6.3

Small patch release due to deprecation issues.

### Changelog

#### Improvements

- Replace np.product with np.prod due to deprecation ({pr}`385`)

## 0.6.2

Small patch release due to installation issues in our tutorials.

### Changelog

#### API

- Import ribs[visualize] in tutorials that need it ({pr}`379`)

#### Improvements

- Switch to a branch-based release model ({pr}`382`)

## 0.6.1

(This release was removed)

## 0.6.0

### Changelog

#### API

- Drop Python 3.7 support and upgrade dependencies ({pr}`350`)
- Add visualization of QDax repertoires ({pr}`353`)
- Improve cvt_archive_heatmap flexibility ({pr}`354`)
- Clip Voronoi regions in cvt_archive_heatmap ({pr}`356`)
- **Backwards-incompatible:** Allow using kwargs for colorbar in
  parallel_axes_plot ({pr}`358`)
  - Removes cbar_orientaton and cbar_pad args for parallel_axes_plot
- Add `rasterized` arg for heatmaps ({pr}`359`)
- Support 1D cvt_archive_heatmap ({pr}`362`)
- Add 3D plots for CVTArchive ({pr}`371`)
- Add visualization of 3D QDax repertoires ({pr}`373`)
- Enable plotting custom data in visualizations ({pr}`374`)

#### Documentation

- Use dask instead of multiprocessing for lunar lander tutorial ({pr}`346`)
- pip install swig before gymnasium[box2d] in lunar lander tutorial ({pr}`346`)
- Fix lunar lander dependency issues ({pr}`366`, {pr}`367`)
- Simplify DQD tutorial imports ({pr}`369`)
- Improve visualization docs examples ({pr}`372`)

#### Improvements

- Improve developer workflow with pre-commit ({pr}`351`, {pr}`363`)
- Speed up 2D cvt_archive_heatmap by order of magnitude ({pr}`355`)
- Refactor visualize module into multiple files ({pr}`357`)
- Refactor visualize tests into multiple files ({pr}`370`)
- Add GitHub link roles in documentation ({pr}`361`)
- Refactor argument validation utilities ({pr}`365`)
- Use Conda envs in all CI jobs ({pr}`368`)
- Split tutorial CI into multiple jobs ({pr}`375`)

## 0.5.2

This release contains miscellaneous edits to our documentation from v0.5.1.
Furthermore, the library is updated to support Python 3.11, removed deprecated
options, and strengthened with more robust checks and error messages in the
schedulers.

### Changelog

#### API

- Support Python 3.11 ({pr}`342`)
- Check that emitters passed in are lists/iterables in scheduler ({pr}`341`)
- Fix Matplotlib `get_cmap` deprecation ({pr}`340`)
- **Backwards-incompatible:** Default `plot_centroids` to False when plotting
  ({pr}`339`)
- Raise error messages when `ask` is called without `ask_dqd` ({pr}`338`)

#### Documentation

- Add BibTex citation for GECCO 2023 ({pr}`337`)

#### Improvements

- Update distribution dependencies ({pr}`344`)

## 0.5.1

This release contains miscellaneous edits to our documentation from v0.5.0.
There were no changes to library functionality in this release.

## 0.5.0

To learn about this release, see our page on What's New in v0.5.0:
https://docs.pyribs.org/en/stable/whats-new.html

### Changelog

#### API

- Schedulers warn if no solutions are inserted into archive ({pr}`320`)
- Implement `BanditScheduler` ({pr}`299`)
- **Backwards-incompatible:** Implement Scalable CMA-ES Optimizers ({pr}`274`,
  {pr}`288`)
- Make ribs.emitters.opt public ({pr}`281`)
- Add normalized QD score to ArchiveStats ({pr}`276`)
- **Backwards-incompatible:** Make ArchiveStats a dataclass ({pr}`275`)
- **Backwards-incompatible:** Add shape checks to `tell()` and `tell_dqd()`
  methods ({pr}`269`)
- Add method for computing CQD score in archives ({pr}`252`)
- **Backwards-incompatible:** Deprecate positional arguments in constructors
  ({pr}`261`)
- **Backwards-incompatible:** Allow custom initialization in Gaussian and
  IsoLine emitters ({pr}`259`, {pr}`265`)
- Implement CMA-MAE archive thresholds ({pr}`256`, {pr}`260`, {pr}`314`)
  - Revive the old implementation of `add_single` removed in ({pr}`221`)
  - Add separate tests for `add_single` and `add` with single solution
- Fix all examples and tutorials ({pr}`253`)
- Add restart timer to `EvolutionStrategyEmitter` and
  `GradientArborescenceEmitter`({pr}`255`)
- Rename fields and update documentation ({pr}`249`, {pr}`250`)
  - **Backwards-incompatible:** rename `Optimizer` to `Scheduler`
  - **Backwards-incompatible:** rename `objective_value` to `objective`
  - **Backwards-incompatible:** rename `behavior_value`/`bcs` to `measures`
  - **Backwards-incompatible:** `behavior_dim` in archives is now `measure_dim`
  - Rename `n_solutions` to `batch_size` in `Scheduler`.
- Add `GradientArborescenceEmitter`, which is used to implement CMA-MEGA
  ({pr}`240`, {pr}`263`, {pr}`264`, {pr}`282`, {pr}`321`)
- Update emitter `tell()` docstrings to no longer say "Inserts entries into
  archive" ({pr}`247`)
- Expose `emitter.restarts` as a property ({pr}`248`)
- Specify that `x0` is 1D for all emitters ({pr}`244`)
- Add `best_elite` property for archives ({pr}`237`)
- Rename methods in ArchiveDataFrame and rename as_pandas behavior columns
  ({pr}`236`)
- Re-run CVTArchive benchmarks and update CVTArchive ({pr}`235`, {pr}`329`)
  - **Backwards-incompatible:** `use_kd_tree` now defaults to True since the k-D
    tree is always faster than brute force in benchmarks.
- Allow adding solutions one at a time in optimizer ({pr}`233`)
- Minimize numba usage ({pr}`232`)
- **Backwards-incompatible:** Implement batch addition in archives ({pr}`221`,
  {pr}`242`)
  - `add` now adds a batch of solutions to the archive
  - `add_single` adds a single solution
- `emitter.tell` now takes in `status_batch` and `value_batch` ({pr}`227`)
- Make epsilon configurable in archives ({pr}`226`)
- **Backwards-incompatible:** Remove ribs.factory ({pr}`225`, {pr}`228`)
- **Backwards-incompatible:** Replaced `ImprovementEmitter`,
  `RandomDirectionEmitter`, and `OptimizingEmitter` with
  `EvolutionStrategyEmitter` ({pr}`220`, {pr}`223`, {pr}`278`)
- Raise ValueError for incorrect array shapes in archive methods ({pr}`219`)
- Introduced the Ranker object, which is responsible for ranking the solutions
  based on different objectives ({pr}`209`, {pr}`222`, {pr}`245`)
- Add index_of_single method for getting index of measures for one solution
  ({pr}`214`)
- **Backwards-incompatible:** Replace elite_with_behavior with retrieve and
  retrieve_single in archives ({pr}`213`, {pr}`215`, {pr}`295`)
- **Backwards-incompatible:** Replace get_index with batched index_of method in
  archives ({pr}`208`)
  - Also added `grid_to_int_index` and `int_to_grid_index` methods for
    `GridArchive` and `SlidingBoundariesArchive`
- **Backwards-incompatible:** Made it such that each archive is initialized
  fully in its constructor instead of needing a separate
  .initialize(solution_dim) call ({pr}`200`)
- **Backwards-incompatible:** Add `sigma`, `sigma0` options to
  `gaussian_emitter` and `iso_line_emitter` ({pr}`199`)
  - `gaussian_emitter` constructor requires `sigma`; `sigma0` is optional.
  - `iso_line_emitter` constructor takes in optional parameter `sigma0`.
- **Backwards-incompatible:** Add `cbar`, `aspect` options for
  `cvt_archive_heatmap` ({pr}`197`)
- **Backwards-incompatible:** Add `aspect` option to `grid_archive_heatmap` +
  support for 1D heatmaps ({pr}`196`)
  - `square` option no longer works
- **Backwards-incompatible:** Add `cbar` option to `grid_archive_heatmap`
  ({pr}`193`)
- **Backwards-incompatible:** Replace `get_random_elite()` with batched
  `sample_elites()` method ({pr}`192`)
- **Backwards-incompatible:** Add EliteBatch and rename fields in Elite
  ({pr}`191`)
- **Backwards-incompatible:** Rename bins to cells for consistency with
  literature ({pr}`189`)
  - Archive constructors now take in `cells` argument instead of `bins`
  - Archive now have a `cells` property rather than a `bins` property
- **Backwards-incompatible:** Only use integer indices in archives ({pr}`185`)
  - `ArchiveBase`
    - Replaced `storage_dims` (tuple of int) with `storage_dim` (int)
    - `_occupied_indices` is now a fixed-size array with `_num_occupied`
      indicating its current usage, and `_occupied_indices_cols` has been
      removed
    - `index_of` must now return an integer

#### Bugs

- Fix boundary lines in sliding boundaries archive heatmap ({pr}`271`)
- Fix negative eigenvalue in CMA-ES covariance matrix ({pr}`285`)

#### Documentation

- Speed up lunar lander tutorial ({pr}`319`)
- Add DQDTutorial ({pr}`267`)
- Remove examples extra in favor of individual example deps ({pr}`306`)
- Facilitate linking to latest version of documentation ({pr}`300`)
- Update lunar lander tutorial with v0.5.0 features ({pr}`292`)
- Improve tutorial and example overviews ({pr}`291`)
- Move tutorials out of examples folder ({pr}`290`)
- Update lunar lander to use Gymnasium ({pr}`289`)
- Add CMA-MAE tutorial ({pr}`273`, {pr}`284`)
- Update README ({pr}`279`)
- Add sphinx-codeautolink to docs ({pr}`206`, {pr}`280`)
- Fix documentation rendering issues on ReadTheDocs ({pr}`205`)
- Fix typos and formatting in docstrings of `ribs/visualize.py` ({pr}`203`)
- Add in-comment type hint rich linking ({pr}`204`)
- Upgrade Sphinx dependencies ({pr}`202`)

#### Improvements

- Move threadpoolctl from optimizer to CMA-ES ({pr}`241`)
- Remove unnecessary emitter benchmarks ({pr}`231`)
- Build docs during CI/CD workflow ({pr}`211`)
- Drop Python 3.6 and add Python 3.10 support ({pr}`181`)
- Add procedure for updating changelog ({pr}`182`)
- Add 'visualize' extra ({pr}`183`, {pr}`184`, {pr}`302`)

## 0.4.0 (2021-07-19)

To learn about this release, see our blog post: https://pyribs.org/blog/0-4-0

### Changelog

#### API

- Add ribs.visualize.parallel_axes_plot for analyzing archives with
  high-dimensional BCs ({pr}`92`)
- **Backwards-incompatible:** Reduce attributes and parameters in EmitterBase to
  make it easier to extend ({pr}`101`)
- In Optimizer, support emitters that return any number of solutions in ask()
  ({pr}`101`)
- **Backwards-incompatible:** Store metadata in archives as described in
  {pr}`87` ({pr}`103`, {pr}`114`, {pr}`115`, {pr}`119`)
- **Backwards-incompatible:** Rename "index" to "index_0" in
  CVTArchive.as_pandas for API consistency ({pr}`113`)
- **Backwards-incompatible:** Make index_of() public in archives to emphasize
  each index's meaning ({pr}`128`)
- **Backwards-incompatible:** Add index to get_random_elite() and
  elite_with_behavior() in archives ({pr}`129`)
- Add clear() method to archive ({pr}`140`, {pr}`146`)
- Represent archive elites with an Elite namedtuple ({pr}`142`)
- Add len and iter methods to archives ({pr}`151`, {pr}`152`)
- Add statistics to archives ({pr}`100`, {pr}`157`)
- Improve manipulation of elites by modifying as_pandas ({pr}`123`, {pr}`149`,
  {pr}`153`, {pr}`158`, {pr}`168`)
- Add checks for optimizer array and list shapes ({pr}`166`)

#### Documentation

- Add bibtex citations for tutorials ({pr}`122`)
- Remove network training from Fooling MNIST tutorial ({pr}`161`)
- Fix video display for lunar lander in Colab ({pr}`163`)
- Fix Colab links in stable docs ({pr}`164`)

#### Improvements

- Add support for Python 3.9 ({pr}`84`)
- Test with pinned versions ({pr}`110`)
- Increase minimum required versions for scipy and numba ({pr}`110`)
- Refactor as_pandas tests ({pr}`114`)
- Expand CI/CD to test examples and tutorials ({pr}`117`)
- Tidy up existing tests ({pr}`120`, {pr}`127`)
- Fix vocab in various areas ({pr}`138`)
- Fix dependency issues in tests ({pr}`139`)
- Remove tox from CI ({pr}`143`)
- Replace "entry" with "elite" in tests ({pr}`144`)
- Use new archive API in ribs.visualize implementation ({pr}`155`)

## 0.3.1 (2021-03-05)

This release features various bug fixes and improvements. In particular, we have
added tests for SlidingBoundariesArchive and believe it is ready for more
rigorous use.

### Changelog

- Move SlidingBoundariesArchive out of experimental by adding tests and fixing
  bugs ({pr}`93`)
- Added nicer figures to the Sphere example with `grid_archive_heatmap`
  ({pr}`86`)
- Added testing for Windows and MacOS ({pr}`83`)
- Fixed package metadata e.g. description

## 0.3.0 (2021-02-05)

pyribs is now in beta. Since our alpha release (0.2.0), we have polished the
library and added new tutorials and examples to our documentation.

### Changelog

- Added a Lunar Lander example that extends the lunar lander tutorial ({pr}`70`)
- Added New Tutorial: Illuminating the Latent Space of an MNIST GAN ({pr}`78`)
- GridArchive: Added a boundaries attribute with the upper and lower bounds of
  each dimension's bins ({pr}`76`)
- Fixed a bug where CMA-ME emitters do not work with float32 archives ({pr}`74`)
- Fixed a bug where Optimizer is able to take in non-unique emitter instances
  ({pr}`75`)
- Fixed a bug where GridArchive failed for float32 due to a small epsilon
  ({pr}`81`)
- Fix issues with bounds in the SlidingBoundaryArchive ({pr}`77`)
- Added clearer error messages for archives ({pr}`82`)
- Modified the Python requirements to allow any version above 3.6.0 ({pr}`68`)
- The wheel is now fixed so that it only supports py3 rather than py2 and py3
  ({pr}`68`)
- Miscellaneous documentation fixes ({pr}`71`)

## 0.2.0 (2021-01-29)

- Alpha release

## 0.2.1 (2021-01-29)

- Package metadata fixes (author, email, url)
- Miscellaneous documentation improvements

## 0.1.1 (2021-01-29)

- Test release (now removed)

## 0.1.0 (2020-09-11)

- Test release (now removed)

## 0.0.0 (2020-09-11)

- pyribs begins<|MERGE_RESOLUTION|>--- conflicted
+++ resolved
@@ -6,14 +6,11 @@
 
 #### API
 
-<<<<<<< HEAD
 - Support alternative centroid generation methods in CVTArchive ({pr}`417`,
   {pr}`437`)
-=======
 - Add PyCMAEvolutionStrategy for using pycma in ES emitters ({pr}`434`)
 - **Backwards-incompatible:** Add ranking values to evolution strategy tell
   method ({pr}`438`)
->>>>>>> a8c01fc5
 - **Backwards-incompatible:** Move evolution strategy bounds to init ({pr}`436`)
 - **Backwards-incompatible:** Use seed instead of rng in ranker ({pr}`432`)
 - **Backwards-incompatible:** Replace status and value with add_info ({pr}`430`)
