--- conflicted
+++ resolved
@@ -99,11 +99,8 @@
 
 #### Documentation
 
-<<<<<<< HEAD
 - Add DQDTutorial (#267)
-=======
 - Remove examples extra in favor of individual example deps (#306)
->>>>>>> 3f96db13
 - Facilitate linking to latest version of documentation (#300)
 - Update lunar lander tutorial with v0.5.0 features (#292)
 - Improve tutorial and example overviews (#291)
