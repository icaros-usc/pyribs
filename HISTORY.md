# History

## 0.7.0 (Forthcoming)

### Changelog

#### API

<<<<<<< HEAD
- **Backwards-incompatible:** Return add_info as a dict in archive add method
  ({pr}`430`)
- Support custom data fields in archive ({pr}`421`)
=======
- Support custom data fields in archive, emitters, and scheduler ({pr}`421`,
  {pr}`429`)
>>>>>>> 74a2602b
- **Backwards-incompatible:** Remove `_batch` from parameter names ({pr}`422`,
  {pr}`424`, {pr}`425`, {pr}`426`, {pr}`428`)
- Add Gaussian, IsoLine Operators and Refactor GaussianEmitter/IsoLineEmitter
  ({pr}`418`)
- **Backwards-incompatible:** Remove metadata in favor of custom fields
  ({pr}`420`)
- Add Base Operator Interface and Emitter Operator Retrieval ({pr}`416`)
- **Backwards-incompatible:** Return occupied booleans in retrieve ({pr}`414`)
- **Backwards-incompatible:** Deprecate `as_pandas` in favor of
  `data(return_type="pandas")` ({pr}`408`)
- **Backwards-incompatible:** Replace ArchiveDataFrame batch methods with
  `get_field` ({pr}`413`)
- Add field_list and data methods to archives ({pr}`412`)
- Include threshold in `archive.best_elite` ({pr}`409`)
- **Backwards-incompatible:** Replace Elite and EliteBatch with dicts
  ({pr}`397`)
- **Backwards-incompatible:** Rename `measure_*` columns to `measures_*` in
  `as_pandas` ({pr}`396`)
- Add ArrayStore data structure ({pr}`395`, {pr}`398`, {pr}`400`, {pr}`402`,
  {pr}`403`, {pr}`404`, {pr}`406`, {pr}`407`, {pr}`411`)
- Add GradientOperatorEmitter to support OMG-MEGA and OG-MAP-Elites ({pr}`348`)

#### Improvements

- Use numbers types when checking arguments ({pr}`419`)
- Reimplement ArchiveBase using ArrayStore ({pr}`399`)
- Use chunk computation in CVT brute force calculation to reduce memory usage
  ({pr}`394`)
- Test pyribs installation in tutorials ({pr}`384`)
- Add cron job for testing installation ({pr}`389`, {pr}`401`)
- Fix broken cross-refs in docs ({pr}`393`)

## 0.6.3

Small patch release due to deprecation issues.

### Changelog

#### Improvements

- Replace np.product with np.prod due to deprecation ({pr}`385`)

## 0.6.2

Small patch release due to installation issues in our tutorials.

### Changelog

#### API

- Import ribs[visualize] in tutorials that need it ({pr}`379`)

#### Improvements

- Switch to a branch-based release model ({pr}`382`)

## 0.6.1

(This release was removed)

## 0.6.0

### Changelog

#### API

- Drop Python 3.7 support and upgrade dependencies ({pr}`350`)
- Add visualization of QDax repertoires ({pr}`353`)
- Improve cvt_archive_heatmap flexibility ({pr}`354`)
- Clip Voronoi regions in cvt_archive_heatmap ({pr}`356`)
- **Backwards-incompatible:** Allow using kwargs for colorbar in
  parallel_axes_plot ({pr}`358`)
  - Removes cbar_orientaton and cbar_pad args for parallel_axes_plot
- Add `rasterized` arg for heatmaps ({pr}`359`)
- Support 1D cvt_archive_heatmap ({pr}`362`)
- Add 3D plots for CVTArchive ({pr}`371`)
- Add visualization of 3D QDax repertoires ({pr}`373`)
- Enable plotting custom data in visualizations ({pr}`374`)

#### Documentation

- Use dask instead of multiprocessing for lunar lander tutorial ({pr}`346`)
- pip install swig before gymnasium[box2d] in lunar lander tutorial ({pr}`346`)
- Fix lunar lander dependency issues ({pr}`366`, {pr}`367`)
- Simplify DQD tutorial imports ({pr}`369`)
- Improve visualization docs examples ({pr}`372`)

#### Improvements

- Improve developer workflow with pre-commit ({pr}`351`, {pr}`363`)
- Speed up 2D cvt_archive_heatmap by order of magnitude ({pr}`355`)
- Refactor visualize module into multiple files ({pr}`357`)
- Refactor visualize tests into multiple files ({pr}`370`)
- Add GitHub link roles in documentation ({pr}`361`)
- Refactor argument validation utilities ({pr}`365`)
- Use Conda envs in all CI jobs ({pr}`368`)
- Split tutorial CI into multiple jobs ({pr}`375`)

## 0.5.2

This release contains miscellaneous edits to our documentation from v0.5.1.
Furthermore, the library is updated to support Python 3.11, removed deprecated
options, and strengthened with more robust checks and error messages in the
schedulers.

### Changelog

#### API

- Support Python 3.11 ({pr}`342`)
- Check that emitters passed in are lists/iterables in scheduler ({pr}`341`)
- Fix Matplotlib `get_cmap` deprecation ({pr}`340`)
- **Backwards-incompatible:** Default `plot_centroids` to False when plotting
  ({pr}`339`)
- Raise error messages when `ask` is called without `ask_dqd` ({pr}`338`)

#### Documentation

- Add BibTex citation for GECCO 2023 ({pr}`337`)

#### Improvements

- Update distribution dependencies ({pr}`344`)

## 0.5.1

This release contains miscellaneous edits to our documentation from v0.5.0.
There were no changes to library functionality in this release.

## 0.5.0

To learn about this release, see our page on What's New in v0.5.0:
https://docs.pyribs.org/en/stable/whats-new.html

### Changelog

#### API

- Schedulers warn if no solutions are inserted into archive ({pr}`320`)
- Implement `BanditScheduler` ({pr}`299`)
- **Backwards-incompatible:** Implement Scalable CMA-ES Optimizers ({pr}`274`,
  {pr}`288`)
- Make ribs.emitters.opt public ({pr}`281`)
- Add normalized QD score to ArchiveStats ({pr}`276`)
- **Backwards-incompatible:** Make ArchiveStats a dataclass ({pr}`275`)
- **Backwards-incompatible:** Add shape checks to `tell()` and `tell_dqd()`
  methods ({pr}`269`)
- Add method for computing CQD score in archives ({pr}`252`)
- **Backwards-incompatible:** Deprecate positional arguments in constructors
  ({pr}`261`)
- **Backwards-incompatible:** Allow custom initialization in Gaussian and
  IsoLine emitters ({pr}`259`, {pr}`265`)
- Implement CMA-MAE archive thresholds ({pr}`256`, {pr}`260`, {pr}`314`)
  - Revive the old implementation of `add_single` removed in ({pr}`221`)
  - Add separate tests for `add_single` and `add` with single solution
- Fix all examples and tutorials ({pr}`253`)
- Add restart timer to `EvolutionStrategyEmitter` and
  `GradientArborescenceEmitter`({pr}`255`)
- Rename fields and update documentation ({pr}`249`, {pr}`250`)
  - **Backwards-incompatible:** rename `Optimizer` to `Scheduler`
  - **Backwards-incompatible:** rename `objective_value` to `objective`
  - **Backwards-incompatible:** rename `behavior_value`/`bcs` to `measures`
  - **Backwards-incompatible:** `behavior_dim` in archives is now `measure_dim`
  - Rename `n_solutions` to `batch_size` in `Scheduler`.
- Add `GradientArborescenceEmitter`, which is used to implement CMA-MEGA
  ({pr}`240`, {pr}`263`, {pr}`264`, {pr}`282`, {pr}`321`)
- Update emitter `tell()` docstrings to no longer say "Inserts entries into
  archive" ({pr}`247`)
- Expose `emitter.restarts` as a property ({pr}`248`)
- Specify that `x0` is 1D for all emitters ({pr}`244`)
- Add `best_elite` property for archives ({pr}`237`)
- Rename methods in ArchiveDataFrame and rename as_pandas behavior columns
  ({pr}`236`)
- Re-run CVTArchive benchmarks and update CVTArchive ({pr}`235`, {pr}`329`)
  - **Backwards-incompatible:** `use_kd_tree` now defaults to True since the k-D
    tree is always faster than brute force in benchmarks.
- Allow adding solutions one at a time in optimizer ({pr}`233`)
- Minimize numba usage ({pr}`232`)
- **Backwards-incompatible:** Implement batch addition in archives ({pr}`221`,
  {pr}`242`)
  - `add` now adds a batch of solutions to the archive
  - `add_single` adds a single solution
- `emitter.tell` now takes in `status_batch` and `value_batch` ({pr}`227`)
- Make epsilon configurable in archives ({pr}`226`)
- **Backwards-incompatible:** Remove ribs.factory ({pr}`225`, {pr}`228`)
- **Backwards-incompatible:** Replaced `ImprovementEmitter`,
  `RandomDirectionEmitter`, and `OptimizingEmitter` with
  `EvolutionStrategyEmitter` ({pr}`220`, {pr}`223`, {pr}`278`)
- Raise ValueError for incorrect array shapes in archive methods ({pr}`219`)
- Introduced the Ranker object, which is responsible for ranking the solutions
  based on different objectives ({pr}`209`, {pr}`222`, {pr}`245`)
- Add index_of_single method for getting index of measures for one solution
  ({pr}`214`)
- **Backwards-incompatible:** Replace elite_with_behavior with retrieve and
  retrieve_single in archives ({pr}`213`, {pr}`215`, {pr}`295`)
- **Backwards-incompatible:** Replace get_index with batched index_of method in
  archives ({pr}`208`)
  - Also added `grid_to_int_index` and `int_to_grid_index` methods for
    `GridArchive` and `SlidingBoundariesArchive`
- **Backwards-incompatible:** Made it such that each archive is initialized
  fully in its constructor instead of needing a separate
  .initialize(solution_dim) call ({pr}`200`)
- **Backwards-incompatible:** Add `sigma`, `sigma0` options to
  `gaussian_emitter` and `iso_line_emitter` ({pr}`199`)
  - `gaussian_emitter` constructor requires `sigma`; `sigma0` is optional.
  - `iso_line_emitter` constructor takes in optional parameter `sigma0`.
- **Backwards-incompatible:** Add `cbar`, `aspect` options for
  `cvt_archive_heatmap` ({pr}`197`)
- **Backwards-incompatible:** Add `aspect` option to `grid_archive_heatmap` +
  support for 1D heatmaps ({pr}`196`)
  - `square` option no longer works
- **Backwards-incompatible:** Add `cbar` option to `grid_archive_heatmap`
  ({pr}`193`)
- **Backwards-incompatible:** Replace `get_random_elite()` with batched
  `sample_elites()` method ({pr}`192`)
- **Backwards-incompatible:** Add EliteBatch and rename fields in Elite
  ({pr}`191`)
- **Backwards-incompatible:** Rename bins to cells for consistency with
  literature ({pr}`189`)
  - Archive constructors now take in `cells` argument instead of `bins`
  - Archive now have a `cells` property rather than a `bins` property
- **Backwards-incompatible:** Only use integer indices in archives ({pr}`185`)
  - `ArchiveBase`
    - Replaced `storage_dims` (tuple of int) with `storage_dim` (int)
    - `_occupied_indices` is now a fixed-size array with `_num_occupied`
      indicating its current usage, and `_occupied_indices_cols` has been
      removed
    - `index_of` must now return an integer

#### Bugs

- Fix boundary lines in sliding boundaries archive heatmap ({pr}`271`)
- Fix negative eigenvalue in CMA-ES covariance matrix ({pr}`285`)

#### Documentation

- Speed up lunar lander tutorial ({pr}`319`)
- Add DQDTutorial ({pr}`267`)
- Remove examples extra in favor of individual example deps ({pr}`306`)
- Facilitate linking to latest version of documentation ({pr}`300`)
- Update lunar lander tutorial with v0.5.0 features ({pr}`292`)
- Improve tutorial and example overviews ({pr}`291`)
- Move tutorials out of examples folder ({pr}`290`)
- Update lunar lander to use Gymnasium ({pr}`289`)
- Add CMA-MAE tutorial ({pr}`273`, {pr}`284`)
- Update README ({pr}`279`)
- Add sphinx-codeautolink to docs ({pr}`206`, {pr}`280`)
- Fix documentation rendering issues on ReadTheDocs ({pr}`205`)
- Fix typos and formatting in docstrings of `ribs/visualize.py` ({pr}`203`)
- Add in-comment type hint rich linking ({pr}`204`)
- Upgrade Sphinx dependencies ({pr}`202`)

#### Improvements

- Move threadpoolctl from optimizer to CMA-ES ({pr}`241`)
- Remove unnecessary emitter benchmarks ({pr}`231`)
- Build docs during CI/CD workflow ({pr}`211`)
- Drop Python 3.6 and add Python 3.10 support ({pr}`181`)
- Add procedure for updating changelog ({pr}`182`)
- Add 'visualize' extra ({pr}`183`, {pr}`184`, {pr}`302`)

## 0.4.0 (2021-07-19)

To learn about this release, see our blog post: https://pyribs.org/blog/0-4-0

### Changelog

#### API

- Add ribs.visualize.parallel_axes_plot for analyzing archives with
  high-dimensional BCs ({pr}`92`)
- **Backwards-incompatible:** Reduce attributes and parameters in EmitterBase to
  make it easier to extend ({pr}`101`)
- In Optimizer, support emitters that return any number of solutions in ask()
  ({pr}`101`)
- **Backwards-incompatible:** Store metadata in archives as described in
  {pr}`87` ({pr}`103`, {pr}`114`, {pr}`115`, {pr}`119`)
- **Backwards-incompatible:** Rename "index" to "index_0" in
  CVTArchive.as_pandas for API consistency ({pr}`113`)
- **Backwards-incompatible:** Make index_of() public in archives to emphasize
  each index's meaning ({pr}`128`)
- **Backwards-incompatible:** Add index to get_random_elite() and
  elite_with_behavior() in archives ({pr}`129`)
- Add clear() method to archive ({pr}`140`, {pr}`146`)
- Represent archive elites with an Elite namedtuple ({pr}`142`)
- Add len and iter methods to archives ({pr}`151`, {pr}`152`)
- Add statistics to archives ({pr}`100`, {pr}`157`)
- Improve manipulation of elites by modifying as_pandas ({pr}`123`, {pr}`149`,
  {pr}`153`, {pr}`158`, {pr}`168`)
- Add checks for optimizer array and list shapes ({pr}`166`)

#### Documentation

- Add bibtex citations for tutorials ({pr}`122`)
- Remove network training from Fooling MNIST tutorial ({pr}`161`)
- Fix video display for lunar lander in Colab ({pr}`163`)
- Fix Colab links in stable docs ({pr}`164`)

#### Improvements

- Add support for Python 3.9 ({pr}`84`)
- Test with pinned versions ({pr}`110`)
- Increase minimum required versions for scipy and numba ({pr}`110`)
- Refactor as_pandas tests ({pr}`114`)
- Expand CI/CD to test examples and tutorials ({pr}`117`)
- Tidy up existing tests ({pr}`120`, {pr}`127`)
- Fix vocab in various areas ({pr}`138`)
- Fix dependency issues in tests ({pr}`139`)
- Remove tox from CI ({pr}`143`)
- Replace "entry" with "elite" in tests ({pr}`144`)
- Use new archive API in ribs.visualize implementation ({pr}`155`)

## 0.3.1 (2021-03-05)

This release features various bug fixes and improvements. In particular, we have
added tests for SlidingBoundariesArchive and believe it is ready for more
rigorous use.

### Changelog

- Move SlidingBoundariesArchive out of experimental by adding tests and fixing
  bugs ({pr}`93`)
- Added nicer figures to the Sphere example with `grid_archive_heatmap`
  ({pr}`86`)
- Added testing for Windows and MacOS ({pr}`83`)
- Fixed package metadata e.g. description

## 0.3.0 (2021-02-05)

pyribs is now in beta. Since our alpha release (0.2.0), we have polished the
library and added new tutorials and examples to our documentation.

### Changelog

- Added a Lunar Lander example that extends the lunar lander tutorial ({pr}`70`)
- Added New Tutorial: Illuminating the Latent Space of an MNIST GAN ({pr}`78`)
- GridArchive: Added a boundaries attribute with the upper and lower bounds of
  each dimension's bins ({pr}`76`)
- Fixed a bug where CMA-ME emitters do not work with float32 archives ({pr}`74`)
- Fixed a bug where Optimizer is able to take in non-unique emitter instances
  ({pr}`75`)
- Fixed a bug where GridArchive failed for float32 due to a small epsilon
  ({pr}`81`)
- Fix issues with bounds in the SlidingBoundaryArchive ({pr}`77`)
- Added clearer error messages for archives ({pr}`82`)
- Modified the Python requirements to allow any version above 3.6.0 ({pr}`68`)
- The wheel is now fixed so that it only supports py3 rather than py2 and py3
  ({pr}`68`)
- Miscellaneous documentation fixes ({pr}`71`)

## 0.2.0 (2021-01-29)

- Alpha release

## 0.2.1 (2021-01-29)

- Package metadata fixes (author, email, url)
- Miscellaneous documentation improvements

## 0.1.1 (2021-01-29)

- Test release (now removed)

## 0.1.0 (2020-09-11)

- Test release (now removed)

## 0.0.0 (2020-09-11)

- pyribs begins<|MERGE_RESOLUTION|>--- conflicted
+++ resolved
@@ -6,14 +6,10 @@
 
 #### API
 
-<<<<<<< HEAD
 - **Backwards-incompatible:** Return add_info as a dict in archive add method
   ({pr}`430`)
-- Support custom data fields in archive ({pr}`421`)
-=======
 - Support custom data fields in archive, emitters, and scheduler ({pr}`421`,
   {pr}`429`)
->>>>>>> 74a2602b
 - **Backwards-incompatible:** Remove `_batch` from parameter names ({pr}`422`,
   {pr}`424`, {pr}`425`, {pr}`426`, {pr}`428`)
 - Add Gaussian, IsoLine Operators and Refactor GaussianEmitter/IsoLineEmitter
