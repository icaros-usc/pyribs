# History

## 0.5.0 (Forthcoming)

### Changelog

#### API

- **Backwards-incompatible:** Implement Scalable CMA-ES Optimizers (#274, #288)
- Make ribs.emitters.opt public (#281)
- Add normalized QD score to ArchiveStats (#276)
- **Backwards-incompatible:** Make ArchiveStats a dataclass (#275)
- **Backwards-incompatible:** Add shape checks to `tell()` and `tell_dqd()`
  methods (#269)
- Add method for computing CQD score in archives (#252)
- **Backwards-incompatible:** Deprecate positional arguments in constructors
  (#261)
- **Backwards-incompatible:** Allow custom initialization in Gaussian and
  IsoLine emitters (#259, #265)
- Implement CMA-MAE archive thresholds (#256, #260)
  - Revive the old implementation of `add_single` removed in (#221)
  - Add separate tests for `add_single` and `add` with single solution
- Fix all examples and tutorials (#253)
- Add restart timer to `EvolutionStrategyEmitter` and
  `GradientArborescenceEmitter`(#255)
- Rename fields and update documentation (#249, #250)
  - **Backwards-incompatible:** rename `Optimizer` to `Scheduler`
  - **Backwards-incompatible:** rename `objective_value` to `objective`
  - **Backwards-incompatible:** rename `behavior_value`/`bcs` to `measures`
  - **Backwards-incompatible:** `behavior_dim` in archives is now `measure_dim`
  - Rename `n_solutions` to `batch_size` in `Scheduler`.
- Add `GradientArborescenceEmitter`, which is used to implement CMA-MEGA (#240,
  #263, #264, #282)
- Update emitter `tell()` docstrings to no longer say "Inserts entries into
  archive" (#247)
- Expose `emitter.restarts` as a property (#248)
- Specify that `x0` is 1D for all emitters (#244)
- Add `best_elite` property for archives (#237)
- Rename methods in ArchiveDataFrame and rename as_pandas behavior columns
  (#236)
- Re-run CVTArchive benchmarks and update CVTArchive (#235)
  - **Backwards-incompatible:** `use_kd_tree` now defaults to True since the k-D
    tree is always faster than brute force in benchmarks.
- Allow adding solutions one at a time in optimizer (#233)
- Minimize numba usage (#232)
- **Backwards-incompatible:** Implement batch addition in archives (#221, #242)
  - `add` now adds a batch of solutions to the archive
  - `add_single` adds a single solution
- `emitter.tell` now takes in `status_batch` and `value_batch` (#227)
- Make epsilon configurable in archives (#226)
- **Backwards-incompatible:** Remove ribs.factory (#225, #228)
- **Backwards-incompatible:** Replaced `ImprovementEmitter`,
  `RandomDirectionEmitter`, and `OptimizingEmitter` with
  `EvolutionStrategyEmitter` (#220, #223, #278)
- Raise ValueError for incorrect array shapes in archive methods (#219)
- Introduced the Ranker object, which is responsible for ranking the solutions
  based on different objectives (#209, #222, #245)
- Add index_of_single method for getting index of measures for one solution
  (#214)
<<<<<<< HEAD
- **Backwards-incompatible:** Replace elite_with_behavior with batched
  find_elites and find_elites_single in archives (#213, #215, #295)
=======
- **Backwards-incompatible:** Replace elite_with_behavior with
  retrieve and retrieve_single in archives (#213, #215, #295)
>>>>>>> 6ca9d839
- **Backwards-incompatible:** Replace get_index with batched index_of method in
  archives (#208)
  - Also added `grid_to_int_index` and `int_to_grid_index` methods for
    `GridArchive` and `SlidingBoundariesArchive`
- **Backwards-incompatible:** Made it such that each archive is initialized
  fully in its constructor instead of needing a separate
  .initialize(solution_dim) call (#200)
- **Backwards-incompatible:** Add `sigma`, `sigma0` options to
  `gaussian_emitter` and `iso_line_emitter` (#199)
  - `gaussian_emitter` constructor requires `sigma`; `sigma0` is optional.
  - `iso_line_emitter` constructor takes in optional parameter `sigma0`.
- **Backwards-incompatible:** Add `cbar`, `aspect` options for
  `cvt_archive_heatmap` (#197)
- **Backwards-incompatible:** Add `aspect` option to `grid_archive_heatmap` +
  support for 1D heatmaps (#196)
  - `square` option no longer works
- **Backwards-incompatible:** Add `cbar` option to `grid_archive_heatmap` (#193)
- **Backwards-incompatible:** Replace `get_random_elite()` with batched
  `sample_elites()` method (#192)
- **Backwards-incompatible:** Add EliteBatch and rename fields in Elite (#191)
- **Backwards-incompatible:** Rename bins to cells for consistency with
  literature (#189)
  - Archive constructors now take in `cells` argument instead of `bins`
  - Archive now have a `cells` property rather than a `bins` property
- **Backwards-incompatible:** Only use integer indices in archives (#185)
  - `ArchiveBase`
    - Replaced `storage_dims` (tuple of int) with `storage_dim` (int)
    - `_occupied_indices` is now a fixed-size array with `_num_occupied`
      indicating its current usage, and `_occupied_indices_cols` has been
      removed
    - `index_of` must now return an integer

#### Bugs

- Fix boundary lines in sliding boundaries archive heatmap (#271)
- Fix negative eigenvalue in CMA-ES covariance matrix (#285)

#### Documentation

- Update lunar lander tutorial with v0.5.0 features (#292)
- Improve tutorial and example overviews (#291)
- Move tutorials out of examples folder (#290)
- Update lunar lander to use Gymnasium (#289)
- Add CMA-MAE tutorial (#273, #284)
- Update README (#279)
- Add sphinx-codeautolink to docs (#206, #280)
- Fix documentation rendering issues on ReadTheDocs (#205)
- Fix typos and formatting in docstrings of `ribs/visualize.py` (#203)
- Add in-comment type hint rich linking (#204)
- Upgrade Sphinx dependencies (#202)

#### Improvements

- Move threadpoolctl from optimizer to CMA-ES (#241)
- Remove unnecessary emitter benchmarks (#231)
- Build docs during CI/CD workflow (#211)
- Drop Python 3.6 and add Python 3.10 support (#181)
- Add procedure for updating changelog (#182)
- Add 'visualize' extra and remove 'all' extra (#183,#184)

## 0.4.0 (2021-07-19)

To learn about this release, see our blog post: https://pyribs.org/blog/0-4-0

### Changelog

#### API

- Add ribs.visualize.parallel_axes_plot for analyzing archives with
  high-dimensional BCs (#92)
- **Backwards-incompatible:** Reduce attributes and parameters in EmitterBase to
  make it easier to extend (#101)
- In Optimizer, support emitters that return any number of solutions in ask()
  (#101)
- **Backwards-incompatible:** Store metadata in archives as described in #87
  (#103, #114, #115, #119)
- **Backwards-incompatible:** Rename "index" to "index_0" in
  CVTArchive.as_pandas for API consistency (#113)
- **Backwards-incompatible:** Make index_of() public in archives to emphasize
  each index's meaning (#128)
- **Backwards-incompatible:** Add index to get_random_elite() and
  elite_with_behavior() in archives (#129)
- Add clear() method to archive (#140, #146)
- Represent archive elites with an Elite namedtuple (#142)
- Add len and iter methods to archives (#151, #152)
- Add statistics to archives (#100, #157)
- Improve manipulation of elites by modifying as_pandas (#123, #149, #153, #158,
  #168)
- Add checks for optimizer array and list shapes (#166)

#### Documentation

- Add bibtex citations for tutorials (#122)
- Remove network training from Fooling MNIST tutorial (#161)
- Fix video display for lunar lander in Colab (#163)
- Fix Colab links in stable docs (#164)

#### Improvements

- Add support for Python 3.9 (#84)
- Test with pinned versions (#110)
- Increase minimum required versions for scipy and numba (#110)
- Refactor as_pandas tests (#114)
- Expand CI/CD to test examples and tutorials (#117)
- Tidy up existing tests (#120, #127)
- Fix vocab in various areas (#138)
- Fix dependency issues in tests (#139)
- Remove tox from CI (#143)
- Replace "entry" with "elite" in tests (#144)
- Use new archive API in ribs.visualize implementation (#155)

## 0.3.1 (2021-03-05)

This release features various bug fixes and improvements. In particular, we have
added tests for SlidingBoundariesArchive and believe it is ready for more
rigorous use.

### Changelog

- Move SlidingBoundariesArchive out of experimental by adding tests and fixing
  bugs (#93)
- Added nicer figures to the Sphere example with `grid_archive_heatmap` (#86)
- Added testing for Windows and MacOS (#83)
- Fixed package metadata e.g. description

## 0.3.0 (2021-02-05)

pyribs is now in beta. Since our alpha release (0.2.0), we have polished the
library and added new tutorials and examples to our documentation.

### Changelog

- Added a Lunar Lander example that extends the lunar lander tutorial (#70)
- Added New Tutorial: Illuminating the Latent Space of an MNIST GAN (#78)
- GridArchive: Added a boundaries attribute with the upper and lower bounds of
  each dimension's bins (#76)
- Fixed a bug where CMA-ME emitters do not work with float32 archives (#74)
- Fixed a bug where Optimizer is able to take in non-unique emitter instances
  (#75)
- Fixed a bug where GridArchive failed for float32 due to a small epsilon (#81)
- Fix issues with bounds in the SlidingBoundaryArchive (#77)
- Added clearer error messages for archives (#82)
- Modified the Python requirements to allow any version above 3.6.0 (#68)
- The wheel is now fixed so that it only supports py3 rather than py2 and py3
  (#68)
- Miscellaneous documentation fixes (#71)

## 0.2.0 (2021-01-29)

- Alpha release

## 0.2.1 (2021-01-29)

- Package metadata fixes (author, email, url)
- Miscellaneous documentation improvements

## 0.1.1 (2021-01-29)

- Test release (now removed)

## 0.1.0 (2020-09-11)

- Test release (now removed)

## 0.0.0 (2020-09-11)

- pyribs begins<|MERGE_RESOLUTION|>--- conflicted
+++ resolved
@@ -57,13 +57,8 @@
   based on different objectives (#209, #222, #245)
 - Add index_of_single method for getting index of measures for one solution
   (#214)
-<<<<<<< HEAD
-- **Backwards-incompatible:** Replace elite_with_behavior with batched
-  find_elites and find_elites_single in archives (#213, #215, #295)
-=======
 - **Backwards-incompatible:** Replace elite_with_behavior with
   retrieve and retrieve_single in archives (#213, #215, #295)
->>>>>>> 6ca9d839
 - **Backwards-incompatible:** Replace get_index with batched index_of method in
   archives (#208)
   - Also added `grid_to_int_index` and `int_to_grid_index` methods for
