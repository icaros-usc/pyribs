--- conflicted
+++ resolved
@@ -19,11 +19,7 @@
   - **Backwards-incompatible:** rename `behavior_value`/`bcs` to `measures`
   - **Backwards-incompatible:** `behavior_dim` in archives is now `measure_dim`
   - Rename `n_solutions` to `batch_size` in `Scheduler`.
-<<<<<<< HEAD
-- Add `GradientAborescenceEmitter`, which is used to implement CMA-MEGA (#240, #263)
-=======
-- Add `GradientAborescenceEmitter`, which is used to implement CMA-MEGA (#240, #264)
->>>>>>> 244f802b
+- Add `GradientAborescenceEmitter`, which is used to implement CMA-MEGA (#240, #263, #264)
 - Update emitter `tell()` docstrings to no longer say "Inserts entries into archive" (#247)
 - Expose `emitter.restarts` as a property (#248)
 - Specify that `x0` is 1D for all emitters (#244)
