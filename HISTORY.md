--- conflicted
+++ resolved
@@ -42,12 +42,9 @@
 
 #### Improvements
 
-<<<<<<< HEAD
-- Remove operators from GaussianEmitter and IsoLineEmitter ({pr}`508`)
-=======
 - Migrate to pyproject.toml ({pr}`514`)
 - Set vmin and vmax to None if archive is empty in ribs.visualize ({pr}`513`)
->>>>>>> 926a6a58
+- Remove operators from GaussianEmitter and IsoLineEmitter ({pr}`508`)
 - Update QDax visualizations to match QDax 0.5.0 ({pr}`502`)
 - Skip qdax tests if qdax not installed ({pr}`491`)
 - Move yapf after isort in pre-commit ({pr}`490`)
