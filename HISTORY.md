--- conflicted
+++ resolved
@@ -13,11 +13,7 @@
 #### Improvements
 
 - Add type annotations and use ty for type checking ({pr}`606`, {pr}`610`,
-<<<<<<< HEAD
-  {pr}`611`)
-=======
-  {pr}`620`)
->>>>>>> 0ee6fa45
+  {pr}`620`, {pr}`611`)
 - Migrate from pylint to ruff for linting ({pr}`605`, {pr}`607`, {pr}`612`,
   {pr}`619`)
 - Replace isort with ruff import check ({pr}`603`)
