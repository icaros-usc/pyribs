# History

## 0.5.0 (Forthcoming)

### Changelog

#### API

<<<<<<< HEAD
- Fix all Examples and Turtorials (#253)
- Rename fields and update documentation in archive code (#249, #250)
=======
- Rename fields and update documentation (#249, #250)
>>>>>>> edd05214
  - **Backwards-incompatible:** rename `Optimizer` to `Scheduler`
  - **Backwards-incompatible:** rename `objective_value` to `objective`
  - **Backwards-incompatible:** rename `behavior_value`/`bcs` to `measures`
  - **Backwards-incompatible:** `behavior_dim` in archives is now `measure_dim`
  - Rename `n_solutions` to `batch_size` in `Scheduler`.
- Add `GradientAborescenceEmitter`, which is used to implement CMA-MEGA (#240)
- Update emitter `tell()` docstrings to no longer say "Inserts entries into archive" (#247)
- Expose `emitter.restarts` as a property (#248)
- Specify that `x0` is 1D for all emitters (#244)
- Add `best_elite` property for archives (#237)
- Rename methods in ArchiveDataFrame and rename as_pandas behavior columns
  (#236)
- Re-run CVTArchive benchmarks and update CVTArchive (#235)
  - **Backwards-incompatible:** `use_kd_tree` now defaults to True since the k-D
    tree is always faster than brute force in benchmarks.
- Allow adding solutions one at a time in optimizer (#233)
- Minimize numba usage (#232)
- **Backwards-incompatible:** Implement batch addition in archives (#221)
  - `add` now adds a batch of solutions to the archive
  - `add_single` adds a single solution
- `emitter.tell` now takes in `status_batch` and `value_batch` (#227)
- Make epsilon configurable in archives (#226)
- **Backwards-incompatible:** Remove ribs.factory (#225,#228)
- **Backwards-incompatible:** Replaced `ImprovementEmitter`,
  `RandomDirectionEmitter`, and `OptimizingEmitter` with
  `EvolutionStrategyEmitter` (#220, #223)
- Raise ValueError for incorrect array shapes in archive methods (#219)
- Add elites_with_measures_single method for getting elite for a single
  solution's measures (#215)
- Introduced the Ranker object, which is responsible for ranking the solutions
  based on different objectives (#209, #222, #245)
- Add index_of_single method for getting index of measures for one solution
  (#214)
- **Backwards-incompatible:** Replace elite_with_behavior with batched
  elites_with_measures method in archives (#213)
- **Backwards-incompatible:** Replace get_index with batched index_of method in
  archives (#208)
  - Also added `grid_to_int_index` and `int_to_grid_index` methods for
    `GridArchive` and `SlidingBoundariesArchive`
- **Backwards-incompatible:** Made it such that each archive is initialized
  fully in its constructor instead of needing a separate
  .initialize(solution_dim) call (#200)
- **Backwards-incompatible:** Add `sigma`, `sigma0` options to
  `gaussian_emitter` and `iso_line_emitter` (#199)
  - `gaussian_emitter` constructor requires `sigma`; `sigma0` is optional.
  - `iso_line_emitter` constructor takes in optional parameter `sigma0`.
- **Backwards-incompatible:** Add `cbar`, `aspect` options for
  `cvt_archive_heatmap` (#197)
- **Backwards-incompatible:** Add `aspect` option to `grid_archive_heatmap` +
  support for 1D heatmaps (#196)
  - `square` option no longer works
- **Backwards-incompatible:** Add `cbar` option to `grid_archive_heatmap` (#193)
- **Backwards-incompatible:** Replace `get_random_elite()` with batched
  `sample_elites()` method (#192)
- **Backwards-incompatible:** Add EliteBatch and rename fields in Elite (#191)
- **Backwards-incompatible:** Rename bins to cells for consistency with
  literature (#189)
  - Archive constructors now take in `cells` argument instead of `bins`
  - Archive now have a `cells` property rather than a `bins` property
- **Backwards-incompatible:** Only use integer indices in archives (#185)
  - `ArchiveBase`
    - Replaced `storage_dims` (tuple of int) with `storage_dim` (int)
    - `_occupied_indices` is now a fixed-size array with `_num_occupied`
      indicating its current usage, and `_occupied_indices_cols` has been
      removed
    - `index_of` must now return an integer

#### Documentation

- Add sphinx-codeautolink to docs (#206)
- Fix documentation rendering issues on ReadTheDocs (#205)
- Fix typos and formatting in docstrings of `ribs/visualize.py` (#203)
- Add in-comment type hint rich linking (#204)
- Upgrade Sphinx dependencies (#202)

#### Improvements

- Move threadpoolctl from optimizer to CMA-ES (#241)
- Remove unnecessary emitter benchmarks (#231)
- Build docs during CI/CD workflow (#211)
- Drop Python 3.6 and add Python 3.10 support (#181)
- Add procedure for updating changelog (#182)
- Add 'visualize' extra and remove 'all' extra (#183,#184)

## 0.4.0 (2021-07-19)

To learn about this release, see our blog post: https://pyribs.org/blog/0-4-0

### Changelog

#### API

- Add ribs.visualize.parallel_axes_plot for analyzing archives with
  high-dimensional BCs (#92)
- **Backwards-incompatible:** Reduce attributes and parameters in EmitterBase to
  make it easier to extend (#101)
- In Optimizer, support emitters that return any number of solutions in ask()
  (#101)
- **Backwards-incompatible:** Store metadata in archives as described in #87
  (#103, #114, #115, #119)
- **Backwards-incompatible:** Rename "index" to "index_0" in
  CVTArchive.as_pandas for API consistency (#113)
- **Backwards-incompatible:** Make index_of() public in archives to emphasize
  each index's meaning (#128)
- **Backwards-incompatible:** Add index to get_random_elite() and
  elite_with_behavior() in archives (#129)
- Add clear() method to archive (#140, #146)
- Represent archive elites with an Elite namedtuple (#142)
- Add len and iter methods to archives (#151, #152)
- Add statistics to archives (#100, #157)
- Improve manipulation of elites by modifying as_pandas (#123, #149, #153, #158,
  #168)
- Add checks for optimizer array and list shapes (#166)

#### Documentation

- Add bibtex citations for tutorials (#122)
- Remove network training from Fooling MNIST tutorial (#161)
- Fix video display for lunar lander in Colab (#163)
- Fix Colab links in stable docs (#164)

#### Improvements

- Add support for Python 3.9 (#84)
- Test with pinned versions (#110)
- Increase minimum required versions for scipy and numba (#110)
- Refactor as_pandas tests (#114)
- Expand CI/CD to test examples and tutorials (#117)
- Tidy up existing tests (#120, #127)
- Fix vocab in various areas (#138)
- Fix dependency issues in tests (#139)
- Remove tox from CI (#143)
- Replace "entry" with "elite" in tests (#144)
- Use new archive API in ribs.visualize implementation (#155)

## 0.3.1 (2021-03-05)

This release features various bug fixes and improvements. In particular, we have
added tests for SlidingBoundariesArchive and believe it is ready for more
rigorous use.

### Changelog

- Move SlidingBoundariesArchive out of experimental by adding tests and fixing
  bugs (#93)
- Added nicer figures to the Sphere example with `grid_archive_heatmap` (#86)
- Added testing for Windows and MacOS (#83)
- Fixed package metadata e.g. description

## 0.3.0 (2021-02-05)

pyribs is now in beta. Since our alpha release (0.2.0), we have polished the
library and added new tutorials and examples to our documentation.

### Changelog

- Added a Lunar Lander example that extends the lunar lander tutorial (#70)
- Added New Tutorial: Illuminating the Latent Space of an MNIST GAN (#78)
- GridArchive: Added a boundaries attribute with the upper and lower bounds of
  each dimension's bins (#76)
- Fixed a bug where CMA-ME emitters do not work with float32 archives (#74)
- Fixed a bug where Optimizer is able to take in non-unique emitter instances
  (#75)
- Fixed a bug where GridArchive failed for float32 due to a small epsilon (#81)
- Fix issues with bounds in the SlidingBoundaryArchive (#77)
- Added clearer error messages for archives (#82)
- Modified the Python requirements to allow any version above 3.6.0 (#68)
- The wheel is now fixed so that it only supports py3 rather than py2 and py3
  (#68)
- Miscellaneous documentation fixes (#71)

## 0.2.0 (2021-01-29)

- Alpha release

## 0.2.1 (2021-01-29)

- Package metadata fixes (author, email, url)
- Miscellaneous documentation improvements

## 0.1.1 (2021-01-29)

- Test release (now removed)

## 0.1.0 (2020-09-11)

- Test release (now removed)

## 0.0.0 (2020-09-11)

- pyribs begins<|MERGE_RESOLUTION|>--- conflicted
+++ resolved
@@ -6,12 +6,8 @@
 
 #### API
 
-<<<<<<< HEAD
-- Fix all Examples and Turtorials (#253)
-- Rename fields and update documentation in archive code (#249, #250)
-=======
+- Fix all examples and tutorials (#253)
 - Rename fields and update documentation (#249, #250)
->>>>>>> edd05214
   - **Backwards-incompatible:** rename `Optimizer` to `Scheduler`
   - **Backwards-incompatible:** rename `objective_value` to `objective`
   - **Backwards-incompatible:** rename `behavior_value`/`bcs` to `measures`
