--- conflicted
+++ resolved
@@ -3,6 +3,10 @@
 ## 0.7.1 (Forthcoming)
 
 ### Changelog
+
+#### API
+
+- Support Python 3.12 ({pr}`390`)
 
 #### Bugs
 
@@ -17,9 +21,6 @@
 
 #### API
 
-<<<<<<< HEAD
-- Support Python 3.12 ({pr}`390`)
-=======
 - Support alternative centroid generation methods in CVTArchive ({pr}`417`,
   {pr}`437`)
 - Add PyCMAEvolutionStrategy for using pycma in ES emitters ({pr}`434`)
@@ -50,7 +51,6 @@
   `as_pandas` ({pr}`396`)
 - Add ArrayStore data structure ({pr}`395`, {pr}`398`, {pr}`400`, {pr}`402`,
   {pr}`403`, {pr}`404`, {pr}`406`, {pr}`407`, {pr}`411`)
->>>>>>> da4e88be
 - Add GradientOperatorEmitter to support OMG-MEGA and OG-MAP-Elites ({pr}`348`)
 
 #### Improvements
