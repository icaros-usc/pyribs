--- conflicted
+++ resolved
@@ -6,13 +6,9 @@
 
 #### API
 
-<<<<<<< HEAD
 - Support array backends via Python array API Standard ({pr}`573`, {pr}`571`)
-=======
-- Support array backends via Python array API Standard ({pr}`573`)
 - **Backwards-incompatible:** Remove raw_dict methods from ArrayStore
   ({pr}`575`)
->>>>>>> f3cdec02
 
 ## 0.8.1
 
