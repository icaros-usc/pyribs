# History

## 0.5.0 (Forthcoming)

### Changelog

#### API
- **Backwards-incompatible:** Made it such that each archive is initialized fully in its constructor instead of needing a separate .initialize(solution_dim) call (#200)
- **Backwards-incompatible:** Add `sigma`, `sigma0` options to `gaussian_emitter` and `iso_line_emitter` (#199)
  - `gaussian_emitter` constructor requires `sigma`; `sigma0` is optional.
  - `iso_line_emitter` constructor takes in optional parameter `sigma0`.
- **Backwards-incompatible:** Add `cbar`, `aspect` options for `cvt_archive_heatmap` (#197)
- **Backwards-incompatible:** Add `aspect` option to `grid_archive_heatmap` +
  support for 1D heatmaps (#196)
  - `square` option no longer works
- **Backwards-incompatible:** Add `cbar` option to `grid_archive_heatmap` (#193)
- **Backwards-incompatible:** Replace `get_random_elite()` with batched
  `sample_elites()` method (#192)
- **Backwards-incompatible:** Add EliteBatch and rename fields in Elite (#191)
- **Backwards-incompatible:** Rename bins to cells for consistency with
  literature (#189)
  - Archive constructors now take in `cells` argument instead of `bins`
  - Archive now have a `cells` property rather than a `bins` property
- **Backwards-incompatible:** Only use integer indices in archives (#185)
  - `ArchiveBase`
    - Replaced `storage_dims` (tuple of int) with `storage_dim` (int)
    - `_occupied_indices` is now a fixed-size array with `_num_occupied`
      indicating its current usage, and `_occupied_indices_cols` has been
      removed
    - `get_index` must now return an integer

#### Documentation

<<<<<<< HEAD
- Add sphinx-codeautolink to docs (#206)
=======
- Fix documentation rendering issues on ReadTheDocs (#205)
>>>>>>> c2ec9565
- Fix typos and formatting in docstrings of `ribs/visualize.py` (#203)
- Add in-comment type hint rich linking (#204)
- Upgrade Sphinx dependencies (#202)

#### Improvements

- Drop Python 3.6 and add Python 3.10 support (#181)
- Add procedure for updating changelog (#182)
- Add 'visualize' extra and remove 'all' extra (#183,#184)

## 0.4.0 (2021-07-19)

To learn about this release, see our blog post: https://pyribs.org/blog/0-4-0

### Changelog

#### API

- Add ribs.visualize.parallel_axes_plot for analyzing archives with
  high-dimensional BCs (#92)
- **Backwards-incompatible:** Reduce attributes and parameters in EmitterBase to
  make it easier to extend (#101)
- In Optimizer, support emitters that return any number of solutions in ask()
  (#101)
- **Backwards-incompatible:** Store metadata in archives as described in #87
  (#103, #114, #115, #119)
- **Backwards-incompatible:** Rename "index" to "index_0" in
  CVTArchive.as_pandas for API consistency (#113)
- **Backwards-incompatible:** Make get_index() public in archives to emphasize
  each index's meaning (#128)
- **Backwards-incompatible:** Add index to get_random_elite() and
  elite_with_behavior() in archives (#129)
- Add clear() method to archive (#140, #146)
- Represent archive elites with an Elite namedtuple (#142)
- Add len and iter methods to archives (#151, #152)
- Add statistics to archives (#100, #157)
- Improve manipulation of elites by modifying as_pandas (#123, #149, #153, #158,
  #168)
- Add checks for optimizer array and list shapes (#166)

#### Documentation

- Add bibtex citations for tutorials (#122)
- Remove network training from Fooling MNIST tutorial (#161)
- Fix video display for lunar lander in Colab (#163)
- Fix Colab links in stable docs (#164)

#### Improvements

- Add support for Python 3.9 (#84)
- Test with pinned versions (#110)
- Increase minimum required versions for scipy and numba (#110)
- Refactor as_pandas tests (#114)
- Expand CI/CD to test examples and tutorials (#117)
- Tidy up existing tests (#120, #127)
- Fix vocab in various areas (#138)
- Fix dependency issues in tests (#139)
- Remove tox from CI (#143)
- Replace "entry" with "elite" in tests (#144)
- Use new archive API in ribs.visualize implementation (#155)

## 0.3.1 (2021-03-05)

This release features various bug fixes and improvements. In particular, we have
added tests for SlidingBoundariesArchive and believe it is ready for more
rigorous use.

### Changelog

- Move SlidingBoundariesArchive out of experimental by adding tests and fixing
  bugs (#93)
- Added nicer figures to the Sphere example with `grid_archive_heatmap` (#86)
- Added testing for Windows and MacOS (#83)
- Fixed package metadata e.g. description

## 0.3.0 (2021-02-05)

pyribs is now in beta. Since our alpha release (0.2.0), we have polished the
library and added new tutorials and examples to our documentation.

### Changelog

- Added a Lunar Lander example that extends the lunar lander tutorial (#70)
- Added New Tutorial: Illuminating the Latent Space of an MNIST GAN (#78)
- GridArchive: Added a boundaries attribute with the upper and lower bounds of
  each dimension's bins (#76)
- Fixed a bug where CMA-ME emitters do not work with float32 archives (#74)
- Fixed a bug where Optimizer is able to take in non-unique emitter instances
  (#75)
- Fixed a bug where GridArchive failed for float32 due to a small epsilon (#81)
- Fix issues with bounds in the SlidingBoundaryArchive (#77)
- Added clearer error messages for archives (#82)
- Modified the Python requirements to allow any version above 3.6.0 (#68)
- The wheel is now fixed so that it only supports py3 rather than py2 and py3
  (#68)
- Miscellaneous documentation fixes (#71)

## 0.2.0 (2021-01-29)

- Alpha release

## 0.2.1 (2021-01-29)

- Package metadata fixes (author, email, url)
- Miscellaneous documentation improvements

## 0.1.1 (2021-01-29)

- Test release (now removed)

## 0.1.0 (2020-09-11)

- Test release (now removed)

## 0.0.0 (2020-09-11)

- pyribs begins<|MERGE_RESOLUTION|>--- conflicted
+++ resolved
@@ -31,11 +31,8 @@
 
 #### Documentation
 
-<<<<<<< HEAD
 - Add sphinx-codeautolink to docs (#206)
-=======
 - Fix documentation rendering issues on ReadTheDocs (#205)
->>>>>>> c2ec9565
 - Fix typos and formatting in docstrings of `ribs/visualize.py` (#203)
 - Add in-comment type hint rich linking (#204)
 - Upgrade Sphinx dependencies (#202)
