--- conflicted
+++ resolved
@@ -6,12 +6,9 @@
 
 #### API
 
-<<<<<<< HEAD
 - Implement Dominated Novelty Search ({pr}`664`)
-=======
 - **Backwards-incompatible:** Remove `centroid_method` from `CVTArchive`
   ({pr}`662`)
->>>>>>> 52b46b08
 - Support multi-dimensional solutions in GaussianEmitter and IsoLineEmitter
   ({pr}`650`)
 - Allow specifying emitter bounds with `lower_bounds` and `upper_bounds`
