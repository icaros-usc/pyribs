# History

## 0.5.0 (Forthcoming)

### Changelog

#### API

<<<<<<< HEAD
- **Backwards-incompatible:** Add shape checks to `tell()` and `tell_dqd()`
  methods (#269)
=======
- Add method for computing CQD score in archives (#252)
>>>>>>> 22ce0fe3
- **Backwards-incompatible:** Deprecate positional arguments in constructors
  (#261)
- **Backwards-incompatible:** Allow custom initialization in Gaussian and
  IsoLine emitters (#259, #265)
- Implement CMA-MAE archive thresholds (#256, #260)
  - Revive the old implementation of `add_single` removed in (#221)
  - Add separate tests for `add_single` and `add` with single solution
- Fix all examples and tutorials (#253)
- Add restart timer to `EvolutionStrategyEmitter` and
  `GradientArborescenceEmitter`(#255)
- Rename fields and update documentation (#249, #250)
  - **Backwards-incompatible:** rename `Optimizer` to `Scheduler`
  - **Backwards-incompatible:** rename `objective_value` to `objective`
  - **Backwards-incompatible:** rename `behavior_value`/`bcs` to `measures`
  - **Backwards-incompatible:** `behavior_dim` in archives is now `measure_dim`
  - Rename `n_solutions` to `batch_size` in `Scheduler`.
- Add `GradientArborescenceEmitter`, which is used to implement CMA-MEGA (#240,
  #263, #264)
- Update emitter `tell()` docstrings to no longer say "Inserts entries into
  archive" (#247)
- Expose `emitter.restarts` as a property (#248)
- Specify that `x0` is 1D for all emitters (#244)
- Add `best_elite` property for archives (#237)
- Rename methods in ArchiveDataFrame and rename as_pandas behavior columns
  (#236)
- Re-run CVTArchive benchmarks and update CVTArchive (#235)
  - **Backwards-incompatible:** `use_kd_tree` now defaults to True since the k-D
    tree is always faster than brute force in benchmarks.
- Allow adding solutions one at a time in optimizer (#233)
- Minimize numba usage (#232)
- **Backwards-incompatible:** Implement batch addition in archives (#221, #242)
  - `add` now adds a batch of solutions to the archive
  - `add_single` adds a single solution
- `emitter.tell` now takes in `status_batch` and `value_batch` (#227)
- Make epsilon configurable in archives (#226)
- **Backwards-incompatible:** Remove ribs.factory (#225, #228)
- **Backwards-incompatible:** Replaced `ImprovementEmitter`,
  `RandomDirectionEmitter`, and `OptimizingEmitter` with
  `EvolutionStrategyEmitter` (#220, #223)
- Raise ValueError for incorrect array shapes in archive methods (#219)
- Add elites_with_measures_single method for getting elite for a single
  solution's measures (#215)
- Introduced the Ranker object, which is responsible for ranking the solutions
  based on different objectives (#209, #222, #245)
- Add index_of_single method for getting index of measures for one solution
  (#214)
- **Backwards-incompatible:** Replace elite_with_behavior with batched
  elites_with_measures method in archives (#213)
- **Backwards-incompatible:** Replace get_index with batched index_of method in
  archives (#208)
  - Also added `grid_to_int_index` and `int_to_grid_index` methods for
    `GridArchive` and `SlidingBoundariesArchive`
- **Backwards-incompatible:** Made it such that each archive is initialized
  fully in its constructor instead of needing a separate
  .initialize(solution_dim) call (#200)
- **Backwards-incompatible:** Add `sigma`, `sigma0` options to
  `gaussian_emitter` and `iso_line_emitter` (#199)
  - `gaussian_emitter` constructor requires `sigma`; `sigma0` is optional.
  - `iso_line_emitter` constructor takes in optional parameter `sigma0`.
- **Backwards-incompatible:** Add `cbar`, `aspect` options for
  `cvt_archive_heatmap` (#197)
- **Backwards-incompatible:** Add `aspect` option to `grid_archive_heatmap` +
  support for 1D heatmaps (#196)
  - `square` option no longer works
- **Backwards-incompatible:** Add `cbar` option to `grid_archive_heatmap` (#193)
- **Backwards-incompatible:** Replace `get_random_elite()` with batched
  `sample_elites()` method (#192)
- **Backwards-incompatible:** Add EliteBatch and rename fields in Elite (#191)
- **Backwards-incompatible:** Rename bins to cells for consistency with
  literature (#189)
  - Archive constructors now take in `cells` argument instead of `bins`
  - Archive now have a `cells` property rather than a `bins` property
- **Backwards-incompatible:** Only use integer indices in archives (#185)
  - `ArchiveBase`
    - Replaced `storage_dims` (tuple of int) with `storage_dim` (int)
    - `_occupied_indices` is now a fixed-size array with `_num_occupied`
      indicating its current usage, and `_occupied_indices_cols` has been
      removed
    - `index_of` must now return an integer

#### Bugs

- Fix boundary lines in sliding boundaries archive heatmap (#271)

#### Documentation

- Add sphinx-codeautolink to docs (#206)
- Fix documentation rendering issues on ReadTheDocs (#205)
- Fix typos and formatting in docstrings of `ribs/visualize.py` (#203)
- Add in-comment type hint rich linking (#204)
- Upgrade Sphinx dependencies (#202)

#### Improvements

- Move threadpoolctl from optimizer to CMA-ES (#241)
- Remove unnecessary emitter benchmarks (#231)
- Build docs during CI/CD workflow (#211)
- Drop Python 3.6 and add Python 3.10 support (#181)
- Add procedure for updating changelog (#182)
- Add 'visualize' extra and remove 'all' extra (#183,#184)

## 0.4.0 (2021-07-19)

To learn about this release, see our blog post: https://pyribs.org/blog/0-4-0

### Changelog

#### API

- Add ribs.visualize.parallel_axes_plot for analyzing archives with
  high-dimensional BCs (#92)
- **Backwards-incompatible:** Reduce attributes and parameters in EmitterBase to
  make it easier to extend (#101)
- In Optimizer, support emitters that return any number of solutions in ask()
  (#101)
- **Backwards-incompatible:** Store metadata in archives as described in #87
  (#103, #114, #115, #119)
- **Backwards-incompatible:** Rename "index" to "index_0" in
  CVTArchive.as_pandas for API consistency (#113)
- **Backwards-incompatible:** Make index_of() public in archives to emphasize
  each index's meaning (#128)
- **Backwards-incompatible:** Add index to get_random_elite() and
  elite_with_behavior() in archives (#129)
- Add clear() method to archive (#140, #146)
- Represent archive elites with an Elite namedtuple (#142)
- Add len and iter methods to archives (#151, #152)
- Add statistics to archives (#100, #157)
- Improve manipulation of elites by modifying as_pandas (#123, #149, #153, #158,
  #168)
- Add checks for optimizer array and list shapes (#166)

#### Documentation

- Add bibtex citations for tutorials (#122)
- Remove network training from Fooling MNIST tutorial (#161)
- Fix video display for lunar lander in Colab (#163)
- Fix Colab links in stable docs (#164)

#### Improvements

- Add support for Python 3.9 (#84)
- Test with pinned versions (#110)
- Increase minimum required versions for scipy and numba (#110)
- Refactor as_pandas tests (#114)
- Expand CI/CD to test examples and tutorials (#117)
- Tidy up existing tests (#120, #127)
- Fix vocab in various areas (#138)
- Fix dependency issues in tests (#139)
- Remove tox from CI (#143)
- Replace "entry" with "elite" in tests (#144)
- Use new archive API in ribs.visualize implementation (#155)

## 0.3.1 (2021-03-05)

This release features various bug fixes and improvements. In particular, we have
added tests for SlidingBoundariesArchive and believe it is ready for more
rigorous use.

### Changelog

- Move SlidingBoundariesArchive out of experimental by adding tests and fixing
  bugs (#93)
- Added nicer figures to the Sphere example with `grid_archive_heatmap` (#86)
- Added testing for Windows and MacOS (#83)
- Fixed package metadata e.g. description

## 0.3.0 (2021-02-05)

pyribs is now in beta. Since our alpha release (0.2.0), we have polished the
library and added new tutorials and examples to our documentation.

### Changelog

- Added a Lunar Lander example that extends the lunar lander tutorial (#70)
- Added New Tutorial: Illuminating the Latent Space of an MNIST GAN (#78)
- GridArchive: Added a boundaries attribute with the upper and lower bounds of
  each dimension's bins (#76)
- Fixed a bug where CMA-ME emitters do not work with float32 archives (#74)
- Fixed a bug where Optimizer is able to take in non-unique emitter instances
  (#75)
- Fixed a bug where GridArchive failed for float32 due to a small epsilon (#81)
- Fix issues with bounds in the SlidingBoundaryArchive (#77)
- Added clearer error messages for archives (#82)
- Modified the Python requirements to allow any version above 3.6.0 (#68)
- The wheel is now fixed so that it only supports py3 rather than py2 and py3
  (#68)
- Miscellaneous documentation fixes (#71)

## 0.2.0 (2021-01-29)

- Alpha release

## 0.2.1 (2021-01-29)

- Package metadata fixes (author, email, url)
- Miscellaneous documentation improvements

## 0.1.1 (2021-01-29)

- Test release (now removed)

## 0.1.0 (2020-09-11)

- Test release (now removed)

## 0.0.0 (2020-09-11)

- pyribs begins<|MERGE_RESOLUTION|>--- conflicted
+++ resolved
@@ -6,12 +6,9 @@
 
 #### API
 
-<<<<<<< HEAD
 - **Backwards-incompatible:** Add shape checks to `tell()` and `tell_dqd()`
   methods (#269)
-=======
 - Add method for computing CQD score in archives (#252)
->>>>>>> 22ce0fe3
 - **Backwards-incompatible:** Deprecate positional arguments in constructors
   (#261)
 - **Backwards-incompatible:** Allow custom initialization in Gaussian and
