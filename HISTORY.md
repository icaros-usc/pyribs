--- conflicted
+++ resolved
@@ -46,11 +46,7 @@
 
 #### Documentation
 
-<<<<<<< HEAD
-- Refactor archives into single-file implementations ({pr}`518`)
-=======
 - Add cqd_score example ({pr}`537`)
->>>>>>> b450112e
 - Update sphere example for consistency ({pr}`505`)
 - DQD tutorial edits ({pr}`500`)
 - Add version selector to docs ({pr}`495`)
