--- conflicted
+++ resolved
@@ -25,11 +25,7 @@
 - {doc}`tutorials/lunar_lander`: Covers the CMA-ME algorithm and various basic
   library features.
 - {doc}`tutorials/lunar_lander_mae`: Shows how to implement CMA-MAE, a powerful
-<<<<<<< HEAD
-  alternative to CMA-ME.
-=======
   algorithm built on CMA-ME.
->>>>>>> 2d72eaf6
 - {doc}`tutorials/tom_cruise_dqd`: Covers CMA-MEGA and CMA-MAEGA, two algorithms
   designed for differentiable quality diversity problems (problems where
   gradients are available).
