"""Runs MAP-Elites on the Sphere function."""
import matplotlib.pyplot as plt
import numpy as np
import seaborn as sns

from ribs.archives import GridArchive
from ribs.emitters import GaussianEmitter
from ribs.optimizers import Optimizer


def sphere(sol):
    """The sphere function is the sum of squared components of the solution.

    We return the negative because MAP-Elites seeks to maximize.
    """
    return -np.sum(np.square(sol))


def main():
    """Demo of MAP-Elites on the Sphere function."""
    archive = GridArchive((100, 100), [(-4, 4), (-4, 4)], seed=42)
    emitters = [GaussianEmitter([0.0] * 10, 0.1, archive, batch_size=4)]
    opt = Optimizer(archive, emitters)

    for i in range(10**5):
        sols = opt.ask()
        objs = [sphere(s) for s in sols]
        bcs = [(s[0], s[1]) for s in sols]

        opt.tell(objs, bcs)

<<<<<<< HEAD
        if i % 1000 == 0:
            print('saving {}'.format(i))

            #  data = opt.archive.as_pandas()
            #  data = data.pivot('index-0', 'index-1', 'objective')

            #  ax = sns.heatmap(data)
            #  plt.savefig('images/arc-{:05d}'.format(i))
            #  plt.close()
=======
        if (i + 1) % 1000 == 0:
            print(f"Finished {i + 1} rounds")
>>>>>>> af4bb0e4

    data = archive.as_pandas()
    print(data.head())
    data = data.pivot('index-0', 'index-1', 'objective')
    sns.heatmap(data)
    plt.savefig('sphere-map-elites.png')


if __name__ == '__main__':
    main()<|MERGE_RESOLUTION|>--- conflicted
+++ resolved
@@ -29,20 +29,8 @@
 
         opt.tell(objs, bcs)
 
-<<<<<<< HEAD
-        if i % 1000 == 0:
-            print('saving {}'.format(i))
-
-            #  data = opt.archive.as_pandas()
-            #  data = data.pivot('index-0', 'index-1', 'objective')
-
-            #  ax = sns.heatmap(data)
-            #  plt.savefig('images/arc-{:05d}'.format(i))
-            #  plt.close()
-=======
         if (i + 1) % 1000 == 0:
             print(f"Finished {i + 1} rounds")
->>>>>>> af4bb0e4
 
     data = archive.as_pandas()
     print(data.head())
