"""Runs various QD algorithms on the Sphere function.

The sphere function in this example is adapted from Section 4 of Fontaine 2020
(https://arxiv.org/abs/1912.02400). Namely, each solution value is clipped to
the range [-5.12, 5.12], and the optimum is moved from [0,..] to [0.4 * 5.12 =
2.048,..]. Furthermore, the objectives are normalized to the range [0,
100] where 100 is the maximum and corresponds to 0 on the original sphere
function.

There are two measures in this example. The first is the sum of the first n/2
clipped values of the solution, and the second is the sum of the last n/2
clipped values of the solution. Having each measure depend equally on several
values in the solution space makes the problem more difficult (refer to
Fontaine 2020 for more info).

The supported algorithms are:
- `map_elites`: GridArchive with GaussianEmitter.
- `line_map_elites`: GridArchive with IsoLineEmitter.
- `cvt_map_elites`: CVTArchive with GaussianEmitter.
- `line_cvt_map_elites`: CVTArchive with IsoLineEmitter.
- `cma_me_imp`: GridArchive with EvolutionStrategyEmitter using
  TwoStageImprovmentRanker.
- `cma_me_imp_mu`: GridArchive with EvolutionStrategyEmitter using
  TwoStageImprovmentRanker and mu selection rule.
- `cma_me_rd`: GridArchive with EvolutionStrategyRanker using
  RandomDirectionRanker.
- `cma_me_rd_mu`: GridArchive with EvolutionStrategyEmitter using
  TwoStageRandomDirectionRanker and mu selection rule.
- `cma_me_opt`: GridArchive with EvolutionStrategyEmitter using ObjectiveRanker
  with mu selection rule.
- `cma_me_mixed`: GridArchive with EvolutionStrategyEmitter, where half (7) of
  the emitter are using TwoStageRandomDirectionRanker and half (8) are
  TwoStageImprovementRanker.
- `cma_mega`: GridArchive with GradientAborescenceEmitter.
- `cma_mega_adam`: GridArchive with GradientAborescenceEmitter using Adam
  Optimizer.
- `cma_mae`: GridArchive (learning_rate = 0.01) with EvolutionStrategyEmitter
  using ImprovementRanker.
- `cma_maega`: GridArchive (learning_rate = 0.01) with
  GradientAborescenceEmitter using ImprovementRanker.

All algorithms use 15 emitters, each with a batch size of 37. Each one runs for
4500 iterations for a total of 15 * 37 * 4500 ~= 2.5M evaluations.

Notes:
- `cma_mega` and `cma_mega_adam` use only one emitter and run for 10,000
  iterations. This is to be consistent with the paper (`Fontaine 2021
  <https://arxiv.org/abs/2106.03894>`_) in which these algorithms were proposed.
- `cma_mae` and `cma_maega` run for 10,000 iterations as well.
- CVTArchive in this example uses 10,000 cells, as opposed to the 250,000
  (500x500) in the GridArchive, so it is not fair to directly compare
  `cvt_map_elites` and `line_cvt_map_elites` to the other algorithms.

Outputs are saved in the `sphere_output/` directory by default. The archive is
saved as a CSV named `{algorithm}_{dim}_archive.csv`, while snapshots of the
heatmap are saved as `{algorithm}_{dim}_heatmap_{iteration}.png`. Metrics about
the run are also saved in `{algorithm}_{dim}_metrics.json`, and plots of the
metrics are saved in PNG's with the name `{algorithm}_{dim}_metric_name.png`.

To generate a video of the heatmap from the heatmap images, use a tool like
ffmpeg. For example, the following will generate a 6FPS video showing the
heatmap for cma_me_imp with 20 dims.

    ffmpeg -r 6 -i "sphere_output/cma_me_imp_20_heatmap_%*.png" \
        sphere_output/cma_me_imp_20_heatmap_video.mp4

Usage (see sphere_main function for all args):
    python sphere.py ALGORITHM DIM
Example:
    python sphere.py map_elites 20

    # To make numpy and sklearn run single-threaded, set env variables for BLAS
    # and OpenMP:
    OPENBLAS_NUM_THREADS=1 OMP_NUM_THREADS=1 python sphere.py map_elites 20
Help:
    python sphere.py --help
"""
import json
import time
from pathlib import Path

import fire
import matplotlib.pyplot as plt
import numpy as np
<<<<<<< HEAD
from alive_progress import alive_bar
=======
import tqdm

>>>>>>> 08872380
from ribs.archives import CVTArchive, GridArchive
from ribs.emitters import (EvolutionStrategyEmitter, GaussianEmitter,
                           GradientAborescenceEmitter, IsoLineEmitter)
from ribs.schedulers import Scheduler
from ribs.visualize import cvt_archive_heatmap, grid_archive_heatmap


def sphere(solution_batch):
    """Sphere function evaluation and measures for a batch of solutions.

    Args:
        solution_batch (np.ndarray): (batch_size, dim) batch of solutions.
    Returns:
        objective_batch (np.ndarray): (batch_size,) batch of objectives.
        measures_batch (np.ndarray): (batch_size, 2) batch of measures.
    """
    dim = solution_batch.shape[1]

    # Shift the Sphere function so that the optimal value is at x_i = 2.048.
    sphere_shift = 5.12 * 0.4

    # Normalize the objective to the range [0, 100] where 100 is optimal.
    best_obj = 0.0
    worst_obj = (-5.12 - sphere_shift)**2 * dim
    raw_obj = np.sum(np.square(solution_batch - sphere_shift), axis=1)
    objective_batch = (raw_obj - worst_obj) / (best_obj - worst_obj) * 100

    # Compute gradient of the objective
    objective_grad_batch = -2 * (solution_batch - sphere_shift)

    # Calculate measures.
    clipped = solution_batch.copy()
    clip_indices = np.where(np.logical_or(clipped > 5.12, clipped < -5.12))
    clipped[clip_indices] = 5.12 / clipped[clip_indices]
    measures_batch = np.concatenate(
        (
            np.sum(clipped[:, :dim // 2], axis=1, keepdims=True),
            np.sum(clipped[:, dim // 2:], axis=1, keepdims=True),
        ),
        axis=1,
    )

    # Compute gradient of the measures
    derivatives = np.ones(solution_batch.shape)
    derivatives[clip_indices] = -5.12 / np.square(solution_batch[clip_indices])

    mask_0 = np.concatenate((np.ones(dim // 2), np.zeros(dim - dim // 2)))
    mask_1 = np.concatenate((np.zeros(dim // 2), np.ones(dim - dim // 2)))

    d_measure0 = derivatives * mask_0
    d_measure1 = derivatives * mask_1

    measures_grad_batch = np.stack((d_measure0, d_measure1), axis=1)

    return (
        objective_batch,
        objective_grad_batch,
        measures_batch,
        measures_grad_batch,
    )


def create_scheduler(algorithm,
                     solution_dim,
                     archive_dims,
                     learning_rate,
                     use_result_archive=True,
                     seed=None):
    """Creates a scheduler based on the algorithm name.

    Args:
        algorithm (str): Name of the algorithm passed into sphere_main.
        solution_dim(int): Dimensionality of the sphere function.
        archive_dims (int): Dimensionality of the archive.
        learning_rate (float): Learning rate of archive.
        use_result_archive (bool): Whether to use a separate archive to store
            the results.
        seed (int): Main seed or the various components.
    Returns:
        ribs.schedulers.Scheduler: A ribs scheduler for running the algorithm.
    """
    max_bound = solution_dim / 2 * 5.12
    bounds = [(-max_bound, max_bound), (-max_bound, max_bound)]
    initial_sol = np.zeros(solution_dim)
    batch_size = 37
    num_emitters = 15
    mode = "batch"
    threshold_min = -np.inf  # default

    if algorithm in ["cma_mae", "cma_maega"]:
        threshold_min = 0

    # Create archive.
    if algorithm in ["cvt_map_elites", "line_cvt_map_elites"]:
        archive = CVTArchive(solution_dim=solution_dim,
                             cells=10_000,
                             ranges=bounds,
                             samples=100_000,
                             use_kd_tree=True)
    else:
        archive = GridArchive(solution_dim=solution_dim,
                              dims=archive_dims,
                              ranges=bounds,
                              learning_rate=learning_rate,
                              threshold_min=threshold_min,
                              seed=seed)

    # Create result archive.
    result_archive = None
    if use_result_archive:
        result_archive = GridArchive(solution_dim=solution_dim,
                                     dims=archive_dims,
                                     ranges=bounds,
                                     seed=seed)

    # Create emitters. Each emitter needs a different seed, so that they do not
    # all do the same thing.
    emitter_seeds = [None] * num_emitters if seed is None else np.arange(
        seed, seed + num_emitters)
    if algorithm in ["map_elites", "cvt_map_elites"]:
        emitters = [
            GaussianEmitter(
                archive,
                initial_sol,
                0.5,
                batch_size=batch_size,
                seed=s,
            ) for s in emitter_seeds
        ]
    elif algorithm in ["line_map_elites", "line_cvt_map_elites"]:
        emitters = [
            IsoLineEmitter(
                archive,
                initial_sol,
                iso_sigma=0.1,
                line_sigma=0.2,
                batch_size=batch_size,
                seed=s,
            ) for s in emitter_seeds
        ]
    elif algorithm == "cma_me_mixed":
        emitters = [
            EvolutionStrategyEmitter(
                archive,
                initial_sol,
                0.5,
                "2rd",
                batch_size=batch_size,
                seed=s,
            ) for s in emitter_seeds[:7]
        ] + [
            EvolutionStrategyEmitter(
                archive,
                initial_sol,
                0.5,
                "2imp",
                batch_size=batch_size,
                seed=s,
            ) for s in emitter_seeds[7:]
        ]
    elif algorithm.startswith("cma_me_"):
        ranker, selection_rule, restart_rule = {
            "cma_me_imp": ("2imp", "filter", "no_improvement"),
            "cma_me_imp_mu": ("2imp", "mu", "no_improvement"),
            "cma_me_rd": ("2rd", "filter", "no_improvement"),
            "cma_me_rd_mu": ("2rd", "mu", "no_improvement"),
            "cma_me_opt": ("obj", "mu", "basic"),
        }[algorithm]
        emitters = [
            EvolutionStrategyEmitter(
                archive=archive,
                x0=initial_sol,
                sigma0=0.5,
                ranker=ranker,
                selection_rule=selection_rule,
                restart_rule=restart_rule,
                batch_size=batch_size,
                seed=s,
            ) for s in emitter_seeds
        ]
    elif algorithm == "cma_mega":
        # Note that only one emitter is used for cma_mega. This is to be
        # consistent with Fontaine 2021 <https://arxiv.org/abs/2106.03894>.
        emitters = [
            GradientAborescenceEmitter(
                archive,
                initial_sol,
                sigma0=10.0,
                step_size=1.0,
                grad_opt="gradient_ascent",
                selection_rule="mu",
                bounds=None,
                batch_size=batch_size - 1,  # 1 solution is returned by ask_dqd
                seed=emitter_seeds[0])
        ]
    elif algorithm == "cma_mega_adam":
        # Note that only one emitter is used for cma_mega_adam. This is to be
        # consistent with Fontaine 2021 <https://arxiv.org/abs/2106.03894>.
        emitters = [
            GradientAborescenceEmitter(
                archive,
                initial_sol,
                sigma0=10.0,
                step_size=0.002,
                grad_opt="adam",
                selection_rule="mu",
                bounds=None,
                batch_size=batch_size - 1,  # 1 solution is returned by ask_dqd
                seed=emitter_seeds[0])
        ]
    elif algorithm == "cma_mae":
        emitters = [
            EvolutionStrategyEmitter(
                archive=archive,
                x0=initial_sol,
                sigma0=0.5,
                ranker="imp",
                selection_rule="mu",
                restart_rule="basic",
                batch_size=batch_size,
                seed=s,
            ) for s in emitter_seeds
        ]
    elif algorithm in ["cma_maega"]:
        emitters = [
            GradientAborescenceEmitter(archive,
                                       initial_sol,
                                       sigma0=10.0,
                                       step_size=1.0,
                                       ranker="imp",
                                       grad_opt="gradient_ascent",
                                       restart_rule="basic",
                                       bounds=None,
                                       batch_size=batch_size,
                                       seed=s) for s in emitter_seeds
        ]

    print(
        f"Created Scheduler for {algorithm} with learning rate {learning_rate} "
        f"and add mode {mode}, using solution dims {solution_dim} and archive "
        f"dims {archive_dims}.")
    return Scheduler(archive, emitters, result_archive, add_mode=mode)


def save_heatmap(archive, heatmap_path):
    """Saves a heatmap of the archive to the given path.

    Args:
        archive (GridArchive or CVTArchive): The archive to save.
        heatmap_path: Image path for the heatmap.
    """
    if isinstance(archive, GridArchive):
        plt.figure(figsize=(8, 6))
        grid_archive_heatmap(archive, vmin=0, vmax=100)
        plt.tight_layout()
        plt.savefig(heatmap_path)
    elif isinstance(archive, CVTArchive):
        plt.figure(figsize=(16, 12))
        cvt_archive_heatmap(archive, vmin=0, vmax=100)
        plt.tight_layout()
        plt.savefig(heatmap_path)
    plt.close(plt.gcf())


def sphere_main(algorithm,
                dim=None,
                itrs=None,
                archive_dims=None,
                learning_rate=None,
                outdir="sphere_output",
                log_freq=250,
                seed=None):
    """Demo on the Sphere function.

    Args:
        algorithm (str): Name of the algorithm.
        dim (int): Dimensionality of the sphere function.
        itrs (int): Iterations to run.
        archive_dims (tuple): Dimensionality of the archive.
        learning_rate (float): The archive learning rate.
        outdir (str): Directory to save output.
        log_freq (int): Number of iterations to wait before recording metrics
            and saving heatmap.
        seed (int): Seed for the algorithm. By default, there is no seed.
    """
    # Use default dim for each algorithm.
    if dim is None:
        if algorithm in ["cma_mega", "cma_mega_adam", "cma_maega"]:
            dim = 1_000
        elif algorithm in ["cma_mae"]:
            dim = 100
        elif algorithm in [
                "map_elites", "line_map_elites", "cma_me_imp", "cma_me_imp_mu",
                "cma_me_rd", "cma_me_rd_mu", "cma_me_opt", "cma_me_mixed"
        ]:
            dim = 20

    # Use default itrs for each algorithm.
    if itrs is None:
        if algorithm in ["cma_mega", "cma_mega_adam", "cma_mae", "cma_maega"]:
            itrs = 10_000
        elif algorithm in [
                "map_elites", "line_map_elites", "cma_me_imp", "cma_me_imp_mu",
                "cma_me_rd", "cma_me_rd_mu", "cma_me_opt", "cma_me_mixed"
        ]:
            itrs = 4500

    # Use default archive_dim for each algorithm.
    if archive_dims is None:
        if algorithm in ["cma_mega", "cma_mega_adam", "cma_mae", "cma_maega"]:
            archive_dims = (100, 100)
        elif algorithm in [
                "map_elites", "line_map_elites", "cma_me_imp", "cma_me_imp_mu",
                "cma_me_rd", "cma_me_rd_mu", "cma_me_opt", "cma_me_mixed"
        ]:
            archive_dims = (500, 500)

    # Use default learning_rate for each algorithm.
    if learning_rate is None:
        if algorithm in ["cma_mae", "cma_maega"]:
            learning_rate = 0.01
        elif algorithm in [
                "map_elites", "line_map_elites", "cma_me_imp", "cma_me_imp_mu",
                "cma_me_rd", "cma_me_rd_mu", "cma_me_opt", "cma_me_mixed",
                "cma_mega", "cma_mega_adam"
        ]:
            learning_rate = 1.0

    name = f"{algorithm}_{dim}"
    outdir = Path(outdir + "_" + algorithm)
    if not outdir.is_dir():
        outdir.mkdir()

    is_dqd = algorithm in ["cma_mega", "cma_mega_adam", "cma_maega"]
    use_result_archive = algorithm in ["cma_mae", "cma_maega"]

    scheduler = create_scheduler(algorithm,
                                 dim,
                                 archive_dims,
                                 learning_rate,
                                 use_result_archive=use_result_archive,
                                 seed=seed)
    result_archive = scheduler.result_archive
    metrics = {
        "QD Score": {
            "x": [0],
            "y": [0.0],
        },
        "Archive Coverage": {
            "x": [0],
            "y": [0.0],
        },
    }

    non_logging_time = 0.0
    save_heatmap(result_archive, str(outdir / f"{name}_heatmap_{0:05d}.png"))

    for itr in tqdm.trange(1, itrs + 1):
        itr_start = time.time()

        if is_dqd:
            solution_batch = scheduler.ask_dqd()
            (objective_batch, objective_grad_batch, measures_batch,
             measures_grad_batch) = sphere(solution_batch)
            objective_grad_batch = np.expand_dims(objective_grad_batch, axis=1)
            jacobian_batch = np.concatenate(
                (objective_grad_batch, measures_grad_batch), axis=1)
            scheduler.tell_dqd(objective_batch, measures_batch, jacobian_batch)

        solution_batch = scheduler.ask()
        objective_batch, _, measure_batch, _ = sphere(solution_batch)
        scheduler.tell(objective_batch, measure_batch)
        non_logging_time += time.time() - itr_start

        # Logging and output.
        final_itr = itr == itrs
        if itr % log_freq == 0 or final_itr:
            if final_itr:
                result_archive.as_pandas(include_solutions=final_itr).to_csv(
                    outdir / f"{name}_archive.csv")

            # Record and display metrics.
            metrics["QD Score"]["x"].append(itr)
            metrics["QD Score"]["y"].append(result_archive.stats.qd_score)
            metrics["Archive Coverage"]["x"].append(itr)
            metrics["Archive Coverage"]["y"].append(
                result_archive.stats.coverage)
            print(f"Iteration {itr} | Archive Coverage: "
                  f"{metrics['Archive Coverage']['y'][-1] * 100:.3f}% "
                  f"QD Score: {metrics['QD Score']['y'][-1]:.3f}")

            save_heatmap(result_archive,
                         str(outdir / f"{name}_heatmap_{itr:05d}.png"))

    # Plot metrics.
    print(f"Algorithm Time (Excludes Logging and Setup): {non_logging_time}s")
    for metric in metrics:
        plt.plot(metrics[metric]["x"], metrics[metric]["y"])
        plt.title(metric)
        plt.xlabel("Iteration")
        plt.savefig(
            str(outdir / f"{name}_{metric.lower().replace(' ', '_')}.png"))
        plt.clf()
    with (outdir / f"{name}_metrics.json").open("w") as file:
        json.dump(metrics, file, indent=2)


if __name__ == '__main__':
    fire.Fire(sphere_main)<|MERGE_RESOLUTION|>--- conflicted
+++ resolved
@@ -82,12 +82,8 @@
 import fire
 import matplotlib.pyplot as plt
 import numpy as np
-<<<<<<< HEAD
-from alive_progress import alive_bar
-=======
 import tqdm
 
->>>>>>> 08872380
 from ribs.archives import CVTArchive, GridArchive
 from ribs.emitters import (EvolutionStrategyEmitter, GaussianEmitter,
                            GradientAborescenceEmitter, IsoLineEmitter)
