--- conflicted
+++ resolved
@@ -57,11 +57,7 @@
 dev = [
   # Tools
   "ruff",
-<<<<<<< HEAD
-  "pylint",
   "pyright",
-=======
->>>>>>> 96c3fa0a
   "pre-commit",
 
   # Testing
